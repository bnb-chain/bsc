// Copyright 2016 The go-ethereum Authors
// This file is part of go-ethereum.
//
// go-ethereum is free software: you can redistribute it and/or modify
// it under the terms of the GNU General Public License as published by
// the Free Software Foundation, either version 3 of the License, or
// (at your option) any later version.
//
// go-ethereum is distributed in the hope that it will be useful,
// but WITHOUT ANY WARRANTY; without even the implied warranty of
// MERCHANTABILITY or FITNESS FOR A PARTICULAR PURPOSE. See the
// GNU General Public License for more details.
//
// You should have received a copy of the GNU General Public License
// along with go-ethereum. If not, see <http://www.gnu.org/licenses/>.

package main

import (
	"crypto/rand"
	"math/big"
	"path/filepath"
	"runtime"
	"strconv"
	"strings"
	"testing"
	"time"

	"github.com/ethereum/go-ethereum/internal/version"
)

const (
	ipcAPIs  = "admin:1.0 debug:1.0 eth:1.0 mev:1.0 miner:1.0 net:1.0 parlia:1.0 rpc:1.0 txpool:1.0 web3:1.0"
	httpAPIs = "eth:1.0 net:1.0 rpc:1.0 web3:1.0"
)

// spawns geth with the given command line args, using a set of flags to minimise
// memory and disk IO. If the args don't set --datadir, the
// child g gets a temporary data directory.
func runMinimalGeth(t *testing.T, args ...string) *testgeth {
	// --networkid=1337 to avoid cache bump
	// --syncmode=full to avoid allocating fast sync bloom
	allArgs := []string{"--networkid", "1337", "--syncmode=full", "--port", "0",
		"--nat", "none", "--nodiscover", "--maxpeers", "0", "--cache", "64",
		"--datadir.minfreedisk", "0"}
	return runGeth(t, append(allArgs, args...)...)
}

// Tests that a node embedded within a console can be started up properly and
// then terminated by closing the input stream.
func TestConsoleWelcome(t *testing.T) {
	t.Parallel()
	coinbase := "0x8605cdbbdb6d264aa742e77020dcbc58fcdce182"

	// Start a geth console, make sure it's cleaned up and terminate the console
	geth := runMinimalGeth(t, "--miner.etherbase", coinbase, "console")

	// Gather all the infos the welcome message needs to contain
	geth.SetTemplateFunc("goos", func() string { return runtime.GOOS })
	geth.SetTemplateFunc("goarch", func() string { return runtime.GOARCH })
	geth.SetTemplateFunc("gover", runtime.Version)
	geth.SetTemplateFunc("gethver", func() string { return version.WithCommit("", "") })
	geth.SetTemplateFunc("niltime", func() string {
		return time.Unix(0x5e9da7ce, 0).Format("Mon Jan 02 2006 15:04:05 GMT-0700 (MST)")
	})
	geth.SetTemplateFunc("apis", func() string { return ipcAPIs })

	// Verify the actual welcome message to the required template
	geth.Expect(`
Welcome to the Geth JavaScript console!

instance: Geth/v{{gethver}}/{{goos}}-{{goarch}}/{{gover}}
coinbase: {{.Etherbase}}
at block: 0 ({{niltime}})
 datadir: {{.Datadir}}
 modules: {{apis}}

To exit, press ctrl-d or type exit
> {{.InputLine "exit"}}
`)
	geth.ExpectExit()
}

// Tests that a console can be attached to a running node via various means.
func TestAttachWelcome(t *testing.T) {
	var (
		ipc      string
		httpPort string
		wsPort   string
	)
	// Configure the instance for IPC attachment
	if runtime.GOOS == "windows" {
		ipc = `\\.\pipe\geth` + strconv.Itoa(trulyRandInt(100000, 999999))
	} else {
		ipc = filepath.Join(t.TempDir(), "geth.ipc")
	}
	// And HTTP + WS attachment
	p := trulyRandInt(1024, 65533) // Yeah, sometimes this will fail, sorry :P
	httpPort = strconv.Itoa(p)
	wsPort = strconv.Itoa(p + 1)
	geth := runMinimalGeth(t, "--miner.etherbase", "0x8605cdbbdb6d264aa742e77020dcbc58fcdce182",
		"--ipcpath", ipc,
		"--http", "--http.port", httpPort,
		"--ws", "--ws.port", wsPort)
	t.Run("ipc", func(t *testing.T) {
		waitForEndpoint(t, ipc, 4*time.Second)
		testAttachWelcome(t, geth, "ipc:"+ipc, ipcAPIs)
	})
	t.Run("http", func(t *testing.T) {
		endpoint := "http://127.0.0.1:" + httpPort
		waitForEndpoint(t, endpoint, 4*time.Second)
		testAttachWelcome(t, geth, endpoint, httpAPIs)
	})
	t.Run("ws", func(t *testing.T) {
		endpoint := "ws://127.0.0.1:" + wsPort
		waitForEndpoint(t, endpoint, 4*time.Second)
		testAttachWelcome(t, geth, endpoint, httpAPIs)
	})
	geth.Kill()
}

func testAttachWelcome(t *testing.T, geth *testgeth, endpoint, apis string) {
	// Attach to a running geth node and terminate immediately
	attach := runGeth(t, "attach", endpoint)
	defer attach.ExpectExit()
	attach.CloseStdin()

	// Gather all the infos the welcome message needs to contain
	attach.SetTemplateFunc("goos", func() string { return runtime.GOOS })
	attach.SetTemplateFunc("goarch", func() string { return runtime.GOARCH })
	attach.SetTemplateFunc("gover", runtime.Version)
<<<<<<< HEAD
	attach.SetTemplateFunc("gethver", func() string { return params.VersionWithCommit("", "") })
	attach.SetTemplateFunc("etherbase", func() string { return geth.Etherbase })
=======
	attach.SetTemplateFunc("gethver", func() string { return version.WithCommit("", "") })
>>>>>>> 293a300d
	attach.SetTemplateFunc("niltime", func() string {
		return time.Unix(0x5e9da7ce, 0).Format("Mon Jan 02 2006 15:04:05 GMT-0700 (MST)")
	})
	attach.SetTemplateFunc("ipc", func() bool { return strings.HasPrefix(endpoint, "ipc") })
	attach.SetTemplateFunc("datadir", func() string { return geth.Datadir })
	attach.SetTemplateFunc("apis", func() string { return apis })

	// Verify the actual welcome message to the required template
	attach.Expect(`
Welcome to the Geth JavaScript console!

instance: Geth/v{{gethver}}/{{goos}}-{{goarch}}/{{gover}}
coinbase: {{etherbase}}
at block: 0 ({{niltime}}){{if ipc}}
 datadir: {{datadir}}{{end}}
 modules: {{apis}}

To exit, press ctrl-d or type exit
> {{.InputLine "exit" }}
`)
	attach.ExpectExit()
}

// trulyRandInt generates a crypto random integer used by the console tests to
// not clash network ports with other tests running concurrently.
func trulyRandInt(lo, hi int) int {
	num, _ := rand.Int(rand.Reader, big.NewInt(int64(hi-lo)))
	return int(num.Int64()) + lo
}<|MERGE_RESOLUTION|>--- conflicted
+++ resolved
@@ -129,12 +129,8 @@
 	attach.SetTemplateFunc("goos", func() string { return runtime.GOOS })
 	attach.SetTemplateFunc("goarch", func() string { return runtime.GOARCH })
 	attach.SetTemplateFunc("gover", runtime.Version)
-<<<<<<< HEAD
-	attach.SetTemplateFunc("gethver", func() string { return params.VersionWithCommit("", "") })
+	attach.SetTemplateFunc("gethver", func() string { return version.WithCommit("", "") })
 	attach.SetTemplateFunc("etherbase", func() string { return geth.Etherbase })
-=======
-	attach.SetTemplateFunc("gethver", func() string { return version.WithCommit("", "") })
->>>>>>> 293a300d
 	attach.SetTemplateFunc("niltime", func() string {
 		return time.Unix(0x5e9da7ce, 0).Format("Mon Jan 02 2006 15:04:05 GMT-0700 (MST)")
 	})
