--- conflicted
+++ resolved
@@ -183,9 +183,7 @@
 		utils.LogDebugFlag,
 		utils.LogBacktraceAtFlag,
 		utils.BlobExtraReserveFlag,
-<<<<<<< HEAD
 		utils.VMOpcodeOptimizeFlag,
-=======
 		utils.EnableIncrSnapshotFlag,
 		utils.IncrSnapshotPathFlag,
 		utils.IncrSnapshotBlockIntervalFlag,
@@ -193,7 +191,6 @@
 		utils.IncrSnapshotKeptBlocksFlag,
 		utils.UseRemoteIncrSnapshotFlag,
 		utils.RemoteIncrSnapshotURLFlag,
->>>>>>> 2ba405b2
 		// utils.BeaconApiFlag,
 		// utils.BeaconApiHeaderFlag,
 		// utils.BeaconThresholdFlag,
