// Copyright 2020 The go-ethereum Authors
// This file is part of go-ethereum.
//
// go-ethereum is free software: you can redistribute it and/or modify
// it under the terms of the GNU General Public License as published by
// the Free Software Foundation, either version 3 of the License, or
// (at your option) any later version.
//
// go-ethereum is distributed in the hope that it will be useful,
// but WITHOUT ANY WARRANTY; without even the implied warranty of
// MERCHANTABILITY or FITNESS FOR A PARTICULAR PURPOSE. See the
// GNU General Public License for more details.
//
// You should have received a copy of the GNU General Public License
// along with go-ethereum. If not, see <http://www.gnu.org/licenses/>.

package main

import (
	"bytes"
	"encoding/json"
	"errors"
<<<<<<< HEAD
	"os"
=======
	"fmt"
	"os"
	"path/filepath"
>>>>>>> 1aeadc14
	"time"

	"github.com/prometheus/tsdb/fileutil"
	cli "gopkg.in/urfave/cli.v1"

	"github.com/ethereum/go-ethereum/cmd/utils"
	"github.com/ethereum/go-ethereum/common"
	"github.com/ethereum/go-ethereum/core"
	"github.com/ethereum/go-ethereum/core/rawdb"
	"github.com/ethereum/go-ethereum/core/state"
	"github.com/ethereum/go-ethereum/core/state/pruner"
	"github.com/ethereum/go-ethereum/core/state/snapshot"
	"github.com/ethereum/go-ethereum/crypto"
<<<<<<< HEAD
	"github.com/ethereum/go-ethereum/eth/ethconfig"
	"github.com/ethereum/go-ethereum/log"
	"github.com/ethereum/go-ethereum/metrics"
=======
	"github.com/ethereum/go-ethereum/ethdb"
	"github.com/ethereum/go-ethereum/log"
	"github.com/ethereum/go-ethereum/node"
>>>>>>> 1aeadc14
	"github.com/ethereum/go-ethereum/rlp"
	"github.com/ethereum/go-ethereum/trie"
)

var (
	// emptyRoot is the known root hash of an empty trie.
	emptyRoot = common.HexToHash("56e81f171bcc55a6ff8345e692c0f86e5b48e01b996cadc001622fb5e363b421")

	// emptyCode is the known hash of the empty EVM bytecode.
	emptyCode = crypto.Keccak256(nil)
)

var (
	snapshotCommand = cli.Command{
		Name:        "snapshot",
		Usage:       "A set of commands based on the snapshot",
		Category:    "MISCELLANEOUS COMMANDS",
		Description: "",
		Subcommands: []cli.Command{
			{
				Name:      "prune-state",
				Usage:     "Prune stale ethereum state data based on the snapshot",
				ArgsUsage: "<root>",
				Action:    utils.MigrateFlags(pruneState),
				Category:  "MISCELLANEOUS COMMANDS",
				Flags: []cli.Flag{
					utils.DataDirFlag,
					utils.AncientFlag,
					utils.RopstenFlag,
					utils.RinkebyFlag,
					utils.GoerliFlag,
					utils.CacheTrieJournalFlag,
					utils.BloomFilterSizeFlag,
					utils.TriesInMemoryFlag,
				},
				Description: `
geth snapshot prune-state <state-root>
will prune historical state data with the help of the state snapshot.
All trie nodes and contract codes that do not belong to the specified
version state will be deleted from the database. After pruning, only
two version states are available: genesis and the specific one.

The default pruning target is the HEAD-127 state.

WARNING: It's necessary to delete the trie clean cache after the pruning.
If you specify another directory for the trie clean cache via "--cache.trie.journal"
during the use of Geth, please also specify it here for correct deletion. Otherwise
the trie clean cache with default directory will be deleted.
`,
			},
			{
				Name:     "prune-block",
				Usage:    "Prune block data offline",
				Action:   utils.MigrateFlags(pruneBlock),
				Category: "MISCELLANEOUS COMMANDS",
				Flags: []cli.Flag{
					utils.DataDirFlag,
					utils.AncientFlag,
					utils.BlockAmountReserved,
					utils.TriesInMemoryFlag,
					utils.CheckSnapshotWithMPT,
				},
				Description: `
geth offline prune-block for block data in ancientdb.
The amount of blocks expected for remaining after prune can be specified via block-amount-reserved in this command,
will prune and only remain the specified amount of old block data in ancientdb.
the brief workflow is to backup the the number of this specified amount blocks backward in original ancientdb 
into new ancient_backup, then delete the original ancientdb dir and rename the ancient_backup to original one for replacement,
finally assemble the statedb and new ancientDb together.
The purpose of doing it is because the block data will be moved into the ancient store when it
becomes old enough(exceed the Threshold 90000), the disk usage will be very large over time, and is occupied mainly by ancientDb,
so it's very necessary to do block data prune, this feature will handle it.
`,
			},
			{
				Name:      "verify-state",
				Usage:     "Recalculate state hash based on the snapshot for verification",
				ArgsUsage: "<root>",
				Action:    utils.MigrateFlags(verifyState),
				Category:  "MISCELLANEOUS COMMANDS",
				Flags: []cli.Flag{
					utils.DataDirFlag,
					utils.AncientFlag,
					utils.RopstenFlag,
					utils.RinkebyFlag,
					utils.GoerliFlag,
				},
				Description: `
geth snapshot verify-state <state-root>
will traverse the whole accounts and storages set based on the specified
snapshot and recalculate the root hash of state for verification.
In other words, this command does the snapshot to trie conversion.
`,
			},
			{
				Name: "insecure-prune-all",
				Usage: "Prune all trie state data except genesis block, it will break storage for fullnode, only suitable for fast node " +
					"who do not need trie storage at all",
				ArgsUsage: "<genesisPath>",
				Action:    utils.MigrateFlags(pruneAllState),
				Category:  "MISCELLANEOUS COMMANDS",
				Flags: []cli.Flag{
					utils.DataDirFlag,
					utils.AncientFlag,
					utils.RopstenFlag,
					utils.RinkebyFlag,
					utils.GoerliFlag,
				},
				Description: `
will prune all historical trie state data except genesis block.
All trie nodes will be deleted from the database. 

It expects the genesis file as argument.

WARNING: It's necessary to delete the trie clean cache after the pruning.
If you specify another directory for the trie clean cache via "--cache.trie.journal"
during the use of Geth, please also specify it here for correct deletion. Otherwise
the trie clean cache with default directory will be deleted.
`,
			},
			{
				Name:      "traverse-state",
				Usage:     "Traverse the state with given root hash for verification",
				ArgsUsage: "<root>",
				Action:    utils.MigrateFlags(traverseState),
				Category:  "MISCELLANEOUS COMMANDS",
				Flags: []cli.Flag{
					utils.DataDirFlag,
					utils.AncientFlag,
					utils.RopstenFlag,
					utils.RinkebyFlag,
					utils.GoerliFlag,
				},
				Description: `
geth snapshot traverse-state <state-root>
will traverse the whole state from the given state root and will abort if any
referenced trie node or contract code is missing. This command can be used for
state integrity verification. The default checking target is the HEAD state.

It's also usable without snapshot enabled.
`,
			},
			{
				Name:      "traverse-rawstate",
				Usage:     "Traverse the state with given root hash for verification",
				ArgsUsage: "<root>",
				Action:    utils.MigrateFlags(traverseRawState),
				Category:  "MISCELLANEOUS COMMANDS",
				Flags: []cli.Flag{
					utils.DataDirFlag,
					utils.AncientFlag,
					utils.RopstenFlag,
					utils.RinkebyFlag,
					utils.GoerliFlag,
				},
				Description: `
geth snapshot traverse-rawstate <state-root>
will traverse the whole state from the given root and will abort if any referenced
trie node or contract code is missing. This command can be used for state integrity
verification. The default checking target is the HEAD state. It's basically identical
to traverse-state, but the check granularity is smaller. 

It's also usable without snapshot enabled.
`,
			},
		},
	}
)

func accessDb(ctx *cli.Context, stack *node.Node) (ethdb.Database, error) {
	//The layer of tries trees that keep in memory.
	TriesInMemory := int(ctx.GlobalUint64(utils.TriesInMemoryFlag.Name))
	chaindb := utils.MakeChainDatabase(ctx, stack, false, true)
	defer chaindb.Close()

	if !ctx.GlobalBool(utils.CheckSnapshotWithMPT.Name) {
		return chaindb, nil
	}
	headBlock := rawdb.ReadHeadBlock(chaindb)
	if headBlock == nil {
		return nil, errors.New("failed to load head block")
	}
	headHeader := headBlock.Header()
	//Make sure the MPT and snapshot matches before pruning, otherwise the node can not start.
	snaptree, err := snapshot.New(chaindb, trie.NewDatabase(chaindb), 256, TriesInMemory, headBlock.Root(), false, false, false)
	if err != nil {
		log.Error("snaptree error", "err", err)
		return nil, err // The relevant snapshot(s) might not exist
	}

	// Use the HEAD-(n-1) as the target root. The reason for picking it is:
	// - in most of the normal cases, the related state is available
	// - the probability of this layer being reorg is very low

	// Retrieve all snapshot layers from the current HEAD.
	// In theory there are n difflayers + 1 disk layer present,
	// so n diff layers are expected to be returned.
	layers := snaptree.Snapshots(headHeader.Root, TriesInMemory, true)
	if len(layers) != TriesInMemory {
		// Reject if the accumulated diff layers are less than n. It
		// means in most of normal cases, there is no associated state
		// with bottom-most diff layer.
		log.Error("snapshot layers != TriesInMemory", "err", err)
		return nil, fmt.Errorf("snapshot not old enough yet: need %d more blocks", TriesInMemory-len(layers))
	}
	// Use the bottom-most diff layer as the target
	targetRoot := layers[len(layers)-1].Root()

	// Ensure the root is really present. The weak assumption
	// is the presence of root can indicate the presence of the
	// entire trie.
	if blob := rawdb.ReadTrieNode(chaindb, targetRoot); len(blob) == 0 {
		// The special case is for clique based networks(rinkeby, goerli
		// and some other private networks), it's possible that two
		// consecutive blocks will have same root. In this case snapshot
		// difflayer won't be created. So HEAD-(n-1) may not paired with
		// head-(n-1) layer. Instead the paired layer is higher than the
		// bottom-most diff layer. Try to find the bottom-most snapshot
		// layer with state available.
		//
		// Note HEAD is ignored. Usually there is the associated
		// state available, but we don't want to use the topmost state
		// as the pruning target.
		var found bool
		for i := len(layers) - 2; i >= 1; i-- {
			if blob := rawdb.ReadTrieNode(chaindb, layers[i].Root()); len(blob) != 0 {
				targetRoot = layers[i].Root()
				found = true
				log.Info("Selecting middle-layer as the pruning target", "root", targetRoot, "depth", i)
				break
			}
		}
		if !found {
			if blob := rawdb.ReadTrieNode(chaindb, snaptree.DiskRoot()); len(blob) != 0 {
				targetRoot = snaptree.DiskRoot()
				found = true
				log.Info("Selecting disk-layer as the pruning target", "root", targetRoot)
			}
		}
		if !found {
			if len(layers) > 0 {
				log.Error("no snapshot paired state")
				return nil, errors.New("no snapshot paired state")
			}
			return nil, fmt.Errorf("associated state[%x] is not present", targetRoot)
		}
	} else {
		if len(layers) > 0 {
			log.Info("Selecting bottom-most difflayer as the pruning target", "root", targetRoot, "height", headHeader.Number.Uint64()-uint64(len(layers)-1))
		} else {
			log.Info("Selecting user-specified state as the pruning target", "root", targetRoot)
		}
	}
	return chaindb, nil
}

func pruneBlock(ctx *cli.Context) error {
	stack, config := makeConfigNode(ctx)
	defer stack.Close()
	blockAmountReserved := ctx.GlobalUint64(utils.BlockAmountReserved.Name)
	chaindb, err := accessDb(ctx, stack)
	if err != nil {
		return err
	}
	var newAncientPath string
	oldAncientPath := ctx.GlobalString(utils.AncientFlag.Name)
	if !filepath.IsAbs(oldAncientPath) {
		// force absolute paths, which often fail due to the splicing of relative paths
		return errors.New("datadir.ancient not abs path")
	}

	path, _ := filepath.Split(oldAncientPath)
	if path == "" {
		return errors.New("prune failed, did not specify the AncientPath")
	}
	newAncientPath = filepath.Join(path, "ancient_back")

	blockpruner := pruner.NewBlockPruner(chaindb, stack, oldAncientPath, newAncientPath, blockAmountReserved)

	lock, exist, err := fileutil.Flock(filepath.Join(oldAncientPath, "PRUNEFLOCK"))
	if err != nil {
		log.Error("file lock error", "err", err)
		return err
	}
	if exist {
		defer lock.Release()
		log.Info("file lock existed, waiting for prune recovery and continue", "err", err)
		if err := blockpruner.RecoverInterruption("chaindata", config.Eth.DatabaseCache, utils.MakeDatabaseHandles(), "", false); err != nil {
			log.Error("Pruning failed", "err", err)
			return err
		}
		log.Info("Block prune successfully")
		return nil
	}

	if _, err := os.Stat(newAncientPath); err == nil {
		// No file lock found for old ancientDB but new ancientDB exsisted, indicating the geth was interrupted
		// after old ancientDB removal, this happened after backup successfully, so just rename the new ancientDB
		if err := blockpruner.AncientDbReplacer(); err != nil {
			log.Error("Failed to rename new ancient directory")
			return err
		}
		log.Info("Block prune successfully")
		return nil
	}
	name := "chaindata"
	if err := blockpruner.BlockPruneBackUp(name, config.Eth.DatabaseCache, utils.MakeDatabaseHandles(), "", false, false); err != nil {
		log.Error("Failed to back up block", "err", err)
		return err
	}

	log.Info("backup block successfully")

	//After backing up successfully, rename the new ancientdb name to the original one, and delete the old ancientdb
	if err := blockpruner.AncientDbReplacer(); err != nil {
		return err
	}

	lock.Release()
	log.Info("Block prune successfully")
	return nil
}

func pruneState(ctx *cli.Context) error {
	stack, config := makeConfigNode(ctx)
	defer stack.Close()

	chaindb := utils.MakeChainDatabase(ctx, stack, false, false)
	pruner, err := pruner.NewPruner(chaindb, stack.ResolvePath(""), stack.ResolvePath(config.Eth.TrieCleanCacheJournal), ctx.GlobalUint64(utils.BloomFilterSizeFlag.Name), ctx.GlobalUint64(utils.TriesInMemoryFlag.Name))
	if err != nil {
		log.Error("Failed to open snapshot tree", "err", err)
		return err
	}
	if ctx.NArg() > 1 {
		log.Error("Too many arguments given")
		return errors.New("too many arguments")
	}
	var targetRoot common.Hash
	if ctx.NArg() == 1 {
		targetRoot, err = parseRoot(ctx.Args()[0])
		if err != nil {
			log.Error("Failed to resolve state root", "err", err)
			return err
		}
	}
	if err = pruner.Prune(targetRoot); err != nil {
		log.Error("Failed to prune state", "err", err)
		return err
	}
	return nil
}

func pruneAllState(ctx *cli.Context) error {
	stack, _ := makeConfigNode(ctx)
	defer stack.Close()

	genesisPath := ctx.Args().First()
	if len(genesisPath) == 0 {
		utils.Fatalf("Must supply path to genesis JSON file")
	}
	file, err := os.Open(genesisPath)
	if err != nil {
		utils.Fatalf("Failed to read genesis file: %v", err)
	}
	defer file.Close()

	g := new(core.Genesis)
	if err := json.NewDecoder(file).Decode(g); err != nil {
		cfg := gethConfig{
			Eth:     ethconfig.Defaults,
			Node:    defaultNodeConfig(),
			Metrics: metrics.DefaultConfig,
		}

		// Load config file.
		if err := loadConfig(genesisPath, &cfg); err != nil {
			utils.Fatalf("%v", err)
		}
		g = cfg.Eth.Genesis
	}

	chaindb := utils.MakeChainDatabase(ctx, stack, false)
	pruner, err := pruner.NewAllPruner(chaindb)
	if err != nil {
		log.Error("Failed to open snapshot tree", "err", err)
		return err
	}
	if err = pruner.PruneAll(g); err != nil {
		log.Error("Failed to prune state", "err", err)
		return err
	}
	return nil
}

func verifyState(ctx *cli.Context) error {
	stack, _ := makeConfigNode(ctx)
	defer stack.Close()

	chaindb := utils.MakeChainDatabase(ctx, stack, true, false)
	headBlock := rawdb.ReadHeadBlock(chaindb)
	if headBlock == nil {
		log.Error("Failed to load head block")
		return errors.New("no head block")
	}
	snaptree, err := snapshot.New(chaindb, trie.NewDatabase(chaindb), 256, 128, headBlock.Root(), false, false, false, false)
	if err != nil {
		log.Error("Failed to open snapshot tree", "err", err)
		return err
	}
	if ctx.NArg() > 1 {
		log.Error("Too many arguments given")
		return errors.New("too many arguments")
	}
	var root = headBlock.Root()
	if ctx.NArg() == 1 {
		root, err = parseRoot(ctx.Args()[0])
		if err != nil {
			log.Error("Failed to resolve state root", "err", err)
			return err
		}
	}
	if err := snaptree.Verify(root); err != nil {
		log.Error("Failed to verfiy state", "root", root, "err", err)
		return err
	}
	log.Info("Verified the state", "root", root)
	return nil
}

// traverseState is a helper function used for pruning verification.
// Basically it just iterates the trie, ensure all nodes and associated
// contract codes are present.
func traverseState(ctx *cli.Context) error {
	stack, _ := makeConfigNode(ctx)
	defer stack.Close()

	chaindb := utils.MakeChainDatabase(ctx, stack, true, false)
	headBlock := rawdb.ReadHeadBlock(chaindb)
	if headBlock == nil {
		log.Error("Failed to load head block")
		return errors.New("no head block")
	}
	if ctx.NArg() > 1 {
		log.Error("Too many arguments given")
		return errors.New("too many arguments")
	}
	var (
		root common.Hash
		err  error
	)
	if ctx.NArg() == 1 {
		root, err = parseRoot(ctx.Args()[0])
		if err != nil {
			log.Error("Failed to resolve state root", "err", err)
			return err
		}
		log.Info("Start traversing the state", "root", root)
	} else {
		root = headBlock.Root()
		log.Info("Start traversing the state", "root", root, "number", headBlock.NumberU64())
	}
	triedb := trie.NewDatabase(chaindb)
	t, err := trie.NewSecure(root, triedb)
	if err != nil {
		log.Error("Failed to open trie", "root", root, "err", err)
		return err
	}
	var (
		accounts   int
		slots      int
		codes      int
		lastReport time.Time
		start      = time.Now()
	)
	accIter := trie.NewIterator(t.NodeIterator(nil))
	for accIter.Next() {
		accounts += 1
		var acc state.Account
		if err := rlp.DecodeBytes(accIter.Value, &acc); err != nil {
			log.Error("Invalid account encountered during traversal", "err", err)
			return err
		}
		if acc.Root != emptyRoot {
			storageTrie, err := trie.NewSecure(acc.Root, triedb)
			if err != nil {
				log.Error("Failed to open storage trie", "root", acc.Root, "err", err)
				return err
			}
			storageIter := trie.NewIterator(storageTrie.NodeIterator(nil))
			for storageIter.Next() {
				slots += 1
			}
			if storageIter.Err != nil {
				log.Error("Failed to traverse storage trie", "root", acc.Root, "err", storageIter.Err)
				return storageIter.Err
			}
		}
		if !bytes.Equal(acc.CodeHash, emptyCode) {
			code := rawdb.ReadCode(chaindb, common.BytesToHash(acc.CodeHash))
			if len(code) == 0 {
				log.Error("Code is missing", "hash", common.BytesToHash(acc.CodeHash))
				return errors.New("missing code")
			}
			codes += 1
		}
		if time.Since(lastReport) > time.Second*8 {
			log.Info("Traversing state", "accounts", accounts, "slots", slots, "codes", codes, "elapsed", common.PrettyDuration(time.Since(start)))
			lastReport = time.Now()
		}
	}
	if accIter.Err != nil {
		log.Error("Failed to traverse state trie", "root", root, "err", accIter.Err)
		return accIter.Err
	}
	log.Info("State is complete", "accounts", accounts, "slots", slots, "codes", codes, "elapsed", common.PrettyDuration(time.Since(start)))
	return nil
}

// traverseRawState is a helper function used for pruning verification.
// Basically it just iterates the trie, ensure all nodes and associated
// contract codes are present. It's basically identical to traverseState
// but it will check each trie node.
func traverseRawState(ctx *cli.Context) error {
	stack, _ := makeConfigNode(ctx)
	defer stack.Close()

	chaindb := utils.MakeChainDatabase(ctx, stack, true, false)
	headBlock := rawdb.ReadHeadBlock(chaindb)
	if headBlock == nil {
		log.Error("Failed to load head block")
		return errors.New("no head block")
	}
	if ctx.NArg() > 1 {
		log.Error("Too many arguments given")
		return errors.New("too many arguments")
	}
	var (
		root common.Hash
		err  error
	)
	if ctx.NArg() == 1 {
		root, err = parseRoot(ctx.Args()[0])
		if err != nil {
			log.Error("Failed to resolve state root", "err", err)
			return err
		}
		log.Info("Start traversing the state", "root", root)
	} else {
		root = headBlock.Root()
		log.Info("Start traversing the state", "root", root, "number", headBlock.NumberU64())
	}
	triedb := trie.NewDatabase(chaindb)
	t, err := trie.NewSecure(root, triedb)
	if err != nil {
		log.Error("Failed to open trie", "root", root, "err", err)
		return err
	}
	var (
		nodes      int
		accounts   int
		slots      int
		codes      int
		lastReport time.Time
		start      = time.Now()
	)
	accIter := t.NodeIterator(nil)
	for accIter.Next(true) {
		nodes += 1
		node := accIter.Hash()

		if node != (common.Hash{}) {
			// Check the present for non-empty hash node(embedded node doesn't
			// have their own hash).
			blob := rawdb.ReadTrieNode(chaindb, node)
			if len(blob) == 0 {
				log.Error("Missing trie node(account)", "hash", node)
				return errors.New("missing account")
			}
		}
		// If it's a leaf node, yes we are touching an account,
		// dig into the storage trie further.
		if accIter.Leaf() {
			accounts += 1
			var acc state.Account
			if err := rlp.DecodeBytes(accIter.LeafBlob(), &acc); err != nil {
				log.Error("Invalid account encountered during traversal", "err", err)
				return errors.New("invalid account")
			}
			if acc.Root != emptyRoot {
				storageTrie, err := trie.NewSecure(acc.Root, triedb)
				if err != nil {
					log.Error("Failed to open storage trie", "root", acc.Root, "err", err)
					return errors.New("missing storage trie")
				}
				storageIter := storageTrie.NodeIterator(nil)
				for storageIter.Next(true) {
					nodes += 1
					node := storageIter.Hash()

					// Check the present for non-empty hash node(embedded node doesn't
					// have their own hash).
					if node != (common.Hash{}) {
						blob := rawdb.ReadTrieNode(chaindb, node)
						if len(blob) == 0 {
							log.Error("Missing trie node(storage)", "hash", node)
							return errors.New("missing storage")
						}
					}
					// Bump the counter if it's leaf node.
					if storageIter.Leaf() {
						slots += 1
					}
				}
				if storageIter.Error() != nil {
					log.Error("Failed to traverse storage trie", "root", acc.Root, "err", storageIter.Error())
					return storageIter.Error()
				}
			}
			if !bytes.Equal(acc.CodeHash, emptyCode) {
				code := rawdb.ReadCode(chaindb, common.BytesToHash(acc.CodeHash))
				if len(code) == 0 {
					log.Error("Code is missing", "account", common.BytesToHash(accIter.LeafKey()))
					return errors.New("missing code")
				}
				codes += 1
			}
			if time.Since(lastReport) > time.Second*8 {
				log.Info("Traversing state", "nodes", nodes, "accounts", accounts, "slots", slots, "codes", codes, "elapsed", common.PrettyDuration(time.Since(start)))
				lastReport = time.Now()
			}
		}
	}
	if accIter.Error() != nil {
		log.Error("Failed to traverse state trie", "root", root, "err", accIter.Error())
		return accIter.Error()
	}
	log.Info("State is complete", "nodes", nodes, "accounts", accounts, "slots", slots, "codes", codes, "elapsed", common.PrettyDuration(time.Since(start)))
	return nil
}

func parseRoot(input string) (common.Hash, error) {
	var h common.Hash
	if err := h.UnmarshalText([]byte(input)); err != nil {
		return h, err
	}
	return h, nil
}<|MERGE_RESOLUTION|>--- conflicted
+++ resolved
@@ -20,13 +20,9 @@
 	"bytes"
 	"encoding/json"
 	"errors"
-<<<<<<< HEAD
-	"os"
-=======
 	"fmt"
 	"os"
 	"path/filepath"
->>>>>>> 1aeadc14
 	"time"
 
 	"github.com/prometheus/tsdb/fileutil"
@@ -40,15 +36,11 @@
 	"github.com/ethereum/go-ethereum/core/state/pruner"
 	"github.com/ethereum/go-ethereum/core/state/snapshot"
 	"github.com/ethereum/go-ethereum/crypto"
-<<<<<<< HEAD
 	"github.com/ethereum/go-ethereum/eth/ethconfig"
+	"github.com/ethereum/go-ethereum/ethdb"
 	"github.com/ethereum/go-ethereum/log"
 	"github.com/ethereum/go-ethereum/metrics"
-=======
-	"github.com/ethereum/go-ethereum/ethdb"
-	"github.com/ethereum/go-ethereum/log"
 	"github.com/ethereum/go-ethereum/node"
->>>>>>> 1aeadc14
 	"github.com/ethereum/go-ethereum/rlp"
 	"github.com/ethereum/go-ethereum/trie"
 )
@@ -233,7 +225,7 @@
 	}
 	headHeader := headBlock.Header()
 	//Make sure the MPT and snapshot matches before pruning, otherwise the node can not start.
-	snaptree, err := snapshot.New(chaindb, trie.NewDatabase(chaindb), 256, TriesInMemory, headBlock.Root(), false, false, false)
+	snaptree, err := snapshot.New(chaindb, trie.NewDatabase(chaindb), 256, TriesInMemory, headBlock.Root(), false, false, false, false)
 	if err != nil {
 		log.Error("snaptree error", "err", err)
 		return nil, err // The relevant snapshot(s) might not exist
@@ -430,7 +422,7 @@
 		g = cfg.Eth.Genesis
 	}
 
-	chaindb := utils.MakeChainDatabase(ctx, stack, false)
+	chaindb := utils.MakeChainDatabase(ctx, stack, false, true)
 	pruner, err := pruner.NewAllPruner(chaindb)
 	if err != nil {
 		log.Error("Failed to open snapshot tree", "err", err)
