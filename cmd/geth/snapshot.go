// Copyright 2020 The go-ethereum Authors
// This file is part of go-ethereum.
//
// go-ethereum is free software: you can redistribute it and/or modify
// it under the terms of the GNU General Public License as published by
// the Free Software Foundation, either version 3 of the License, or
// (at your option) any later version.
//
// go-ethereum is distributed in the hope that it will be useful,
// but WITHOUT ANY WARRANTY; without even the implied warranty of
// MERCHANTABILITY or FITNESS FOR A PARTICULAR PURPOSE. See the
// GNU General Public License for more details.
//
// You should have received a copy of the GNU General Public License
// along with go-ethereum. If not, see <http://www.gnu.org/licenses/>.

package main

import (
	"bytes"
	"encoding/json"
	"errors"
<<<<<<< HEAD
	"os"
=======
	"fmt"
	"os"
	"path/filepath"
>>>>>>> 343b3150
	"time"

	"github.com/prometheus/tsdb/fileutil"
	cli "gopkg.in/urfave/cli.v1"

	"github.com/ethereum/go-ethereum/cmd/utils"
	"github.com/ethereum/go-ethereum/common"
	"github.com/ethereum/go-ethereum/core"
	"github.com/ethereum/go-ethereum/core/rawdb"
	"github.com/ethereum/go-ethereum/core/state"
	"github.com/ethereum/go-ethereum/core/state/pruner"
	"github.com/ethereum/go-ethereum/core/state/snapshot"
	"github.com/ethereum/go-ethereum/crypto"
<<<<<<< HEAD
	"github.com/ethereum/go-ethereum/eth/ethconfig"
	"github.com/ethereum/go-ethereum/log"
	"github.com/ethereum/go-ethereum/metrics"
=======
	"github.com/ethereum/go-ethereum/ethdb"
	"github.com/ethereum/go-ethereum/log"
	"github.com/ethereum/go-ethereum/node"
>>>>>>> 343b3150
	"github.com/ethereum/go-ethereum/rlp"
	"github.com/ethereum/go-ethereum/trie"
)

var (
	// emptyRoot is the known root hash of an empty trie.
	emptyRoot = common.HexToHash("56e81f171bcc55a6ff8345e692c0f86e5b48e01b996cadc001622fb5e363b421")

	// emptyCode is the known hash of the empty EVM bytecode.
	emptyCode = crypto.Keccak256(nil)
)

var (
	snapshotCommand = cli.Command{
		Name:        "snapshot",
		Usage:       "A set of commands based on the snapshot",
		Category:    "MISCELLANEOUS COMMANDS",
		Description: "",
		Subcommands: []cli.Command{
			{
				Name:      "prune-state",
				Usage:     "Prune stale ethereum state data based on the snapshot",
				ArgsUsage: "<root>",
				Action:    utils.MigrateFlags(pruneState),
				Category:  "MISCELLANEOUS COMMANDS",
				Flags: []cli.Flag{
					utils.DataDirFlag,
					utils.AncientFlag,
					utils.RopstenFlag,
					utils.RinkebyFlag,
					utils.GoerliFlag,
					utils.CacheTrieJournalFlag,
					utils.BloomFilterSizeFlag,
					utils.TriesInMemoryFlag,
				},
				Description: `
geth snapshot prune-state <state-root>
will prune historical state data with the help of the state snapshot.
All trie nodes and contract codes that do not belong to the specified
version state will be deleted from the database. After pruning, only
two version states are available: genesis and the specific one.

The default pruning target is the HEAD-127 state.

WARNING: It's necessary to delete the trie clean cache after the pruning.
If you specify another directory for the trie clean cache via "--cache.trie.journal"
during the use of Geth, please also specify it here for correct deletion. Otherwise
the trie clean cache with default directory will be deleted.
`,
			},
			{
				Name:     "prune-block",
				Usage:    "Prune block data offline",
				Action:   utils.MigrateFlags(pruneBlock),
				Category: "MISCELLANEOUS COMMANDS",
				Flags: []cli.Flag{
					utils.DataDirFlag,
					utils.AncientFlag,
					utils.BlockAmountReserved,
					utils.TriesInMemoryFlag,
					utils.CheckSnapshotWithMPT,
				},
				Description: `
geth offline prune-block for block data in ancientdb.
The amount of blocks expected for remaining after prune can be specified via block-amount-reserved in this command,
will prune and only remain the specified amount of old block data in ancientdb.
the brief workflow is to backup the the number of this specified amount blocks backward in original ancientdb 
into new ancient_backup, then delete the original ancientdb dir and rename the ancient_backup to original one for replacement,
finally assemble the statedb and new ancientDb together.
The purpose of doing it is because the block data will be moved into the ancient store when it
becomes old enough(exceed the Threshold 90000), the disk usage will be very large over time, and is occupied mainly by ancientDb,
so it's very necessary to do block data prune, this feature will handle it.
`,
			},
			{
				Name:      "verify-state",
				Usage:     "Recalculate state hash based on the snapshot for verification",
				ArgsUsage: "<root>",
				Action:    utils.MigrateFlags(verifyState),
				Category:  "MISCELLANEOUS COMMANDS",
				Flags: []cli.Flag{
					utils.DataDirFlag,
					utils.AncientFlag,
					utils.RopstenFlag,
					utils.RinkebyFlag,
					utils.GoerliFlag,
				},
				Description: `
geth snapshot verify-state <state-root>
will traverse the whole accounts and storages set based on the specified
snapshot and recalculate the root hash of state for verification.
In other words, this command does the snapshot to trie conversion.
`,
			},
			{
				Name: "insecure-prune-all",
				Usage: "Prune all trie state data except genesis block, it will break storage for fullnode, only suitable for fast node " +
					"who do not need trie storage at all",
				ArgsUsage: "<genesisPath>",
				Action:    utils.MigrateFlags(pruneAllState),
				Category:  "MISCELLANEOUS COMMANDS",
				Flags: []cli.Flag{
					utils.DataDirFlag,
					utils.AncientFlag,
					utils.RopstenFlag,
					utils.RinkebyFlag,
					utils.GoerliFlag,
				},
				Description: `
will prune all historical trie state data except genesis block.
All trie nodes will be deleted from the database. 

It expects the genesis file as argument.

WARNING: It's necessary to delete the trie clean cache after the pruning.
If you specify another directory for the trie clean cache via "--cache.trie.journal"
during the use of Geth, please also specify it here for correct deletion. Otherwise
the trie clean cache with default directory will be deleted.
`,
			},
			{
				Name:      "traverse-state",
				Usage:     "Traverse the state with given root hash for verification",
				ArgsUsage: "<root>",
				Action:    utils.MigrateFlags(traverseState),
				Category:  "MISCELLANEOUS COMMANDS",
				Flags: []cli.Flag{
					utils.DataDirFlag,
					utils.AncientFlag,
					utils.RopstenFlag,
					utils.RinkebyFlag,
					utils.GoerliFlag,
				},
				Description: `
geth snapshot traverse-state <state-root>
will traverse the whole state from the given state root and will abort if any
referenced trie node or contract code is missing. This command can be used for
state integrity verification. The default checking target is the HEAD state.

It's also usable without snapshot enabled.
`,
			},
			{
				Name:      "traverse-rawstate",
				Usage:     "Traverse the state with given root hash for verification",
				ArgsUsage: "<root>",
				Action:    utils.MigrateFlags(traverseRawState),
				Category:  "MISCELLANEOUS COMMANDS",
				Flags: []cli.Flag{
					utils.DataDirFlag,
					utils.AncientFlag,
					utils.RopstenFlag,
					utils.RinkebyFlag,
					utils.GoerliFlag,
				},
				Description: `
geth snapshot traverse-rawstate <state-root>
will traverse the whole state from the given root and will abort if any referenced
trie node or contract code is missing. This command can be used for state integrity
verification. The default checking target is the HEAD state. It's basically identical
to traverse-state, but the check granularity is smaller. 

It's also usable without snapshot enabled.
`,
			},
		},
	}
)

func accessDb(ctx *cli.Context, stack *node.Node) (ethdb.Database, error) {
	//The layer of tries trees that keep in memory.
	TriesInMemory := int(ctx.GlobalUint64(utils.TriesInMemoryFlag.Name))
	chaindb := utils.MakeChainDatabase(ctx, stack, false, true)
	defer chaindb.Close()

	if !ctx.GlobalBool(utils.CheckSnapshotWithMPT.Name) {
		return chaindb, nil
	}
	headBlock := rawdb.ReadHeadBlock(chaindb)
	if headBlock == nil {
		return nil, errors.New("failed to load head block")
	}
	headHeader := headBlock.Header()
	//Make sure the MPT and snapshot matches before pruning, otherwise the node can not start.
	snaptree, err := snapshot.New(chaindb, trie.NewDatabase(chaindb), 256, TriesInMemory, headBlock.Root(), false, false, false)
	if err != nil {
		log.Error("snaptree error", "err", err)
		return nil, err // The relevant snapshot(s) might not exist
	}

	// Use the HEAD-(n-1) as the target root. The reason for picking it is:
	// - in most of the normal cases, the related state is available
	// - the probability of this layer being reorg is very low

	// Retrieve all snapshot layers from the current HEAD.
	// In theory there are n difflayers + 1 disk layer present,
	// so n diff layers are expected to be returned.
	layers := snaptree.Snapshots(headHeader.Root, TriesInMemory, true)
	if len(layers) != TriesInMemory {
		// Reject if the accumulated diff layers are less than n. It
		// means in most of normal cases, there is no associated state
		// with bottom-most diff layer.
		log.Error("snapshot layers != TriesInMemory", "err", err)
		return nil, fmt.Errorf("snapshot not old enough yet: need %d more blocks", TriesInMemory-len(layers))
	}
	// Use the bottom-most diff layer as the target
	targetRoot := layers[len(layers)-1].Root()

	// Ensure the root is really present. The weak assumption
	// is the presence of root can indicate the presence of the
	// entire trie.
	if blob := rawdb.ReadTrieNode(chaindb, targetRoot); len(blob) == 0 {
		// The special case is for clique based networks(rinkeby, goerli
		// and some other private networks), it's possible that two
		// consecutive blocks will have same root. In this case snapshot
		// difflayer won't be created. So HEAD-(n-1) may not paired with
		// head-(n-1) layer. Instead the paired layer is higher than the
		// bottom-most diff layer. Try to find the bottom-most snapshot
		// layer with state available.
		//
		// Note HEAD is ignored. Usually there is the associated
		// state available, but we don't want to use the topmost state
		// as the pruning target.
		var found bool
		for i := len(layers) - 2; i >= 1; i-- {
			if blob := rawdb.ReadTrieNode(chaindb, layers[i].Root()); len(blob) != 0 {
				targetRoot = layers[i].Root()
				found = true
				log.Info("Selecting middle-layer as the pruning target", "root", targetRoot, "depth", i)
				break
			}
		}
		if !found {
			if blob := rawdb.ReadTrieNode(chaindb, snaptree.DiskRoot()); len(blob) != 0 {
				targetRoot = snaptree.DiskRoot()
				found = true
				log.Info("Selecting disk-layer as the pruning target", "root", targetRoot)
			}
		}
		if !found {
			if len(layers) > 0 {
				log.Error("no snapshot paired state")
				return nil, errors.New("no snapshot paired state")
			}
			return nil, fmt.Errorf("associated state[%x] is not present", targetRoot)
		}
	} else {
		if len(layers) > 0 {
			log.Info("Selecting bottom-most difflayer as the pruning target", "root", targetRoot, "height", headHeader.Number.Uint64()-uint64(len(layers)-1))
		} else {
			log.Info("Selecting user-specified state as the pruning target", "root", targetRoot)
		}
	}
	return chaindb, nil
}

func pruneBlock(ctx *cli.Context) error {
	stack, config := makeConfigNode(ctx)
	defer stack.Close()
	blockAmountReserved := ctx.GlobalUint64(utils.BlockAmountReserved.Name)
	chaindb, err := accessDb(ctx, stack)
	if err != nil {
		return err
	}
	var newAncientPath string
	oldAncientPath := ctx.GlobalString(utils.AncientFlag.Name)
	if !filepath.IsAbs(oldAncientPath) {
		// force absolute paths, which often fail due to the splicing of relative paths
		return errors.New("datadir.ancient not abs path")
	}

	path, _ := filepath.Split(oldAncientPath)
	if path == "" {
		return errors.New("prune failed, did not specify the AncientPath")
	}
	newAncientPath = filepath.Join(path, "ancient_back")

	blockpruner := pruner.NewBlockPruner(chaindb, stack, oldAncientPath, newAncientPath, blockAmountReserved)

	lock, exist, err := fileutil.Flock(filepath.Join(oldAncientPath, "PRUNEFLOCK"))
	if err != nil {
		log.Error("file lock error", "err", err)
		return err
	}
	if exist {
		defer lock.Release()
		log.Info("file lock existed, waiting for prune recovery and continue", "err", err)
		if err := blockpruner.RecoverInterruption("chaindata", config.Eth.DatabaseCache, utils.MakeDatabaseHandles(), "", false); err != nil {
			log.Error("Pruning failed", "err", err)
			return err
		}
		log.Info("Block prune successfully")
		return nil
	}

	if _, err := os.Stat(newAncientPath); err == nil {
		// No file lock found for old ancientDB but new ancientDB exsisted, indicating the geth was interrupted
		// after old ancientDB removal, this happened after backup successfully, so just rename the new ancientDB
		if err := blockpruner.AncientDbReplacer(); err != nil {
			log.Error("Failed to rename new ancient directory")
			return err
		}
		log.Info("Block prune successfully")
		return nil
	}
	name := "chaindata"
	if err := blockpruner.BlockPruneBackUp(name, config.Eth.DatabaseCache, utils.MakeDatabaseHandles(), "", false, false); err != nil {
		log.Error("Failed to back up block", "err", err)
		return err
	}

	log.Info("backup block successfully")

	//After backing up successfully, rename the new ancientdb name to the original one, and delete the old ancientdb
	if err := blockpruner.AncientDbReplacer(); err != nil {
		return err
	}

	lock.Release()
	log.Info("Block prune successfully")
	return nil
}

func pruneState(ctx *cli.Context) error {
	stack, config := makeConfigNode(ctx)
	defer stack.Close()

	chaindb := utils.MakeChainDatabase(ctx, stack, false, false)
	pruner, err := pruner.NewPruner(chaindb, stack.ResolvePath(""), stack.ResolvePath(config.Eth.TrieCleanCacheJournal), ctx.GlobalUint64(utils.BloomFilterSizeFlag.Name), ctx.GlobalUint64(utils.TriesInMemoryFlag.Name))
	if err != nil {
		log.Error("Failed to open snapshot tree", "err", err)
		return err
	}
	if ctx.NArg() > 1 {
		log.Error("Too many arguments given")
		return errors.New("too many arguments")
	}
	var targetRoot common.Hash
	if ctx.NArg() == 1 {
		targetRoot, err = parseRoot(ctx.Args()[0])
		if err != nil {
			log.Error("Failed to resolve state root", "err", err)
			return err
		}
	}
	if err = pruner.Prune(targetRoot); err != nil {
		log.Error("Failed to prune state", "err", err)
		return err
	}
	return nil
}

func pruneAllState(ctx *cli.Context) error {
	stack, _ := makeConfigNode(ctx)
	defer stack.Close()

	genesisPath := ctx.Args().First()
	if len(genesisPath) == 0 {
		utils.Fatalf("Must supply path to genesis JSON file")
	}
	file, err := os.Open(genesisPath)
	if err != nil {
		utils.Fatalf("Failed to read genesis file: %v", err)
	}
	defer file.Close()

	g := new(core.Genesis)
	if err := json.NewDecoder(file).Decode(g); err != nil {
		cfg := gethConfig{
			Eth:     ethconfig.Defaults,
			Node:    defaultNodeConfig(),
			Metrics: metrics.DefaultConfig,
		}

		// Load config file.
		if err := loadConfig(genesisPath, &cfg); err != nil {
			utils.Fatalf("%v", err)
		}
		g = cfg.Eth.Genesis
	}

	chaindb := utils.MakeChainDatabase(ctx, stack, false)
	pruner, err := pruner.NewAllPruner(chaindb)
	if err != nil {
		log.Error("Failed to open snapshot tree", "err", err)
		return err
	}
	if err = pruner.PruneAll(g); err != nil {
		log.Error("Failed to prune state", "err", err)
		return err
	}
	return nil
}

func verifyState(ctx *cli.Context) error {
	stack, _ := makeConfigNode(ctx)
	defer stack.Close()

	chaindb := utils.MakeChainDatabase(ctx, stack, true, false)
	headBlock := rawdb.ReadHeadBlock(chaindb)
	if headBlock == nil {
		log.Error("Failed to load head block")
		return errors.New("no head block")
	}
	snaptree, err := snapshot.New(chaindb, trie.NewDatabase(chaindb), 256, 128, headBlock.Root(), false, false, false, false)
	if err != nil {
		log.Error("Failed to open snapshot tree", "err", err)
		return err
	}
	if ctx.NArg() > 1 {
		log.Error("Too many arguments given")
		return errors.New("too many arguments")
	}
	var root = headBlock.Root()
	if ctx.NArg() == 1 {
		root, err = parseRoot(ctx.Args()[0])
		if err != nil {
			log.Error("Failed to resolve state root", "err", err)
			return err
		}
	}
	if err := snaptree.Verify(root); err != nil {
		log.Error("Failed to verfiy state", "root", root, "err", err)
		return err
	}
	log.Info("Verified the state", "root", root)
	return nil
}

// traverseState is a helper function used for pruning verification.
// Basically it just iterates the trie, ensure all nodes and associated
// contract codes are present.
func traverseState(ctx *cli.Context) error {
	stack, _ := makeConfigNode(ctx)
	defer stack.Close()

	chaindb := utils.MakeChainDatabase(ctx, stack, true, false)
	headBlock := rawdb.ReadHeadBlock(chaindb)
	if headBlock == nil {
		log.Error("Failed to load head block")
		return errors.New("no head block")
	}
	if ctx.NArg() > 1 {
		log.Error("Too many arguments given")
		return errors.New("too many arguments")
	}
	var (
		root common.Hash
		err  error
	)
	if ctx.NArg() == 1 {
		root, err = parseRoot(ctx.Args()[0])
		if err != nil {
			log.Error("Failed to resolve state root", "err", err)
			return err
		}
		log.Info("Start traversing the state", "root", root)
	} else {
		root = headBlock.Root()
		log.Info("Start traversing the state", "root", root, "number", headBlock.NumberU64())
	}
	triedb := trie.NewDatabase(chaindb)
	t, err := trie.NewSecure(root, triedb)
	if err != nil {
		log.Error("Failed to open trie", "root", root, "err", err)
		return err
	}
	var (
		accounts   int
		slots      int
		codes      int
		lastReport time.Time
		start      = time.Now()
	)
	accIter := trie.NewIterator(t.NodeIterator(nil))
	for accIter.Next() {
		accounts += 1
		var acc state.Account
		if err := rlp.DecodeBytes(accIter.Value, &acc); err != nil {
			log.Error("Invalid account encountered during traversal", "err", err)
			return err
		}
		if acc.Root != emptyRoot {
			storageTrie, err := trie.NewSecure(acc.Root, triedb)
			if err != nil {
				log.Error("Failed to open storage trie", "root", acc.Root, "err", err)
				return err
			}
			storageIter := trie.NewIterator(storageTrie.NodeIterator(nil))
			for storageIter.Next() {
				slots += 1
			}
			if storageIter.Err != nil {
				log.Error("Failed to traverse storage trie", "root", acc.Root, "err", storageIter.Err)
				return storageIter.Err
			}
		}
		if !bytes.Equal(acc.CodeHash, emptyCode) {
			code := rawdb.ReadCode(chaindb, common.BytesToHash(acc.CodeHash))
			if len(code) == 0 {
				log.Error("Code is missing", "hash", common.BytesToHash(acc.CodeHash))
				return errors.New("missing code")
			}
			codes += 1
		}
		if time.Since(lastReport) > time.Second*8 {
			log.Info("Traversing state", "accounts", accounts, "slots", slots, "codes", codes, "elapsed", common.PrettyDuration(time.Since(start)))
			lastReport = time.Now()
		}
	}
	if accIter.Err != nil {
		log.Error("Failed to traverse state trie", "root", root, "err", accIter.Err)
		return accIter.Err
	}
	log.Info("State is complete", "accounts", accounts, "slots", slots, "codes", codes, "elapsed", common.PrettyDuration(time.Since(start)))
	return nil
}

// traverseRawState is a helper function used for pruning verification.
// Basically it just iterates the trie, ensure all nodes and associated
// contract codes are present. It's basically identical to traverseState
// but it will check each trie node.
func traverseRawState(ctx *cli.Context) error {
	stack, _ := makeConfigNode(ctx)
	defer stack.Close()

	chaindb := utils.MakeChainDatabase(ctx, stack, true, false)
	headBlock := rawdb.ReadHeadBlock(chaindb)
	if headBlock == nil {
		log.Error("Failed to load head block")
		return errors.New("no head block")
	}
	if ctx.NArg() > 1 {
		log.Error("Too many arguments given")
		return errors.New("too many arguments")
	}
	var (
		root common.Hash
		err  error
	)
	if ctx.NArg() == 1 {
		root, err = parseRoot(ctx.Args()[0])
		if err != nil {
			log.Error("Failed to resolve state root", "err", err)
			return err
		}
		log.Info("Start traversing the state", "root", root)
	} else {
		root = headBlock.Root()
		log.Info("Start traversing the state", "root", root, "number", headBlock.NumberU64())
	}
	triedb := trie.NewDatabase(chaindb)
	t, err := trie.NewSecure(root, triedb)
	if err != nil {
		log.Error("Failed to open trie", "root", root, "err", err)
		return err
	}
	var (
		nodes      int
		accounts   int
		slots      int
		codes      int
		lastReport time.Time
		start      = time.Now()
	)
	accIter := t.NodeIterator(nil)
	for accIter.Next(true) {
		nodes += 1
		node := accIter.Hash()

		if node != (common.Hash{}) {
			// Check the present for non-empty hash node(embedded node doesn't
			// have their own hash).
			blob := rawdb.ReadTrieNode(chaindb, node)
			if len(blob) == 0 {
				log.Error("Missing trie node(account)", "hash", node)
				return errors.New("missing account")
			}
		}
		// If it's a leaf node, yes we are touching an account,
		// dig into the storage trie further.
		if accIter.Leaf() {
			accounts += 1
			var acc state.Account
			if err := rlp.DecodeBytes(accIter.LeafBlob(), &acc); err != nil {
				log.Error("Invalid account encountered during traversal", "err", err)
				return errors.New("invalid account")
			}
			if acc.Root != emptyRoot {
				storageTrie, err := trie.NewSecure(acc.Root, triedb)
				if err != nil {
					log.Error("Failed to open storage trie", "root", acc.Root, "err", err)
					return errors.New("missing storage trie")
				}
				storageIter := storageTrie.NodeIterator(nil)
				for storageIter.Next(true) {
					nodes += 1
					node := storageIter.Hash()

					// Check the present for non-empty hash node(embedded node doesn't
					// have their own hash).
					if node != (common.Hash{}) {
						blob := rawdb.ReadTrieNode(chaindb, node)
						if len(blob) == 0 {
							log.Error("Missing trie node(storage)", "hash", node)
							return errors.New("missing storage")
						}
					}
					// Bump the counter if it's leaf node.
					if storageIter.Leaf() {
						slots += 1
					}
				}
				if storageIter.Error() != nil {
					log.Error("Failed to traverse storage trie", "root", acc.Root, "err", storageIter.Error())
					return storageIter.Error()
				}
			}
			if !bytes.Equal(acc.CodeHash, emptyCode) {
				code := rawdb.ReadCode(chaindb, common.BytesToHash(acc.CodeHash))
				if len(code) == 0 {
					log.Error("Code is missing", "account", common.BytesToHash(accIter.LeafKey()))
					return errors.New("missing code")
				}
				codes += 1
			}
			if time.Since(lastReport) > time.Second*8 {
				log.Info("Traversing state", "nodes", nodes, "accounts", accounts, "slots", slots, "codes", codes, "elapsed", common.PrettyDuration(time.Since(start)))
				lastReport = time.Now()
			}
		}
	}
	if accIter.Error() != nil {
		log.Error("Failed to traverse state trie", "root", root, "err", accIter.Error())
		return accIter.Error()
	}
	log.Info("State is complete", "nodes", nodes, "accounts", accounts, "slots", slots, "codes", codes, "elapsed", common.PrettyDuration(time.Since(start)))
	return nil
}

func parseRoot(input string) (common.Hash, error) {
	var h common.Hash
	if err := h.UnmarshalText([]byte(input)); err != nil {
		return h, err
	}
	return h, nil
}<|MERGE_RESOLUTION|>--- conflicted
+++ resolved
@@ -20,13 +20,9 @@
 	"bytes"
 	"encoding/json"
 	"errors"
-<<<<<<< HEAD
-	"os"
-=======
 	"fmt"
 	"os"
 	"path/filepath"
->>>>>>> 343b3150
 	"time"
 
 	"github.com/prometheus/tsdb/fileutil"
@@ -40,15 +36,11 @@
 	"github.com/ethereum/go-ethereum/core/state/pruner"
 	"github.com/ethereum/go-ethereum/core/state/snapshot"
 	"github.com/ethereum/go-ethereum/crypto"
-<<<<<<< HEAD
 	"github.com/ethereum/go-ethereum/eth/ethconfig"
+	"github.com/ethereum/go-ethereum/ethdb"
 	"github.com/ethereum/go-ethereum/log"
 	"github.com/ethereum/go-ethereum/metrics"
-=======
-	"github.com/ethereum/go-ethereum/ethdb"
-	"github.com/ethereum/go-ethereum/log"
 	"github.com/ethereum/go-ethereum/node"
->>>>>>> 343b3150
 	"github.com/ethereum/go-ethereum/rlp"
 	"github.com/ethereum/go-ethereum/trie"
 )
@@ -115,7 +107,7 @@
 geth offline prune-block for block data in ancientdb.
 The amount of blocks expected for remaining after prune can be specified via block-amount-reserved in this command,
 will prune and only remain the specified amount of old block data in ancientdb.
-the brief workflow is to backup the the number of this specified amount blocks backward in original ancientdb 
+the brief workflow is to backup the the number of this specified amount blocks backward in original ancientdb
 into new ancient_backup, then delete the original ancientdb dir and rename the ancient_backup to original one for replacement,
 finally assemble the statedb and new ancientDb together.
 The purpose of doing it is because the block data will be moved into the ancient store when it
@@ -159,7 +151,7 @@
 				},
 				Description: `
 will prune all historical trie state data except genesis block.
-All trie nodes will be deleted from the database. 
+All trie nodes will be deleted from the database.
 
 It expects the genesis file as argument.
 
@@ -209,7 +201,7 @@
 will traverse the whole state from the given root and will abort if any referenced
 trie node or contract code is missing. This command can be used for state integrity
 verification. The default checking target is the HEAD state. It's basically identical
-to traverse-state, but the check granularity is smaller. 
+to traverse-state, but the check granularity is smaller.
 
 It's also usable without snapshot enabled.
 `,
