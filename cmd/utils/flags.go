// Copyright 2015 The go-ethereum Authors
// This file is part of go-ethereum.
//
// go-ethereum is free software: you can redistribute it and/or modify
// it under the terms of the GNU General Public License as published by
// the Free Software Foundation, either version 3 of the License, or
// (at your option) any later version.
//
// go-ethereum is distributed in the hope that it will be useful,
// but WITHOUT ANY WARRANTY; without even the implied warranty of
// MERCHANTABILITY or FITNESS FOR A PARTICULAR PURPOSE. See the
// GNU General Public License for more details.
//
// You should have received a copy of the GNU General Public License
// along with go-ethereum. If not, see <http://www.gnu.org/licenses/>.

// Package utils contains internal helper functions for go-ethereum commands.
package utils

import (
	"context"
	"crypto/ecdsa"
	"encoding/hex"
	"encoding/json"
	"errors"
	"fmt"
	"math"
	"math/big"
	"net"
	"net/http"
	"os"
	"path/filepath"
	"runtime"
	godebug "runtime/debug"
	"strconv"
	"strings"
	"time"

	"github.com/ethereum/go-ethereum/accounts"
	"github.com/ethereum/go-ethereum/accounts/keystore"
	"github.com/ethereum/go-ethereum/beacon/fakebeacon"
	bparams "github.com/ethereum/go-ethereum/beacon/params"
	"github.com/ethereum/go-ethereum/common"
	"github.com/ethereum/go-ethereum/common/fdlimit"
	"github.com/ethereum/go-ethereum/core"
	"github.com/ethereum/go-ethereum/core/opcodeCompiler/compiler"
	"github.com/ethereum/go-ethereum/core/rawdb"
	"github.com/ethereum/go-ethereum/core/txpool/blobpool"
	"github.com/ethereum/go-ethereum/core/txpool/legacypool"
	"github.com/ethereum/go-ethereum/core/vm"
	"github.com/ethereum/go-ethereum/crypto"
	"github.com/ethereum/go-ethereum/crypto/kzg4844"
	"github.com/ethereum/go-ethereum/eth"
	"github.com/ethereum/go-ethereum/eth/ethconfig"
	"github.com/ethereum/go-ethereum/eth/filters"
	"github.com/ethereum/go-ethereum/eth/gasprice"
	"github.com/ethereum/go-ethereum/eth/tracers"
	"github.com/ethereum/go-ethereum/ethdb"
	"github.com/ethereum/go-ethereum/ethdb/remotedb"
	"github.com/ethereum/go-ethereum/ethstats"
	"github.com/ethereum/go-ethereum/graphql"
	"github.com/ethereum/go-ethereum/internal/ethapi"
	"github.com/ethereum/go-ethereum/internal/flags"
	"github.com/ethereum/go-ethereum/internal/version"
	"github.com/ethereum/go-ethereum/log"
	"github.com/ethereum/go-ethereum/metrics"
	"github.com/ethereum/go-ethereum/metrics/exp"
	"github.com/ethereum/go-ethereum/metrics/influxdb"
	"github.com/ethereum/go-ethereum/miner/minerconfig"
	"github.com/ethereum/go-ethereum/node"
	"github.com/ethereum/go-ethereum/p2p"
	"github.com/ethereum/go-ethereum/p2p/enode"
	"github.com/ethereum/go-ethereum/p2p/nat"
	"github.com/ethereum/go-ethereum/p2p/netutil"
	"github.com/ethereum/go-ethereum/params"
	"github.com/ethereum/go-ethereum/rpc"
	"github.com/ethereum/go-ethereum/triedb"
	"github.com/ethereum/go-ethereum/triedb/hashdb"
	"github.com/ethereum/go-ethereum/triedb/pathdb"
	"github.com/fatih/structs"
	pcsclite "github.com/gballet/go-libpcsclite"
	gopsutil "github.com/shirou/gopsutil/mem"
	"github.com/urfave/cli/v2"
)

// These are all the command line flags we support.
// If you add to this list, please remember to include the
// flag in the appropriate command definition.
//
// The flags are defined here so their names and help texts
// are the same for all commands.

var (
	// General settings
	DataDirFlag = &flags.DirectoryFlag{
		Name:     "datadir",
		Usage:    "Data directory for the databases and keystore",
		Value:    flags.DirectoryString(node.DefaultDataDir()),
		Category: flags.EthCategory,
	}
	MultiDataBaseFlag = &cli.BoolFlag{
		Name: "multidatabase",
		Usage: "Enable a separated state database, it will be created subdirectory called state, " +
			"Users can copy this state directory to another directory or disk, and then create a symbolic link to the state directory under the chaindata",
		Category: flags.EthCategory,
	}
	DirectBroadcastFlag = &cli.BoolFlag{
		Name:     "directbroadcast",
		Usage:    "Enable directly broadcast mined block to all peers",
		Category: flags.EthCategory,
	}
	DisableSnapProtocolFlag = &cli.BoolFlag{
		Name:     "disablesnapprotocol",
		Usage:    "Disable snap protocol",
		Category: flags.EthCategory,
	}
	RangeLimitFlag = &cli.BoolFlag{
		Name:     "rangelimit",
		Usage:    "Enable 5000 blocks limit for range query",
		Category: flags.APICategory,
	}
	RemoteDBFlag = &cli.StringFlag{
		Name:     "remotedb",
		Usage:    "URL for remote database",
		Category: flags.LoggingCategory,
	}
	DBEngineFlag = &cli.StringFlag{
		Name:     "db.engine",
		Usage:    "Backing database implementation to use ('pebble' or 'leveldb')",
		Value:    node.DefaultConfig.DBEngine,
		Category: flags.EthCategory,
	}
	AncientFlag = &flags.DirectoryFlag{
		Name:     "datadir.ancient",
		Usage:    "Root directory for ancient data (default = inside chaindata)",
		Category: flags.EthCategory,
	}
	MinFreeDiskSpaceFlag = &flags.DirectoryFlag{
		Name:     "datadir.minfreedisk",
		Usage:    "Minimum free disk space in MB, once reached triggers auto shut down (default = --cache.gc converted to MB, 0 = disabled)",
		Category: flags.EthCategory,
	}
	InstanceFlag = &cli.IntFlag{
		Name:     "instance",
		Usage:    "Configures the ports to avoid conflicts when running multiple nodes on the same machine. Maximum is 200. Only applicable for: port, authrpc.port, discovery,port, http.port, ws.port",
		Value:    1,
		Category: flags.EthCategory,
	}
	KeyStoreDirFlag = &flags.DirectoryFlag{
		Name:     "keystore",
		Usage:    "Directory for the keystore (default = inside the datadir)",
		Category: flags.AccountCategory,
	}
	USBFlag = &cli.BoolFlag{
		Name:     "usb",
		Usage:    "Enable monitoring and management of USB hardware wallets",
		Category: flags.AccountCategory,
	}
	SmartCardDaemonPathFlag = &cli.StringFlag{
		Name:     "pcscdpath",
		Usage:    "Path to the smartcard daemon (pcscd) socket file",
		Value:    pcsclite.PCSCDSockName,
		Category: flags.AccountCategory,
	}
	NetworkIdFlag = &cli.Uint64Flag{
		Name:     "networkid",
		Usage:    "Explicitly set network id (integer)(For testnets: use --chapel instead)",
		Value:    ethconfig.Defaults.NetworkId,
		Category: flags.EthCategory,
	}
	BSCMainnetFlag = &cli.BoolFlag{
		Name:     "mainnet",
		Usage:    "BSC mainnet",
		Category: flags.EthCategory,
	}
	ChapelFlag = &cli.BoolFlag{
		Name:     "chapel",
		Usage:    "Chapel network: pre-configured Proof-of-Stake-Authority BSC test network",
		Category: flags.EthCategory,
	}
	DeveloperFlag = &cli.BoolFlag{
		Name:     "dev",
		Usage:    "Ephemeral proof-of-authority network with a pre-funded developer account, mining enabled",
		Category: flags.DevCategory,
	}
	DeveloperPeriodFlag = &cli.Uint64Flag{
		Name:     "dev.period",
		Usage:    "Block period to use in developer mode (0 = mine only if transaction pending)",
		Category: flags.DevCategory,
	}
	DeveloperGasLimitFlag = &cli.Uint64Flag{
		Name:     "dev.gaslimit",
		Usage:    "Initial block gas limit",
		Value:    11500000,
		Category: flags.DevCategory,
	}

	IdentityFlag = &cli.StringFlag{
		Name:     "identity",
		Usage:    "Custom node name",
		Category: flags.NetworkingCategory,
	}
	ExitWhenSyncedFlag = &cli.BoolFlag{
		Name:     "exitwhensynced",
		Usage:    "Exits after block synchronisation completes",
		Category: flags.EthCategory,
	}
	// hbss2pbss command options
	ForceFlag = &cli.BoolFlag{
		Name:  "force",
		Usage: "Force convert hbss trie node to pbss trie node. Ignore any metadata",
		Value: false,
	}
	// Dump command options.
	IterativeOutputFlag = &cli.BoolFlag{
		Name:  "iterative",
		Usage: "Print streaming JSON iteratively, delimited by newlines",
		Value: true,
	}
	ExcludeStorageFlag = &cli.BoolFlag{
		Name:  "nostorage",
		Usage: "Exclude storage entries (save db lookups)",
	}
	IncludeIncompletesFlag = &cli.BoolFlag{
		Name:  "incompletes",
		Usage: "Include accounts for which we don't have the address (missing preimage)",
	}
	ExcludeCodeFlag = &cli.BoolFlag{
		Name:  "nocode",
		Usage: "Exclude contract code (save db lookups)",
	}
	StartKeyFlag = &cli.StringFlag{
		Name:  "start",
		Usage: "Start position. Either a hash or address",
		Value: "0x0000000000000000000000000000000000000000000000000000000000000000",
	}
	DumpLimitFlag = &cli.Uint64Flag{
		Name:  "limit",
		Usage: "Max number of elements (0 = no limit)",
		Value: 0,
	}

	SnapshotFlag = &cli.BoolFlag{
		Name:     "snapshot",
		Usage:    `Enables snapshot-database mode (default = enable)`,
		Value:    true,
		Category: flags.EthCategory,
	}
	LightKDFFlag = &cli.BoolFlag{
		Name:     "lightkdf",
		Usage:    "Reduce key-derivation RAM & CPU usage at some expense of KDF strength",
		Category: flags.AccountCategory,
	}
	EthRequiredBlocksFlag = &cli.StringFlag{
		Name:     "eth.requiredblocks",
		Usage:    "Comma separated block number-to-hash mappings to require for peering (<number>=<hash>)",
		Category: flags.EthCategory,
	}
	BloomFilterSizeFlag = &cli.Uint64Flag{
		Name:     "bloomfilter.size",
		Usage:    "Megabytes of memory allocated to bloom-filter for pruning",
		Value:    2048,
		Category: flags.EthCategory,
	}
	TriesInMemoryFlag = &cli.Uint64Flag{
		Name:     "triesInMemory",
		Usage:    "The layer of tries trees that keep in memory",
		Value:    128,
		Category: flags.PerfCategory,
	}
	TriesVerifyModeFlag = &cli.StringFlag{
		Name: "tries-verify-mode",
		Usage: `tries verify mode:
				"local(default): a normal full node with complete state world(both MPT and snapshot), merkle state root will
				                 be verified against the block header.",
				"none: no merkle state root verification at all, there is no need to setup or connect remote verify node at all,
				       it is more light comparing to full and insecure mode, but get a very small chance that the state is not consistent
						with other peers."`,
		Value:    ethconfig.Defaults.TriesVerifyMode.String(),
		Category: flags.FastNodeCategory,
	}
	RialtoHash = &cli.StringFlag{
		Name:     "rialtohash",
		Usage:    "Manually specify the Rialto Genesis Hash, to trigger builtin network logic",
		Category: flags.EthCategory,
	}
	OverridePassedForkTime = &cli.Uint64Flag{
		Name:     "override.passedforktime",
		Usage:    "Manually specify the hard fork timestamps which have passed on the mainnet, overriding the bundled setting",
		Category: flags.EthCategory,
	}
	OverrideLorentz = &cli.Uint64Flag{
		Name:     "override.lorentz",
		Usage:    "Manually specify the Lorentz fork timestamp, overriding the bundled setting",
		Category: flags.EthCategory,
	}
	OverrideMaxwell = &cli.Uint64Flag{
		Name:     "override.maxwell",
		Usage:    "Manually specify the Maxwell fork timestamp, overriding the bundled setting",
		Category: flags.EthCategory,
	}
	OverrideFermi = &cli.Uint64Flag{
		Name:     "override.fermi",
		Usage:    "Manually specify the Fermi fork timestamp, overriding the bundled setting",
		Category: flags.EthCategory,
	}
	OverrideVerkle = &cli.Uint64Flag{
		Name:     "override.verkle",
		Usage:    "Manually specify the Verkle fork timestamp, overriding the bundled setting",
		Category: flags.EthCategory,
	}
	OverrideFullImmutabilityThreshold = &cli.Uint64Flag{
		Name:     "override.immutabilitythreshold",
		Usage:    "It is the number of blocks after which a chain segment is considered immutable, only for testing purpose",
		Value:    params.FullImmutabilityThreshold,
		Category: flags.EthCategory,
	}
	OverrideMinBlocksForBlobRequests = &cli.Uint64Flag{
		Name:     "override.minforblobrequest",
		Usage:    "It keeps blob data available for min blocks in local, only for testing purpose",
		Value:    params.MinBlocksForBlobRequests,
		Category: flags.EthCategory,
	}
	OverrideDefaultExtraReserveForBlobRequests = &cli.Uint64Flag{
		Name:     "override.defaultextrareserve",
		Usage:    "It adds more extra time for expired blobs for some request cases, only for testing purpose",
		Value:    params.DefaultExtraReserveForBlobRequests,
		Category: flags.EthCategory,
	}
	OverrideBreatheBlockInterval = &cli.Uint64Flag{
		Name:     "override.breatheblockinterval",
		Usage:    "It changes the interval between breathe blocks, only for testing purpose",
		Value:    params.BreatheBlockInterval,
		Category: flags.EthCategory,
	}
	OverrideFixedTurnLength = &cli.Uint64Flag{
		Name:     "override.fixedturnlength",
		Usage:    "It use fixed or random values for turn length instead of reading from the contract, only for testing purpose",
		Value:    params.FixedTurnLength,
		Category: flags.EthCategory,
	}
	SyncModeFlag = &cli.StringFlag{
		Name:     "syncmode",
		Usage:    `Blockchain sync mode ("snap" or "full")`,
		Value:    ethconfig.Defaults.SyncMode.String(),
		Category: flags.StateCategory,
	}
	GCModeFlag = &cli.StringFlag{
		Name:     "gcmode",
		Usage:    `Blockchain garbage collection mode, only relevant in state.scheme=hash ("full", "archive")`,
		Value:    "full",
		Category: flags.StateCategory,
	}
	StateSchemeFlag = &cli.StringFlag{
		Name:     "state.scheme",
		Usage:    "Scheme to use for storing ethereum state ('hash' or 'path')",
		Category: flags.StateCategory,
	}
	PathDBSyncFlag = &cli.BoolFlag{
		Name:     "pathdb.sync",
		Usage:    "sync flush nodes cache to disk in path schema",
		Value:    false,
		Category: flags.StateCategory,
	}
	JournalFileFlag = &cli.BoolFlag{
		Name:     "journalfile",
		Usage:    "Enable using journal file to store the TrieJournal instead of KVDB in pbss (default = false)",
		Value:    false,
		Category: flags.StateCategory,
	}
	StateHistoryFlag = &cli.Uint64Flag{
		Name:     "history.state",
		Usage:    "Number of recent blocks to retain state history for (default = 90,000 blocks, 0 = entire chain)",
		Value:    ethconfig.Defaults.StateHistory,
		Category: flags.StateCategory,
	}
	TransactionHistoryFlag = &cli.Uint64Flag{
		Name:     "history.transactions",
		Usage:    "Number of recent blocks to maintain transactions index for (default = about one year, 0 = entire chain)",
		Value:    ethconfig.Defaults.TransactionHistory,
		Category: flags.StateCategory,
	}
	BlockHistoryFlag = &cli.Uint64Flag{
		Name:     "history.blocks",
		Usage:    "Number of recent blocks to maintain in DB (default = 0, 0 = entire chain). Pruning is not involving TxIndex/bloomIndex.",
		Value:    ethconfig.Defaults.BlockHistory,
		Category: flags.BlockHistoryCategory,
	}
	// Beacon client light sync settings
	BeaconApiFlag = &cli.StringSliceFlag{
		Name:     "beacon.api",
		Usage:    "Beacon node (CL) light client API URL. This flag can be given multiple times.",
		Category: flags.BeaconCategory,
	}
	BeaconApiHeaderFlag = &cli.StringSliceFlag{
		Name:     "beacon.api.header",
		Usage:    "Pass custom HTTP header fields to the remote beacon node API in \"key:value\" format. This flag can be given multiple times.",
		Category: flags.BeaconCategory,
	}
	BeaconThresholdFlag = &cli.IntFlag{
		Name:     "beacon.threshold",
		Usage:    "Beacon sync committee participation threshold",
		Value:    bparams.SyncCommitteeSupermajority,
		Category: flags.BeaconCategory,
	}
	BeaconNoFilterFlag = &cli.BoolFlag{
		Name:     "beacon.nofilter",
		Usage:    "Disable future slot signature filter",
		Category: flags.BeaconCategory,
	}
	BeaconConfigFlag = &cli.StringFlag{
		Name:     "beacon.config",
		Usage:    "Beacon chain config YAML file",
		Category: flags.BeaconCategory,
	}
	BeaconGenesisRootFlag = &cli.StringFlag{
		Name:     "beacon.genesis.gvroot",
		Usage:    "Beacon chain genesis validators root",
		Category: flags.BeaconCategory,
	}
	BeaconGenesisTimeFlag = &cli.Uint64Flag{
		Name:     "beacon.genesis.time",
		Usage:    "Beacon chain genesis time",
		Category: flags.BeaconCategory,
	}
	BeaconCheckpointFlag = &cli.StringFlag{
		Name:     "beacon.checkpoint",
		Usage:    "Beacon chain weak subjectivity checkpoint block hash",
		Category: flags.BeaconCategory,
	}
	BlsyncApiFlag = &cli.StringFlag{
		Name:     "blsync.engine.api",
		Usage:    "Target EL engine API URL",
		Category: flags.BeaconCategory,
	}
	BlsyncJWTSecretFlag = &flags.DirectoryFlag{
		Name:     "blsync.jwtsecret",
		Usage:    "Path to a JWT secret to use for target engine API endpoint",
		Category: flags.BeaconCategory,
	}
	// Transaction pool settings
	TxPoolLocalsFlag = &cli.StringFlag{
		Name:     "txpool.locals",
		Usage:    "Comma separated accounts to treat as locals (no flush, priority inclusion)",
		Category: flags.TxPoolCategory,
	}
	TxPoolNoLocalsFlag = &cli.BoolFlag{
		Name:     "txpool.nolocals",
		Usage:    "Disables price exemptions for locally submitted transactions",
		Category: flags.TxPoolCategory,
	}
	TxPoolJournalFlag = &cli.StringFlag{
		Name:     "txpool.journal",
		Usage:    "Disk journal for local transaction to survive node restarts",
		Value:    ethconfig.Defaults.TxPool.Journal,
		Category: flags.TxPoolCategory,
	}
	TxPoolRejournalFlag = &cli.DurationFlag{
		Name:     "txpool.rejournal",
		Usage:    "Time interval to regenerate the local transaction journal",
		Value:    ethconfig.Defaults.TxPool.Rejournal,
		Category: flags.TxPoolCategory,
	}
	TxPoolPriceLimitFlag = &cli.Uint64Flag{
		Name:     "txpool.pricelimit",
		Usage:    "Minimum gas price tip to enforce for acceptance into the pool",
		Value:    ethconfig.Defaults.TxPool.PriceLimit,
		Category: flags.TxPoolCategory,
	}
	TxPoolPriceBumpFlag = &cli.Uint64Flag{
		Name:     "txpool.pricebump",
		Usage:    "Price bump percentage to replace an already existing transaction",
		Value:    ethconfig.Defaults.TxPool.PriceBump,
		Category: flags.TxPoolCategory,
	}
	TxPoolAccountSlotsFlag = &cli.Uint64Flag{
		Name:     "txpool.accountslots",
		Usage:    "Minimum number of executable transaction slots guaranteed per account",
		Value:    ethconfig.Defaults.TxPool.AccountSlots,
		Category: flags.TxPoolCategory,
	}
	TxPoolGlobalSlotsFlag = &cli.Uint64Flag{
		Name:     "txpool.globalslots",
		Usage:    "Maximum number of executable transaction slots for all accounts",
		Value:    ethconfig.Defaults.TxPool.GlobalSlots,
		Category: flags.TxPoolCategory,
	}
	TxPoolAccountQueueFlag = &cli.Uint64Flag{
		Name:     "txpool.accountqueue",
		Usage:    "Maximum number of non-executable transaction slots permitted per account",
		Value:    ethconfig.Defaults.TxPool.AccountQueue,
		Category: flags.TxPoolCategory,
	}
	TxPoolGlobalQueueFlag = &cli.Uint64Flag{
		Name:     "txpool.globalqueue",
		Usage:    "Maximum number of non-executable transaction slots for all accounts",
		Value:    ethconfig.Defaults.TxPool.GlobalQueue,
		Category: flags.TxPoolCategory,
	}
	TxPoolOverflowPoolSlotsFlag = &cli.Uint64Flag{
		Name:     "txpool.overflowpoolslots",
		Usage:    "Maximum number of transaction slots in overflow pool",
		Value:    ethconfig.Defaults.TxPool.OverflowPoolSlots,
		Category: flags.TxPoolCategory,
	}
	TxPoolLifetimeFlag = &cli.DurationFlag{
		Name:     "txpool.lifetime",
		Usage:    "Maximum amount of time non-executable transaction are queued",
		Value:    ethconfig.Defaults.TxPool.Lifetime,
		Category: flags.TxPoolCategory,
	}
	TxPoolReannounceTimeFlag = &cli.DurationFlag{
		Name:     "txpool.reannouncetime",
		Usage:    "Duration for announcing local pending transactions again (default = 10 years, minimum = 1 minute)",
		Value:    ethconfig.Defaults.TxPool.ReannounceTime,
		Category: flags.TxPoolCategory,
	}
	// Blob transaction pool settings
	BlobPoolDataDirFlag = &cli.StringFlag{
		Name:     "blobpool.datadir",
		Usage:    "Data directory to store blob transactions in",
		Value:    ethconfig.Defaults.BlobPool.Datadir,
		Category: flags.BlobPoolCategory,
	}
	BlobPoolDataCapFlag = &cli.Uint64Flag{
		Name:     "blobpool.datacap",
		Usage:    "Disk space to allocate for pending blob transactions (soft limit)",
		Value:    ethconfig.Defaults.BlobPool.Datacap,
		Category: flags.BlobPoolCategory,
	}
	BlobPoolPriceBumpFlag = &cli.Uint64Flag{
		Name:     "blobpool.pricebump",
		Usage:    "Price bump percentage to replace an already existing blob transaction",
		Value:    ethconfig.Defaults.BlobPool.PriceBump,
		Category: flags.BlobPoolCategory,
	}
	// Performance tuning settings
	CacheFlag = &cli.IntFlag{
		Name:     "cache",
		Usage:    "Megabytes of memory allocated to internal caching (default = 4096 mainnet full node, 128 light mode)",
		Value:    1024,
		Category: flags.PerfCategory,
	}
	CacheDatabaseFlag = &cli.IntFlag{
		Name:     "cache.database",
		Usage:    "Percentage of cache memory allowance to use for database io",
		Value:    40,
		Category: flags.PerfCategory,
	}
	CacheTrieFlag = &cli.IntFlag{
		Name:     "cache.trie",
		Usage:    "Percentage of cache memory allowance to use for trie caching (default = 15% full mode, 30% archive mode)",
		Value:    15,
		Category: flags.PerfCategory,
	}
	CacheGCFlag = &cli.IntFlag{
		Name:     "cache.gc",
		Usage:    "Percentage of cache memory allowance to use for trie pruning (default = 25% full mode, 0% archive mode)",
		Value:    25,
		Category: flags.PerfCategory,
	}
	CacheSnapshotFlag = &cli.IntFlag{
		Name:     "cache.snapshot",
		Usage:    "Percentage of cache memory allowance to use for snapshot caching (default = 20%)",
		Value:    20,
		Category: flags.PerfCategory,
	}
	CacheNoPrefetchFlag = &cli.BoolFlag{
		Name:     "cache.noprefetch",
		Usage:    "Disable heuristic state prefetch during block import (less CPU and disk IO, more time waiting for data)",
		Category: flags.PerfCategory,
	}
	CacheEnableSharedStorageFlag = &cli.BoolFlag{
		Name:     "cache.enablesharedpool",
		Usage:    "Enable shared storage pool cache in statedb, default is false",
		Value:    false,
		Category: flags.PerfCategory,
	}
	CachePreimagesFlag = &cli.BoolFlag{
		Name:     "cache.preimages",
		Usage:    "Enable recording the SHA3/keccak preimages of trie keys",
		Category: flags.PerfCategory,
	}
	CacheLogSizeFlag = &cli.IntFlag{
		Name:     "cache.blocklogs",
		Usage:    "Size (in number of blocks) of the log cache for filtering",
		Category: flags.PerfCategory,
		Value:    ethconfig.Defaults.FilterLogCacheSize,
	}
	FDLimitFlag = &cli.IntFlag{
		Name:     "fdlimit",
		Usage:    "Raise the open file descriptor resource limit (default = system fd limit)",
		Category: flags.PerfCategory,
	}
	CryptoKZGFlag = &cli.StringFlag{
		Name:     "crypto.kzg",
		Usage:    "KZG library implementation to use; gokzg (recommended) or ckzg",
		Value:    "gokzg",
		Category: flags.PerfCategory,
	}

	// Miner settings
	MiningEnabledFlag = &cli.BoolFlag{
		Name:     "mine",
		Usage:    "Enable mining",
		Category: flags.MinerCategory,
	}
	MinerGasLimitFlag = &cli.Uint64Flag{
		Name:     "miner.gaslimit",
		Usage:    "Target gas ceiling for mined blocks",
		Value:    ethconfig.Defaults.Miner.GasCeil,
		Category: flags.MinerCategory,
	}
	MinerGasPriceFlag = &flags.BigFlag{
		Name:     "miner.gasprice",
		Usage:    "Minimum gas price for mining a transaction",
		Value:    ethconfig.Defaults.Miner.GasPrice,
		Category: flags.MinerCategory,
	}
	MinerEtherbaseFlag = &cli.StringFlag{
		Name:     "miner.etherbase",
		Usage:    "0x prefixed public address for block mining rewards",
		Category: flags.MinerCategory,
	}
	MinerExtraDataFlag = &cli.StringFlag{
		Name:     "miner.extradata",
		Usage:    "Block extra data set by the miner (default = client version)",
		Category: flags.MinerCategory,
	}
	MinerRecommitIntervalFlag = &cli.DurationFlag{
		Name:     "miner.recommit",
		Usage:    "Time interval to recreate the block being mined",
		Value:    *ethconfig.Defaults.Miner.Recommit,
		Category: flags.MinerCategory,
	}
	MinerDelayLeftoverFlag = &cli.DurationFlag{
		Name:     "miner.delayleftover",
		Usage:    "Time reserved to finalize a block",
		Value:    *ethconfig.Defaults.Miner.DelayLeftOver,
		Category: flags.MinerCategory,
	}

	// Account settings
	UnlockedAccountFlag = &cli.StringFlag{
		Name:     "unlock",
		Usage:    "Comma separated list of accounts to unlock",
		Value:    "",
		Category: flags.AccountCategory,
	}
	PasswordFileFlag = &cli.PathFlag{
		Name:      "password",
		Usage:     "Password file to use for non-interactive password input",
		TakesFile: true,
		Category:  flags.AccountCategory,
	}
	ExternalSignerFlag = &cli.StringFlag{
		Name:     "signer",
		Usage:    "External signer (url or path to ipc file)",
		Value:    "",
		Category: flags.AccountCategory,
	}
	InsecureUnlockAllowedFlag = &cli.BoolFlag{
		Name:     "allow-insecure-unlock",
		Usage:    "Allow insecure account unlocking when account-related RPCs are exposed by http",
		Category: flags.AccountCategory,
	}

	// EVM settings
	VMEnableDebugFlag = &cli.BoolFlag{
		Name:     "vmdebug",
		Usage:    "Record information useful for VM and contract debugging",
		Category: flags.VMCategory,
	}
	VMTraceFlag = &cli.StringFlag{
		Name:     "vmtrace",
		Usage:    "Name of tracer which should record internal VM operations (costly)",
		Category: flags.VMCategory,
	}
	VMTraceJsonConfigFlag = &cli.StringFlag{
		Name:     "vmtrace.jsonconfig",
		Usage:    "Tracer configuration (JSON)",
		Value:    "{}",
		Category: flags.VMCategory,
	}
	// API options.
	RPCGlobalGasCapFlag = &cli.Uint64Flag{
		Name:     "rpc.gascap",
		Usage:    "Sets a cap on gas that can be used in eth_call/estimateGas (0=infinite)",
		Value:    ethconfig.Defaults.RPCGasCap,
		Category: flags.APICategory,
	}
	RPCGlobalEVMTimeoutFlag = &cli.DurationFlag{
		Name:     "rpc.evmtimeout",
		Usage:    "Sets a timeout used for eth_call (0=infinite)",
		Value:    ethconfig.Defaults.RPCEVMTimeout,
		Category: flags.APICategory,
	}
	RPCGlobalTxFeeCapFlag = &cli.Float64Flag{
		Name:     "rpc.txfeecap",
		Usage:    "Sets a cap on transaction fee (in ether) that can be sent via the RPC APIs (0 = no cap)",
		Value:    ethconfig.Defaults.RPCTxFeeCap,
		Category: flags.APICategory,
	}
	// Authenticated RPC HTTP settings
	AuthListenFlag = &cli.StringFlag{
		Name:  "authrpc.addr",
		Usage: "Listening address for authenticated APIs",
		Value: node.DefaultConfig.AuthAddr,
		// Category: flags.APICategory,
	}
	AuthPortFlag = &cli.IntFlag{
		Name:  "authrpc.port",
		Usage: "Listening port for authenticated APIs",
		Value: node.DefaultConfig.AuthPort,
		// Category: flags.APICategory,
	}
	AuthVirtualHostsFlag = &cli.StringFlag{
		Name:  "authrpc.vhosts",
		Usage: "Comma separated list of virtual hostnames from which to accept requests (server enforced). Accepts '*' wildcard.",
		Value: strings.Join(node.DefaultConfig.AuthVirtualHosts, ","),
		// Category: flags.APICategory,
	}
	JWTSecretFlag = &flags.DirectoryFlag{
		Name:  "authrpc.jwtsecret",
		Usage: "Path to a JWT secret to use for authenticated RPC endpoints",
		// Category: flags.APICategory,
	}

	// Logging and debug settings
	EthStatsURLFlag = &cli.StringFlag{
		Name:     "ethstats",
		Usage:    "Reporting URL of a ethstats service (nodename:secret@host:port)",
		Category: flags.MetricsCategory,
	}
	NoCompactionFlag = &cli.BoolFlag{
		Name:     "nocompaction",
		Usage:    "Disables db compaction after import",
		Category: flags.LoggingCategory,
	}

	// MISC settings
	SyncTargetFlag = &cli.StringFlag{
		Name:      "synctarget",
		Usage:     `Hash of the block to full sync to (dev testing feature)`,
		TakesFile: true,
		Category:  flags.MiscCategory,
	}

	// RPC settings
	IPCDisabledFlag = &cli.BoolFlag{
		Name:     "ipcdisable",
		Usage:    "Disable the IPC-RPC server",
		Category: flags.APICategory,
	}
	IPCPathFlag = &flags.DirectoryFlag{
		Name:     "ipcpath",
		Usage:    "Filename for IPC socket/pipe within the datadir (explicit paths escape it)",
		Category: flags.APICategory,
	}
	HTTPEnabledFlag = &cli.BoolFlag{
		Name:     "http",
		Usage:    "Enable the HTTP-RPC server",
		Category: flags.APICategory,
	}
	HTTPListenAddrFlag = &cli.StringFlag{
		Name:     "http.addr",
		Usage:    "HTTP-RPC server listening interface",
		Value:    node.DefaultHTTPHost,
		Category: flags.APICategory,
	}
	HTTPPortFlag = &cli.IntFlag{
		Name:     "http.port",
		Usage:    "HTTP-RPC server listening port",
		Value:    node.DefaultHTTPPort,
		Category: flags.APICategory,
	}
	HTTPCORSDomainFlag = &cli.StringFlag{
		Name:     "http.corsdomain",
		Usage:    "Comma separated list of domains from which to accept cross origin requests (browser enforced)",
		Value:    "",
		Category: flags.APICategory,
	}
	HTTPVirtualHostsFlag = &cli.StringFlag{
		Name:     "http.vhosts",
		Usage:    "Comma separated list of virtual hostnames from which to accept requests (server enforced). Accepts '*' wildcard.",
		Value:    strings.Join(node.DefaultConfig.HTTPVirtualHosts, ","),
		Category: flags.APICategory,
	}
	HTTPApiFlag = &cli.StringFlag{
		Name:     "http.api",
		Usage:    "API's offered over the HTTP-RPC interface",
		Value:    "",
		Category: flags.APICategory,
	}
	HTTPPathPrefixFlag = &cli.StringFlag{
		Name:     "http.rpcprefix",
		Usage:    "HTTP path prefix on which JSON-RPC is served. Use '/' to serve on all paths.",
		Value:    "",
		Category: flags.APICategory,
	}
	GraphQLEnabledFlag = &cli.BoolFlag{
		Name:     "graphql",
		Usage:    "Enable GraphQL on the HTTP-RPC server. Note that GraphQL can only be started if an HTTP server is started as well.",
		Category: flags.APICategory,
	}
	GraphQLCORSDomainFlag = &cli.StringFlag{
		Name:     "graphql.corsdomain",
		Usage:    "Comma separated list of domains from which to accept cross origin requests (browser enforced)",
		Value:    "",
		Category: flags.APICategory,
	}
	GraphQLVirtualHostsFlag = &cli.StringFlag{
		Name:     "graphql.vhosts",
		Usage:    "Comma separated list of virtual hostnames from which to accept requests (server enforced). Accepts '*' wildcard.",
		Value:    strings.Join(node.DefaultConfig.GraphQLVirtualHosts, ","),
		Category: flags.APICategory,
	}

	WSEnabledFlag = &cli.BoolFlag{
		Name:     "ws",
		Usage:    "Enable the WS-RPC server",
		Category: flags.APICategory,
	}
	WSListenAddrFlag = &cli.StringFlag{
		Name:     "ws.addr",
		Usage:    "WS-RPC server listening interface",
		Value:    node.DefaultWSHost,
		Category: flags.APICategory,
	}
	WSPortFlag = &cli.IntFlag{
		Name:     "ws.port",
		Usage:    "WS-RPC server listening port",
		Value:    node.DefaultWSPort,
		Category: flags.APICategory,
	}
	WSApiFlag = &cli.StringFlag{
		Name:     "ws.api",
		Usage:    "API's offered over the WS-RPC interface",
		Value:    "",
		Category: flags.APICategory,
	}
	WSAllowedOriginsFlag = &cli.StringFlag{
		Name:     "ws.origins",
		Usage:    "Origins from which to accept websockets requests",
		Value:    "",
		Category: flags.APICategory,
	}
	WSPathPrefixFlag = &cli.StringFlag{
		Name:     "ws.rpcprefix",
		Usage:    "HTTP path prefix on which JSON-RPC is served. Use '/' to serve on all paths.",
		Value:    "",
		Category: flags.APICategory,
	}
	ExecFlag = &cli.StringFlag{
		Name:     "exec",
		Usage:    "Execute JavaScript statement",
		Category: flags.APICategory,
	}
	PreloadJSFlag = &cli.StringFlag{
		Name:     "preload",
		Usage:    "Comma separated list of JavaScript files to preload into the console",
		Category: flags.APICategory,
	}
	AllowUnprotectedTxs = &cli.BoolFlag{
		Name:     "rpc.allow-unprotected-txs",
		Usage:    "Allow for unprotected (non EIP155 signed) transactions to be submitted via RPC",
		Category: flags.APICategory,
	}
	BatchRequestLimit = &cli.IntFlag{
		Name:     "rpc.batch-request-limit",
		Usage:    "Maximum number of requests in a batch",
		Value:    node.DefaultConfig.BatchRequestLimit,
		Category: flags.APICategory,
	}
	BatchResponseMaxSize = &cli.IntFlag{
		Name:     "rpc.batch-response-max-size",
		Usage:    "Maximum number of bytes returned from a batched call",
		Value:    node.DefaultConfig.BatchResponseMaxSize,
		Category: flags.APICategory,
	}

	// Network Settings
	MaxPeersFlag = &cli.IntFlag{
		Name:     "maxpeers",
		Usage:    "Maximum number of network peers (network disabled if set to 0)",
		Value:    node.DefaultConfig.P2P.MaxPeers,
		Category: flags.NetworkingCategory,
	}

	MaxPeersPerIPFlag = &cli.IntFlag{
		Name:     "maxpeersperip",
		Usage:    "Maximum number of network peers from a single IP address, (default used if set to <= 0, which is same as MaxPeers)",
		Value:    node.DefaultConfig.P2P.MaxPeersPerIP,
		Category: flags.NetworkingCategory,
	}

	MaxPendingPeersFlag = &cli.IntFlag{
		Name:     "maxpendpeers",
		Usage:    "Maximum number of pending connection attempts (defaults used if set to 0)",
		Value:    node.DefaultConfig.P2P.MaxPendingPeers,
		Category: flags.NetworkingCategory,
	}
	ListenPortFlag = &cli.IntFlag{
		Name:     "port",
		Usage:    "Network listening port",
		Value:    30303,
		Category: flags.NetworkingCategory,
	}
	BootnodesFlag = &cli.StringFlag{
		Name:     "bootnodes",
		Usage:    "Comma separated enode URLs for P2P discovery bootstrap",
		Value:    "",
		Category: flags.NetworkingCategory,
	}
	NodeKeyFileFlag = &cli.StringFlag{
		Name:     "nodekey",
		Usage:    "P2P node key file",
		Category: flags.NetworkingCategory,
	}
	NodeKeyHexFlag = &cli.StringFlag{
		Name:     "nodekeyhex",
		Usage:    "P2P node key as hex (for testing)",
		Category: flags.NetworkingCategory,
	}
	NATFlag = &cli.StringFlag{
		Name:     "nat",
		Usage:    "NAT port mapping mechanism (any|none|upnp|pmp|pmp:<IP>|extip:<IP>|stun:<IP:PORT>)",
		Value:    "any",
		Category: flags.NetworkingCategory,
	}
	NoDiscoverFlag = &cli.BoolFlag{
		Name:     "nodiscover",
		Usage:    "Disables the peer discovery mechanism (manual peer addition)",
		Category: flags.NetworkingCategory,
	}
	PeerFilterPatternsFlag = &cli.StringSliceFlag{
		Name:     "peerfilter",
		Usage:    "Disallow peers connection if peer name matches the given regular expressions",
		Category: flags.NetworkingCategory,
	}
	DiscoveryV4Flag = &cli.BoolFlag{
		Name:     "discovery.v4",
		Aliases:  []string{"discv4"},
		Usage:    "Enables the V4 discovery mechanism",
		Category: flags.NetworkingCategory,
		Value:    true,
	}
	DiscoveryV5Flag = &cli.BoolFlag{
		Name:     "discovery.v5",
		Aliases:  []string{"discv5"},
		Usage:    "Enables the V5 discovery mechanism",
		Category: flags.NetworkingCategory,
		Value:    false,
	}
	NetrestrictFlag = &cli.StringFlag{
		Name:     "netrestrict",
		Usage:    "Restricts network communication to the given IP networks (CIDR masks)",
		Category: flags.NetworkingCategory,
	}
	DNSDiscoveryFlag = &cli.StringFlag{
		Name:     "discovery.dns",
		Usage:    "Sets DNS discovery entry points (use \"\" to disable DNS)",
		Category: flags.NetworkingCategory,
	}
	DiscoveryPortFlag = &cli.IntFlag{
		Name:     "discovery.port",
		Usage:    "Use a custom UDP port for P2P discovery",
		Value:    30303,
		Category: flags.NetworkingCategory,
	}

	// Console
	JSpathFlag = &flags.DirectoryFlag{
		Name:     "jspath",
		Usage:    "JavaScript root path for `loadScript`",
		Value:    flags.DirectoryString("."),
		Category: flags.APICategory,
	}
	HttpHeaderFlag = &cli.StringSliceFlag{
		Name:     "header",
		Aliases:  []string{"H"},
		Usage:    "Pass custom headers to the RPC server when using --" + RemoteDBFlag.Name + " or the geth attach console. This flag can be given multiple times.",
		Category: flags.APICategory,
	}

	// Gas price oracle settings
	GpoBlocksFlag = &cli.IntFlag{
		Name:     "gpo.blocks",
		Usage:    "Number of recent blocks to check for gas prices",
		Value:    ethconfig.Defaults.GPO.Blocks,
		Category: flags.GasPriceCategory,
	}
	GpoPercentileFlag = &cli.IntFlag{
		Name:     "gpo.percentile",
		Usage:    "Suggested gas price is the given percentile of a set of recent transaction gas prices",
		Value:    ethconfig.Defaults.GPO.Percentile,
		Category: flags.GasPriceCategory,
	}
	GpoMaxGasPriceFlag = &cli.Int64Flag{
		Name:     "gpo.maxprice",
		Usage:    "Maximum transaction priority fee (or gasprice before London fork) to be recommended by gpo",
		Value:    ethconfig.Defaults.GPO.MaxPrice.Int64(),
		Category: flags.GasPriceCategory,
	}
	GpoIgnoreGasPriceFlag = &cli.Int64Flag{
		Name:     "gpo.ignoreprice",
		Usage:    "Gas price below which gpo will ignore transactions",
		Value:    ethconfig.Defaults.GPO.IgnorePrice.Int64(),
		Category: flags.GasPriceCategory,
	}

	// Metrics flags
	MetricsEnabledFlag = &cli.BoolFlag{
		Name:     "metrics",
		Usage:    "Enable metrics collection and reporting",
		Category: flags.MetricsCategory,
	}
	// MetricsHTTPFlag defines the endpoint for a stand-alone metrics HTTP endpoint.
	// Since the pprof service enables sensitive/vulnerable behavior, this allows a user
	// to enable a public-OK metrics endpoint without having to worry about ALSO exposing
	// other profiling behavior or information.
	MetricsHTTPFlag = &cli.StringFlag{
		Name:     "metrics.addr",
		Usage:    `Enable stand-alone metrics HTTP server listening interface.`,
		Category: flags.MetricsCategory,
	}
	MetricsPortFlag = &cli.IntFlag{
		Name: "metrics.port",
		Usage: `Metrics HTTP server listening port.
Please note that --` + MetricsHTTPFlag.Name + ` must be set to start the server.`,
		Value:    metrics.DefaultConfig.Port,
		Category: flags.MetricsCategory,
	}
	MetricsEnableInfluxDBFlag = &cli.BoolFlag{
		Name:     "metrics.influxdb",
		Usage:    "Enable metrics export/push to an external InfluxDB database",
		Category: flags.MetricsCategory,
	}
	MetricsInfluxDBEndpointFlag = &cli.StringFlag{
		Name:     "metrics.influxdb.endpoint",
		Usage:    "InfluxDB API endpoint to report metrics to",
		Value:    metrics.DefaultConfig.InfluxDBEndpoint,
		Category: flags.MetricsCategory,
	}
	MetricsInfluxDBDatabaseFlag = &cli.StringFlag{
		Name:     "metrics.influxdb.database",
		Usage:    "InfluxDB database name to push reported metrics to",
		Value:    metrics.DefaultConfig.InfluxDBDatabase,
		Category: flags.MetricsCategory,
	}
	MetricsInfluxDBUsernameFlag = &cli.StringFlag{
		Name:     "metrics.influxdb.username",
		Usage:    "Username to authorize access to the database",
		Value:    metrics.DefaultConfig.InfluxDBUsername,
		Category: flags.MetricsCategory,
	}
	MetricsInfluxDBPasswordFlag = &cli.StringFlag{
		Name:     "metrics.influxdb.password",
		Usage:    "Password to authorize access to the database",
		Value:    metrics.DefaultConfig.InfluxDBPassword,
		Category: flags.MetricsCategory,
	}
	// Tags are part of every measurement sent to InfluxDB. Queries on tags are faster in InfluxDB.
	// For example `host` tag could be used so that we can group all nodes and average a measurement
	// across all of them, but also so that we can select a specific node and inspect its measurements.
	// https://docs.influxdata.com/influxdb/v1.4/concepts/key_concepts/#tag-key
	MetricsInfluxDBTagsFlag = &cli.StringFlag{
		Name:     "metrics.influxdb.tags",
		Usage:    "Comma-separated InfluxDB tags (key/values) attached to all measurements",
		Value:    metrics.DefaultConfig.InfluxDBTags,
		Category: flags.MetricsCategory,
	}

	MetricsEnableInfluxDBV2Flag = &cli.BoolFlag{
		Name:     "metrics.influxdbv2",
		Usage:    "Enable metrics export/push to an external InfluxDB v2 database",
		Category: flags.MetricsCategory,
	}

	MetricsInfluxDBTokenFlag = &cli.StringFlag{
		Name:     "metrics.influxdb.token",
		Usage:    "Token to authorize access to the database (v2 only)",
		Value:    metrics.DefaultConfig.InfluxDBToken,
		Category: flags.MetricsCategory,
	}

	MetricsInfluxDBBucketFlag = &cli.StringFlag{
		Name:     "metrics.influxdb.bucket",
		Usage:    "InfluxDB bucket name to push reported metrics to (v2 only)",
		Value:    metrics.DefaultConfig.InfluxDBBucket,
		Category: flags.MetricsCategory,
	}

	// Init network
	InitNetworkSize = &cli.IntFlag{
		Name:  "init.size",
		Usage: "the size of the network",
		Value: 1,
	}

	InitNetworkDir = &cli.StringFlag{
		Name:  "init.dir",
		Usage: "the direction to store initial network data",
		Value: "",
	}

	InitNetworkIps = &cli.StringFlag{
		Name:  "init.ips",
		Usage: "the ips of each node in the network, example '192.168.0.1,192.168.0.2'",
		Value: "",
	}

	InitNetworkPort = &cli.IntFlag{
		Name:  "init.p2p-port",
		Usage: "the p2p port of the nodes in the network",
		Value: 30311,
	}
	InitSentryNodeSize = &cli.IntFlag{
		Name:  "init.sentrynode-size",
		Usage: "the size of the sentry node",
		Value: 0,
	}
	InitSentryNodeIPs = &cli.StringFlag{
		Name:  "init.sentrynode-ips",
		Usage: "the ips of each sentry node in the network, example '192.168.0.1,192.168.0.2'",
		Value: "",
	}
	InitSentryNodePorts = &cli.StringFlag{
		Name:  "init.sentrynode-ports",
		Usage: "the ports of each sentry node in the network, example '30311,30312'",
		Value: "",
	}
	InitFullNodeSize = &cli.IntFlag{
		Name:  "init.fullnode-size",
		Usage: "the size of the full node",
		Value: 0,
	}
	InitFullNodeIPs = &cli.StringFlag{
		Name:  "init.fullnode-ips",
		Usage: "the ips of each full node in the network, example '192.168.0.1,192.168.0.2'",
		Value: "",
	}
	InitFullNodePorts = &cli.StringFlag{
		Name:  "init.fullnode-ports",
		Usage: "the ports of each full node in the network, example '30311,30312'",
		Value: "",
	}
	InitEVNSentryWhitelist = &cli.BoolFlag{
		Name:  "init.evn-sentry-whitelist",
		Usage: "whether to add evn sentry NodeIDs in Node.P2P.EVNNodeIDsWhitelist",
	}
	InitEVNValidatorWhitelist = &cli.BoolFlag{
		Name:  "init.evn-validator-whitelist",
		Usage: "whether to add evn validator NodeIDs in Node.P2P.EVNNodeIDsWhitelist",
	}
	InitEVNSentryRegister = &cli.BoolFlag{
		Name:  "init.evn-sentry-register",
		Usage: "whether to add evn sentry NodeIDs in ETH.EVNNodeIDsToAdd",
	}
	InitEVNValidatorRegister = &cli.BoolFlag{
		Name:  "init.evn-validator-register",
		Usage: "whether to add evn validator NodeIDs in ETH.EVNNodeIDsToAdd",
	}
	MetricsInfluxDBOrganizationFlag = &cli.StringFlag{
		Name:     "metrics.influxdb.organization",
		Usage:    "InfluxDB organization name (v2 only)",
		Value:    metrics.DefaultConfig.InfluxDBOrganization,
		Category: flags.MetricsCategory,
	}

<<<<<<< HEAD
	VMOpcodeOptimizeFlag = &cli.BoolFlag{
		Name:     "vm.opcode.optimize",
		Usage:    "enable opcode optimization",
		Category: flags.VMCategory,
	}

	BlockAmountReserved = &cli.Uint64Flag{
		Name:     "block-amount-reserved",
		Usage:    "Sets the expected remained amount of blocks for offline block prune",
		Category: flags.BlockHistoryCategory,
		Value:    params.FullImmutabilityThreshold,
	}

=======
>>>>>>> 651069fd
	CheckSnapshotWithMPT = &cli.BoolFlag{
		Name:     "check-snapshot-with-mpt",
		Usage:    "Enable checking between snapshot and MPT ",
		Category: flags.FastNodeCategory,
	}

	EnableDoubleSignMonitorFlag = &cli.BoolFlag{
		Name:     "monitor.doublesign",
		Usage:    "Enable double sign monitor to check whether any validator signs multiple blocks",
		Category: flags.MinerCategory,
	}

	VotingEnabledFlag = &cli.BoolFlag{
		Name:     "vote",
		Usage:    "Enable voting when mining",
		Category: flags.FastFinalityCategory,
	}

	DisableVoteAttestationFlag = &cli.BoolFlag{
		Name:     "disablevoteattestation",
		Usage:    "Disable assembling vote attestation ",
		Category: flags.FastFinalityCategory,
	}

	EnableMaliciousVoteMonitorFlag = &cli.BoolFlag{
		Name:     "monitor.maliciousvote",
		Usage:    "Enable malicious vote monitor to check whether any validator violates the voting rules of fast finality",
		Category: flags.FastFinalityCategory,
	}

	BLSPasswordFileFlag = &cli.StringFlag{
		Name:     "blspassword",
		Usage:    "Password file path for the BLS wallet, which contains the password to unlock BLS wallet for managing votes in fast_finality feature",
		Category: flags.AccountCategory,
	}

	BLSWalletDirFlag = &flags.DirectoryFlag{
		Name:     "blswallet",
		Usage:    "Path for the blsWallet dir in fast finality feature (default = inside the datadir)",
		Category: flags.AccountCategory,
	}

	VoteJournalDirFlag = &flags.DirectoryFlag{
		Name:     "vote-journal-path",
		Usage:    "Path for the voteJournal dir in fast finality feature (default = inside the datadir)",
		Category: flags.FastFinalityCategory,
	}

	// Blob setting
	BlobExtraReserveFlag = &cli.Uint64Flag{
		Name:     "blob.extra-reserve",
		Usage:    "Extra reserve threshold for blob, blob never expires when 0 is set, default 28800",
		Value:    params.DefaultExtraReserveForBlobRequests,
		Category: flags.MiscCategory,
	}

	// Fake beacon
	FakeBeaconEnabledFlag = &cli.BoolFlag{
		Name:     "fake-beacon",
		Usage:    "Enable the HTTP-RPC server of fake-beacon",
		Category: flags.APICategory,
	}
	FakeBeaconAddrFlag = &cli.StringFlag{
		Name:     "fake-beacon.addr",
		Usage:    "HTTP-RPC server listening addr of fake-beacon",
		Value:    fakebeacon.DefaultAddr,
		Category: flags.APICategory,
	}
	FakeBeaconPortFlag = &cli.IntFlag{
		Name:     "fake-beacon.port",
		Usage:    "HTTP-RPC server listening port of fake-beacon",
		Value:    fakebeacon.DefaultPort,
		Category: flags.APICategory,
	}
)

var (
	// TestnetFlags is the flag group of all built-in supported testnets.
	TestnetFlags = []cli.Flag{
		ChapelFlag,
	}
	// NetworkFlags is the flag group of all built-in supported networks.
	NetworkFlags = append([]cli.Flag{BSCMainnetFlag}, TestnetFlags...)

	// DatabaseFlags is the flag group of all database flags.
	DatabaseFlags = []cli.Flag{
		DataDirFlag,
		AncientFlag,
		RemoteDBFlag,
		DBEngineFlag,
		StateSchemeFlag,
		HttpHeaderFlag,
	}
)

// MakeDataDir retrieves the currently requested data directory, terminating
// if none (or the empty string) is specified. If the node is starting a testnet,
// then a subdirectory of the specified datadir will be used.
func MakeDataDir(ctx *cli.Context) string {
	if path := ctx.String(DataDirFlag.Name); path != "" {
		return path
	}
	Fatalf("Cannot determine default data directory, please set manually (--datadir)")
	return ""
}

// setNodeKey creates a node key from set command line flags, either loading it
// from a file or as a specified hex value. If neither flags were provided, this
// method returns nil and an ephemeral key is to be generated.
func setNodeKey(ctx *cli.Context, cfg *p2p.Config) {
	var (
		hex  = ctx.String(NodeKeyHexFlag.Name)
		file = ctx.String(NodeKeyFileFlag.Name)
		key  *ecdsa.PrivateKey
		err  error
	)
	switch {
	case file != "" && hex != "":
		Fatalf("Options %q and %q are mutually exclusive", NodeKeyFileFlag.Name, NodeKeyHexFlag.Name)
	case file != "":
		if key, err = crypto.LoadECDSA(file); err != nil {
			Fatalf("Option %q: %v", NodeKeyFileFlag.Name, err)
		}
		cfg.PrivateKey = key
	case hex != "":
		if key, err = crypto.HexToECDSA(hex); err != nil {
			Fatalf("Option %q: %v", NodeKeyHexFlag.Name, err)
		}
		cfg.PrivateKey = key
	}
}

// setNodeUserIdent creates the user identifier from CLI flags.
func setNodeUserIdent(ctx *cli.Context, cfg *node.Config) {
	if identity := ctx.String(IdentityFlag.Name); len(identity) > 0 {
		cfg.UserIdent = identity
	}
}

// setBootstrapNodes creates a list of bootstrap nodes from the command line
// flags, reverting to pre-configured ones if none have been specified.
// Priority order for bootnodes configuration:
//
// 1. --bootnodes flag
// 2. Config file
// 3. Network preset flags (e.g. --holesky)
// 4. default to mainnet nodes
func setBootstrapNodes(ctx *cli.Context, cfg *p2p.Config) {
	urls := params.MainnetBootnodes
	if ctx.IsSet(BootnodesFlag.Name) {
		urls = SplitAndTrim(ctx.String(BootnodesFlag.Name))
	} else {
		if cfg.BootstrapNodes != nil {
			return // Already set by config file, don't apply defaults.
		}
	}
	cfg.BootstrapNodes = mustParseBootnodes(urls)
}

func mustParseBootnodes(urls []string) []*enode.Node {
	nodes := make([]*enode.Node, 0, len(urls))
	for _, url := range urls {
		if url != "" {
			node, err := enode.Parse(enode.ValidSchemes, url)
			if err != nil {
				log.Crit("Bootstrap URL invalid", "enode", url, "err", err)
				return nil
			}
			nodes = append(nodes, node)
		}
	}
	return nodes
}

// setBootstrapNodesV5 creates a list of bootstrap nodes from the command line
// flags, reverting to pre-configured ones if none have been specified.
func setBootstrapNodesV5(ctx *cli.Context, cfg *p2p.Config) {
	urls := params.V5Bootnodes
	switch {
	case ctx.IsSet(BootnodesFlag.Name):
		urls = SplitAndTrim(ctx.String(BootnodesFlag.Name))
	case cfg.BootstrapNodesV5 != nil:
		return // already set, don't apply defaults.
	}

	cfg.BootstrapNodesV5 = make([]*enode.Node, 0, len(urls))
	for _, url := range urls {
		if url != "" {
			node, err := enode.Parse(enode.ValidSchemes, url)
			if err != nil {
				log.Error("Bootstrap URL invalid", "enode", url, "err", err)
				continue
			}
			cfg.BootstrapNodesV5 = append(cfg.BootstrapNodesV5, node)
		}
	}
}

// setListenAddress creates TCP/UDP listening address strings from set command
// line flags
func setListenAddress(ctx *cli.Context, cfg *p2p.Config) {
	if ctx.IsSet(ListenPortFlag.Name) {
		cfg.ListenAddr = fmt.Sprintf(":%d", ctx.Int(ListenPortFlag.Name))
	}
	if ctx.IsSet(DiscoveryPortFlag.Name) {
		cfg.DiscAddr = fmt.Sprintf(":%d", ctx.Int(DiscoveryPortFlag.Name))
	}
}

// setNAT creates a port mapper from command line flags.
func setNAT(ctx *cli.Context, cfg *p2p.Config) {
	if ctx.IsSet(NATFlag.Name) {
		natif, err := nat.Parse(ctx.String(NATFlag.Name))
		if err != nil {
			Fatalf("Option %s: %v", NATFlag.Name, err)
		}
		cfg.NAT = natif
	}
}

// SplitAndTrim splits input separated by a comma
// and trims excessive white space from the substrings.
func SplitAndTrim(input string) (ret []string) {
	l := strings.Split(input, ",")
	for _, r := range l {
		if r = strings.TrimSpace(r); r != "" {
			ret = append(ret, r)
		}
	}
	return ret
}

// setHTTP creates the HTTP RPC listener interface string from the set
// command line flags, returning empty if the HTTP endpoint is disabled.
func setHTTP(ctx *cli.Context, cfg *node.Config) {
	if ctx.Bool(HTTPEnabledFlag.Name) {
		if cfg.HTTPHost == "" {
			cfg.HTTPHost = "127.0.0.1"
		}
		if ctx.IsSet(HTTPListenAddrFlag.Name) {
			cfg.HTTPHost = ctx.String(HTTPListenAddrFlag.Name)
		}
	}

	if ctx.IsSet(HTTPPortFlag.Name) {
		cfg.HTTPPort = ctx.Int(HTTPPortFlag.Name)
	}

	if ctx.IsSet(AuthListenFlag.Name) {
		cfg.AuthAddr = ctx.String(AuthListenFlag.Name)
	}

	if ctx.IsSet(AuthPortFlag.Name) {
		cfg.AuthPort = ctx.Int(AuthPortFlag.Name)
	}

	if ctx.IsSet(AuthVirtualHostsFlag.Name) {
		cfg.AuthVirtualHosts = SplitAndTrim(ctx.String(AuthVirtualHostsFlag.Name))
	}

	if ctx.IsSet(HTTPCORSDomainFlag.Name) {
		cfg.HTTPCors = SplitAndTrim(ctx.String(HTTPCORSDomainFlag.Name))
	}

	if ctx.IsSet(HTTPApiFlag.Name) {
		cfg.HTTPModules = SplitAndTrim(ctx.String(HTTPApiFlag.Name))
	}

	if ctx.IsSet(HTTPVirtualHostsFlag.Name) {
		cfg.HTTPVirtualHosts = SplitAndTrim(ctx.String(HTTPVirtualHostsFlag.Name))
	}

	if ctx.IsSet(HTTPPathPrefixFlag.Name) {
		cfg.HTTPPathPrefix = ctx.String(HTTPPathPrefixFlag.Name)
	}
	if ctx.IsSet(AllowUnprotectedTxs.Name) {
		cfg.AllowUnprotectedTxs = ctx.Bool(AllowUnprotectedTxs.Name)
	}

	if ctx.IsSet(BatchRequestLimit.Name) {
		cfg.BatchRequestLimit = ctx.Int(BatchRequestLimit.Name)
	}

	if ctx.IsSet(BatchResponseMaxSize.Name) {
		cfg.BatchResponseMaxSize = ctx.Int(BatchResponseMaxSize.Name)
	}
}

// setGraphQL creates the GraphQL listener interface string from the set
// command line flags, returning empty if the GraphQL endpoint is disabled.
func setGraphQL(ctx *cli.Context, cfg *node.Config) {
	if ctx.IsSet(GraphQLCORSDomainFlag.Name) {
		cfg.GraphQLCors = SplitAndTrim(ctx.String(GraphQLCORSDomainFlag.Name))
	}
	if ctx.IsSet(GraphQLVirtualHostsFlag.Name) {
		cfg.GraphQLVirtualHosts = SplitAndTrim(ctx.String(GraphQLVirtualHostsFlag.Name))
	}
}

// setWS creates the WebSocket RPC listener interface string from the set
// command line flags, returning empty if the HTTP endpoint is disabled.
func setWS(ctx *cli.Context, cfg *node.Config) {
	if ctx.Bool(WSEnabledFlag.Name) {
		if cfg.WSHost == "" {
			cfg.WSHost = "127.0.0.1"
		}
		if ctx.IsSet(WSListenAddrFlag.Name) {
			cfg.WSHost = ctx.String(WSListenAddrFlag.Name)
		}
	}
	if ctx.IsSet(WSPortFlag.Name) {
		cfg.WSPort = ctx.Int(WSPortFlag.Name)
	}

	if ctx.IsSet(WSAllowedOriginsFlag.Name) {
		cfg.WSOrigins = SplitAndTrim(ctx.String(WSAllowedOriginsFlag.Name))
	}

	if ctx.IsSet(WSApiFlag.Name) {
		cfg.WSModules = SplitAndTrim(ctx.String(WSApiFlag.Name))
	}

	if ctx.IsSet(WSPathPrefixFlag.Name) {
		cfg.WSPathPrefix = ctx.String(WSPathPrefixFlag.Name)
	}
}

// setIPC creates an IPC path configuration from the set command line flags,
// returning an empty string if IPC was explicitly disabled, or the set path.
func setIPC(ctx *cli.Context, cfg *node.Config) {
	CheckExclusive(ctx, IPCDisabledFlag, IPCPathFlag)
	switch {
	case ctx.Bool(IPCDisabledFlag.Name):
		cfg.IPCPath = ""
	case ctx.IsSet(IPCPathFlag.Name):
		cfg.IPCPath = ctx.String(IPCPathFlag.Name)
	}
}

// setLes shows the deprecation warnings for LES flags.
func setLes(ctx *cli.Context, cfg *ethconfig.Config) {
	if ctx.IsSet(LightServeFlag.Name) {
		log.Warn("The light server has been deprecated, please remove this flag", "flag", LightServeFlag.Name)
	}
	if ctx.IsSet(LightIngressFlag.Name) {
		log.Warn("The light server has been deprecated, please remove this flag", "flag", LightIngressFlag.Name)
	}
	if ctx.IsSet(LightEgressFlag.Name) {
		log.Warn("The light server has been deprecated, please remove this flag", "flag", LightEgressFlag.Name)
	}
	if ctx.IsSet(LightMaxPeersFlag.Name) {
		log.Warn("The light server has been deprecated, please remove this flag", "flag", LightMaxPeersFlag.Name)
	}
	if ctx.IsSet(LightNoPruneFlag.Name) {
		log.Warn("The light server has been deprecated, please remove this flag", "flag", LightNoPruneFlag.Name)
	}
	if ctx.IsSet(LightNoSyncServeFlag.Name) {
		log.Warn("The light server has been deprecated, please remove this flag", "flag", LightNoSyncServeFlag.Name)
	}
}

// setMonitors enable monitors from the command line flags.
func setMonitors(ctx *cli.Context, cfg *node.Config) {
	if ctx.Bool(EnableDoubleSignMonitorFlag.Name) {
		cfg.EnableDoubleSignMonitor = true
	}
	if ctx.Bool(EnableMaliciousVoteMonitorFlag.Name) {
		cfg.EnableMaliciousVoteMonitor = true
	}
}

// MakeDatabaseHandles raises out the number of allowed file handles per process
// for Geth and returns half of the allowance to assign to the database.
func MakeDatabaseHandles(max int) int {
	limit, err := fdlimit.Maximum()
	if err != nil {
		Fatalf("Failed to retrieve file descriptor allowance: %v", err)
	}
	switch {
	case max == 0:
		// User didn't specify a meaningful value, use system limits
	case max < 128:
		// User specified something unhealthy, just use system defaults
		log.Error("File descriptor limit invalid (<128)", "had", max, "updated", limit)
	case max > limit:
		// User requested more than the OS allows, notify that we can't allocate it
		log.Warn("Requested file descriptors denied by OS", "req", max, "limit", limit)
	default:
		// User limit is meaningful and within allowed range, use that
		limit = max
	}
	raised, err := fdlimit.Raise(uint64(limit))
	if err != nil {
		Fatalf("Failed to raise file descriptor allowance: %v", err)
	}
	return int(raised / 2) // Leave half for networking and other stuff
}

// MakeAddress converts an account specified directly as a hex encoded string or
// a key index in the key store to an internal account representation.
func MakeAddress(ks *keystore.KeyStore, account string) (accounts.Account, error) {
	// If the specified account is a valid address, return it
	if common.IsHexAddress(account) {
		return accounts.Account{Address: common.HexToAddress(account)}, nil
	}
	// Otherwise try to interpret the account as a keystore index
	index, err := strconv.Atoi(account)
	if err != nil || index < 0 {
		return accounts.Account{}, fmt.Errorf("invalid account address or index %q", account)
	}
	log.Warn("-------------------------------------------------------------------")
	log.Warn("Referring to accounts by order in the keystore folder is dangerous!")
	log.Warn("This functionality is deprecated and will be removed in the future!")
	log.Warn("Please use explicit addresses! (can search via `geth account list`)")
	log.Warn("-------------------------------------------------------------------")

	accs := ks.Accounts()
	if len(accs) <= index {
		return accounts.Account{}, fmt.Errorf("index %d higher than number of accounts %d", index, len(accs))
	}
	return accs[index], nil
}

// setEtherbase retrieves the etherbase from the directly specified command line flags.
func setEtherbase(ctx *cli.Context, cfg *ethconfig.Config) {
	if !ctx.IsSet(MinerEtherbaseFlag.Name) {
		return
	}
	addr := ctx.String(MinerEtherbaseFlag.Name)
	if strings.HasPrefix(addr, "0x") || strings.HasPrefix(addr, "0X") {
		addr = addr[2:]
	}
	b, err := hex.DecodeString(addr)
	if err != nil || len(b) != common.AddressLength {
		Fatalf("-%s: invalid etherbase address %q", MinerEtherbaseFlag.Name, addr)
		return
	}
	cfg.Miner.Etherbase = common.BytesToAddress(b)
}

// MakePasswordList reads password lines from the file specified by the global --password flag.
func MakePasswordList(ctx *cli.Context) []string {
	return MakePasswordListFromPath(ctx.Path(PasswordFileFlag.Name))
}

func MakePasswordListFromPath(path string) []string {
	if path == "" {
		return nil
	}
	text, err := os.ReadFile(path)
	if err != nil {
		Fatalf("Failed to read password file: %v", err)
	}
	lines := strings.Split(string(text), "\n")
	// Sanitise DOS line endings.
	for i := range lines {
		lines[i] = strings.TrimRight(lines[i], "\r")
	}
	return lines
}

func SetP2PConfig(ctx *cli.Context, cfg *p2p.Config) {
	setNodeKey(ctx, cfg)
	setNAT(ctx, cfg)
	setListenAddress(ctx, cfg)
	setBootstrapNodes(ctx, cfg)
	setBootstrapNodesV5(ctx, cfg)

	if ctx.IsSet(MaxPeersFlag.Name) {
		cfg.MaxPeers = ctx.Int(MaxPeersFlag.Name)
	}
	// if max peers per ip is not set, use max peers
	if cfg.MaxPeersPerIP <= 0 {
		cfg.MaxPeersPerIP = cfg.MaxPeers
	}
	// flag like: `--maxpeersperip 10` could override the setting in config.toml
	if ctx.IsSet(MaxPeersPerIPFlag.Name) {
		cfg.MaxPeersPerIP = ctx.Int(MaxPeersPerIPFlag.Name)
	}

	ethPeers := cfg.MaxPeers
	log.Info("Maximum peer count", "ETH", ethPeers, "total", cfg.MaxPeers)

	if ctx.IsSet(MaxPendingPeersFlag.Name) {
		cfg.MaxPendingPeers = ctx.Int(MaxPendingPeersFlag.Name)
	}
	if ctx.IsSet(NoDiscoverFlag.Name) {
		cfg.NoDiscovery = true
	}
	if ctx.IsSet(PeerFilterPatternsFlag.Name) {
		cfg.PeerFilterPatterns = ctx.StringSlice(PeerFilterPatternsFlag.Name)
	}

	CheckExclusive(ctx, DiscoveryV4Flag, NoDiscoverFlag)
	CheckExclusive(ctx, DiscoveryV5Flag, NoDiscoverFlag)
	cfg.DiscoveryV4 = ctx.Bool(DiscoveryV4Flag.Name)
	cfg.DiscoveryV5 = ctx.Bool(DiscoveryV5Flag.Name)

	if netrestrict := ctx.String(NetrestrictFlag.Name); netrestrict != "" {
		list, err := netutil.ParseNetlist(netrestrict)
		if err != nil {
			Fatalf("Option %q: %v", NetrestrictFlag.Name, err)
		}
		cfg.NetRestrict = list
	}

	if ctx.Bool(DeveloperFlag.Name) {
		// --dev mode can't use p2p networking.
		cfg.MaxPeers = 0
		cfg.ListenAddr = ""
		cfg.NoDial = true
		cfg.NoDiscovery = true
		cfg.DiscoveryV5 = false
	}
}

// SetNodeConfig applies node-related command line flags to the config.
func SetNodeConfig(ctx *cli.Context, cfg *node.Config) {
	setInstance(ctx, cfg)
	SetP2PConfig(ctx, &cfg.P2P)
	setIPC(ctx, cfg)
	setHTTP(ctx, cfg)
	setGraphQL(ctx, cfg)
	setWS(ctx, cfg)
	setNodeUserIdent(ctx, cfg)
	SetDataDir(ctx, cfg)
	setSmartCard(ctx, cfg)
	setMonitors(ctx, cfg)
	setBLSWalletDir(ctx, cfg)
	setVoteJournalDir(ctx, cfg)

	if ctx.IsSet(JWTSecretFlag.Name) {
		cfg.JWTSecret = ctx.String(JWTSecretFlag.Name)
	}
	if ctx.IsSet(EnablePersonal.Name) {
		log.Warn(fmt.Sprintf("Option --%s is deprecated. The 'personal' RPC namespace has been removed.", EnablePersonal.Name))
	}

	if ctx.IsSet(ExternalSignerFlag.Name) {
		cfg.ExternalSigner = ctx.String(ExternalSignerFlag.Name)
	}

	if ctx.IsSet(KeyStoreDirFlag.Name) {
		cfg.KeyStoreDir = ctx.String(KeyStoreDirFlag.Name)
	}
	if ctx.IsSet(DeveloperFlag.Name) {
		cfg.UseLightweightKDF = true
	}
	if ctx.IsSet(LightKDFFlag.Name) {
		cfg.UseLightweightKDF = ctx.Bool(LightKDFFlag.Name)
	}
	if ctx.IsSet(NoUSBFlag.Name) || cfg.NoUSB {
		log.Warn("Option nousb is deprecated and USB is deactivated by default. Use --usb to enable")
	}
	if ctx.IsSet(USBFlag.Name) {
		cfg.USB = ctx.Bool(USBFlag.Name)
	}
	if ctx.IsSet(DirectBroadcastFlag.Name) {
		cfg.DirectBroadcast = ctx.Bool(DirectBroadcastFlag.Name)
	}
	if ctx.IsSet(DisableSnapProtocolFlag.Name) {
		cfg.DisableSnapProtocol = ctx.Bool(DisableSnapProtocolFlag.Name)
	}
	if ctx.IsSet(RangeLimitFlag.Name) {
		cfg.RangeLimit = ctx.Bool(RangeLimitFlag.Name)
	}
	if ctx.IsSet(InsecureUnlockAllowedFlag.Name) {
		cfg.InsecureUnlockAllowed = ctx.Bool(InsecureUnlockAllowedFlag.Name)
	}
	if ctx.IsSet(BLSPasswordFileFlag.Name) {
		cfg.BLSPasswordFile = ctx.String(BLSPasswordFileFlag.Name)
	}
	if ctx.IsSet(DBEngineFlag.Name) {
		dbEngine := ctx.String(DBEngineFlag.Name)
		if dbEngine != "leveldb" && dbEngine != "pebble" {
			Fatalf("Invalid choice for db.engine '%s', allowed 'leveldb' or 'pebble'", dbEngine)
		}
		log.Info(fmt.Sprintf("Using %s as db engine", dbEngine))
		cfg.DBEngine = dbEngine
	}
	// deprecation notice for log debug flags (TODO: find a more appropriate place to put these?)
	if ctx.IsSet(LogBacktraceAtFlag.Name) {
		log.Warn("log.backtrace flag is deprecated")
	}
	if ctx.IsSet(LogDebugFlag.Name) {
		log.Warn("log.debug flag is deprecated")
	}
}

func setSmartCard(ctx *cli.Context, cfg *node.Config) {
	// Skip enabling smartcards if no path is set
	path := ctx.String(SmartCardDaemonPathFlag.Name)
	if path == "" {
		return
	}
	// Sanity check that the smartcard path is valid
	fi, err := os.Stat(path)
	if err != nil {
		log.Info("Smartcard socket not found, disabling", "err", err)
		return
	}
	if fi.Mode()&os.ModeType != os.ModeSocket {
		log.Error("Invalid smartcard daemon path", "path", path, "type", fi.Mode().String())
		return
	}
	// Smartcard daemon path exists and is a socket, enable it
	cfg.SmartCardDaemonPath = path
}

func SetDataDir(ctx *cli.Context, cfg *node.Config) {
	switch {
	case ctx.IsSet(DataDirFlag.Name):
		cfg.DataDir = ctx.String(DataDirFlag.Name)
	case ctx.Bool(DeveloperFlag.Name):
		cfg.DataDir = "" // unless explicitly requested, use memory databases
	}
}

func setVoteJournalDir(ctx *cli.Context, cfg *node.Config) {
	dataDir := cfg.DataDir
	if ctx.IsSet(VoteJournalDirFlag.Name) {
		cfg.VoteJournalDir = ctx.String(VoteJournalDirFlag.Name)
	} else if cfg.VoteJournalDir == "" {
		cfg.VoteJournalDir = filepath.Join(dataDir, "voteJournal")
	}
}

func setBLSWalletDir(ctx *cli.Context, cfg *node.Config) {
	dataDir := cfg.DataDir
	if ctx.IsSet(BLSWalletDirFlag.Name) {
		cfg.BLSWalletDir = ctx.String(BLSWalletDirFlag.Name)
	} else if cfg.BLSWalletDir == "" {
		cfg.BLSWalletDir = filepath.Join(dataDir, "bls/wallet")
	}
}

func setGPO(ctx *cli.Context, cfg *gasprice.Config) {
	if ctx.IsSet(GpoBlocksFlag.Name) {
		cfg.Blocks = ctx.Int(GpoBlocksFlag.Name)
	}
	if ctx.IsSet(GpoPercentileFlag.Name) {
		cfg.Percentile = ctx.Int(GpoPercentileFlag.Name)
	}
	if ctx.IsSet(GpoMaxGasPriceFlag.Name) {
		cfg.MaxPrice = big.NewInt(ctx.Int64(GpoMaxGasPriceFlag.Name))
	}
	if ctx.IsSet(GpoIgnoreGasPriceFlag.Name) {
		cfg.IgnorePrice = big.NewInt(ctx.Int64(GpoIgnoreGasPriceFlag.Name))
	}
}

func setTxPool(ctx *cli.Context, cfg *legacypool.Config) {
	if ctx.IsSet(TxPoolLocalsFlag.Name) {
		locals := strings.Split(ctx.String(TxPoolLocalsFlag.Name), ",")
		for _, account := range locals {
			if trimmed := strings.TrimSpace(account); !common.IsHexAddress(trimmed) {
				Fatalf("Invalid account in --txpool.locals: %s", trimmed)
			} else {
				cfg.Locals = append(cfg.Locals, common.HexToAddress(account))
			}
		}
	}
	if ctx.IsSet(TxPoolNoLocalsFlag.Name) {
		cfg.NoLocals = ctx.Bool(TxPoolNoLocalsFlag.Name)
	}
	if ctx.IsSet(TxPoolJournalFlag.Name) {
		cfg.Journal = ctx.String(TxPoolJournalFlag.Name)
	}
	if ctx.IsSet(TxPoolRejournalFlag.Name) {
		cfg.Rejournal = ctx.Duration(TxPoolRejournalFlag.Name)
	}
	if ctx.IsSet(TxPoolPriceLimitFlag.Name) {
		cfg.PriceLimit = ctx.Uint64(TxPoolPriceLimitFlag.Name)
	}
	if ctx.IsSet(TxPoolPriceBumpFlag.Name) {
		cfg.PriceBump = ctx.Uint64(TxPoolPriceBumpFlag.Name)
	}
	if ctx.IsSet(TxPoolAccountSlotsFlag.Name) {
		cfg.AccountSlots = ctx.Uint64(TxPoolAccountSlotsFlag.Name)
	}
	if ctx.IsSet(TxPoolGlobalSlotsFlag.Name) {
		cfg.GlobalSlots = ctx.Uint64(TxPoolGlobalSlotsFlag.Name)
	}
	if ctx.IsSet(TxPoolAccountQueueFlag.Name) {
		cfg.AccountQueue = ctx.Uint64(TxPoolAccountQueueFlag.Name)
	}
	if ctx.IsSet(TxPoolGlobalQueueFlag.Name) {
		cfg.GlobalQueue = ctx.Uint64(TxPoolGlobalQueueFlag.Name)
	}
	if ctx.IsSet(TxPoolOverflowPoolSlotsFlag.Name) {
		cfg.OverflowPoolSlots = ctx.Uint64(TxPoolOverflowPoolSlotsFlag.Name)
	}
	if ctx.IsSet(TxPoolLifetimeFlag.Name) {
		cfg.Lifetime = ctx.Duration(TxPoolLifetimeFlag.Name)
	}
	if ctx.IsSet(TxPoolReannounceTimeFlag.Name) {
		cfg.ReannounceTime = ctx.Duration(TxPoolReannounceTimeFlag.Name)
	}
}

func setBlobPool(ctx *cli.Context, cfg *blobpool.Config) {
	if ctx.IsSet(BlobPoolDataDirFlag.Name) {
		cfg.Datadir = ctx.String(BlobPoolDataDirFlag.Name)
	}
	if ctx.IsSet(BlobPoolDataCapFlag.Name) {
		cfg.Datacap = ctx.Uint64(BlobPoolDataCapFlag.Name)
	}
	if ctx.IsSet(BlobPoolPriceBumpFlag.Name) {
		cfg.PriceBump = ctx.Uint64(BlobPoolPriceBumpFlag.Name)
	}
}

func setMiner(ctx *cli.Context, cfg *minerconfig.Config) {
	if ctx.IsSet(MinerExtraDataFlag.Name) {
		cfg.ExtraData = []byte(ctx.String(MinerExtraDataFlag.Name))
	}
	if ctx.IsSet(MinerGasLimitFlag.Name) {
		cfg.GasCeil = ctx.Uint64(MinerGasLimitFlag.Name)
	}
	if ctx.IsSet(MinerGasPriceFlag.Name) {
		cfg.GasPrice = flags.GlobalBig(ctx, MinerGasPriceFlag.Name)
	}
	if ctx.IsSet(MinerRecommitIntervalFlag.Name) {
		recommitIntervalFlag := ctx.Duration(MinerRecommitIntervalFlag.Name)
		cfg.Recommit = &recommitIntervalFlag
	}
	if ctx.IsSet(MinerDelayLeftoverFlag.Name) {
		minerDelayLeftover := ctx.Duration(MinerDelayLeftoverFlag.Name)
		cfg.DelayLeftOver = &minerDelayLeftover
	}
	if ctx.Bool(VotingEnabledFlag.Name) {
		cfg.VoteEnable = true
	}
	if ctx.IsSet(MinerNewPayloadTimeoutFlag.Name) {
		log.Warn("The flag --miner.newpayload-timeout is deprecated and will be removed, please use --miner.recommit")
		recommitIntervalFlag := ctx.Duration(MinerRecommitIntervalFlag.Name)
		cfg.Recommit = &recommitIntervalFlag
	}
	if ctx.Bool(DisableVoteAttestationFlag.Name) {
		cfg.DisableVoteAttestation = true
	}
}

func setRequiredBlocks(ctx *cli.Context, cfg *ethconfig.Config) {
	requiredBlocks := ctx.String(EthRequiredBlocksFlag.Name)
	if requiredBlocks == "" {
		if ctx.IsSet(LegacyWhitelistFlag.Name) {
			log.Warn("The flag --whitelist is deprecated and will be removed, please use --eth.requiredblocks")
			requiredBlocks = ctx.String(LegacyWhitelistFlag.Name)
		} else {
			return
		}
	}
	cfg.RequiredBlocks = make(map[uint64]common.Hash)
	for _, entry := range strings.Split(requiredBlocks, ",") {
		parts := strings.Split(entry, "=")
		if len(parts) != 2 {
			Fatalf("Invalid required block entry: %s", entry)
		}
		number, err := strconv.ParseUint(parts[0], 0, 64)
		if err != nil {
			Fatalf("Invalid required block number %s: %v", parts[0], err)
		}
		var hash common.Hash
		if err = hash.UnmarshalText([]byte(parts[1])); err != nil {
			Fatalf("Invalid required block hash %s: %v", parts[1], err)
		}
		cfg.RequiredBlocks[number] = hash
	}
}

// CheckExclusive verifies that only a single instance of the provided flags was
// set by the user. Each flag might optionally be followed by a string type to
// specialize it further.
func CheckExclusive(ctx *cli.Context, args ...interface{}) {
	set := make([]string, 0, 1)
	for i := 0; i < len(args); i++ {
		// Make sure the next argument is a flag and skip if not set
		flag, ok := args[i].(cli.Flag)
		if !ok {
			panic(fmt.Sprintf("invalid argument, not cli.Flag type: %T", args[i]))
		}
		// Check if next arg extends current and expand its name if so
		name := flag.Names()[0]

		if i+1 < len(args) {
			switch option := args[i+1].(type) {
			case string:
				// Extended flag check, make sure value set doesn't conflict with passed in option
				if ctx.String(flag.Names()[0]) == option {
					name += "=" + option
					set = append(set, "--"+name)
				}
				// shift arguments and continue
				i++
				continue

			case cli.Flag:
			default:
				panic(fmt.Sprintf("invalid argument, not cli.Flag or string extension: %T", args[i+1]))
			}
		}
		// Mark the flag if it's set
		if ctx.IsSet(flag.Names()[0]) {
			set = append(set, "--"+name)
		}
	}
	if len(set) > 1 {
		Fatalf("Flags %v can't be used at the same time", strings.Join(set, ", "))
	}
}

// SetEthConfig applies eth-related command line flags to the config.
func SetEthConfig(ctx *cli.Context, stack *node.Node, cfg *ethconfig.Config) {
	// Avoid conflicting network flags
	CheckExclusive(ctx, BSCMainnetFlag, DeveloperFlag)
	CheckExclusive(ctx, DeveloperFlag, ExternalSignerFlag) // Can't use both ephemeral unlocked and external signer

	// Set configurations from CLI flags
	setEtherbase(ctx, cfg)
	setGPO(ctx, &cfg.GPO)
	setTxPool(ctx, &cfg.TxPool)
	setBlobPool(ctx, &cfg.BlobPool)
	setMiner(ctx, &cfg.Miner)
	setRequiredBlocks(ctx, cfg)
	setLes(ctx, cfg)

	// Cap the cache allowance and tune the garbage collector
	mem, err := gopsutil.VirtualMemory()
	if err == nil {
		if 32<<(^uintptr(0)>>63) == 32 && mem.Total > 2*1024*1024*1024 {
			log.Warn("Lowering memory allowance on 32bit arch", "available", mem.Total/1024/1024, "addressable", 2*1024)
			mem.Total = 2 * 1024 * 1024 * 1024
		}
		allowance := int(mem.Total / 1024 / 1024 / 3)
		if cache := ctx.Int(CacheFlag.Name); cache > allowance {
			log.Warn("Sanitizing cache to Go's GC limits", "provided", cache, "updated", allowance)
			ctx.Set(CacheFlag.Name, strconv.Itoa(allowance))
		}
	}
	// if the total memory is greater than 64GB, skip the GC trigger sanitization
	if err == nil && int(mem.Total/1024/1024) > 64000 {
		log.Info("Skipping Go's GC trigger sanitization", "total", mem.Total/1024/1024)
	} else {
		// Ensure Go's GC ignores the database cache for trigger percentage
		cache := ctx.Int(CacheFlag.Name)
		gogc := math.Max(20, math.Min(100, 100/(float64(cache)/1024)))

		log.Info("Sanitizing Go's GC trigger", "percent", int(gogc))
		godebug.SetGCPercent(int(gogc))
	}

	if ctx.IsSet(SyncTargetFlag.Name) {
		cfg.SyncMode = ethconfig.FullSync // dev sync target forces full sync
	} else if ctx.IsSet(SyncModeFlag.Name) {
		if err = cfg.SyncMode.UnmarshalText([]byte(ctx.String(SyncModeFlag.Name))); err != nil {
			Fatalf("invalid --syncmode flag: %v", err)
		}
	}
	if ctx.IsSet(NetworkIdFlag.Name) {
		cfg.NetworkId = ctx.Uint64(NetworkIdFlag.Name)
	}
	if ctx.IsSet(CacheFlag.Name) || ctx.IsSet(CacheDatabaseFlag.Name) {
		cfg.DatabaseCache = ctx.Int(CacheFlag.Name) * ctx.Int(CacheDatabaseFlag.Name) / 100
	}
	cfg.DatabaseHandles = MakeDatabaseHandles(ctx.Int(FDLimitFlag.Name))
	if ctx.IsSet(AncientFlag.Name) {
		cfg.DatabaseFreezer = ctx.String(AncientFlag.Name)
	}
	if ctx.IsSet(PruneAncientDataFlag.Name) {
		log.Warn(fmt.Sprintf("Option --%s is deprecated. Please using --%s in the future", PruneAncientDataFlag.Name, BlockHistoryFlag.Name))
		cfg.PruneAncientData = ctx.Bool(PruneAncientDataFlag.Name)
	}
	if gcmode := ctx.String(GCModeFlag.Name); gcmode != "full" && gcmode != "archive" {
		Fatalf("--%s must be either 'full' or 'archive'", GCModeFlag.Name)
	}
	if ctx.IsSet(GCModeFlag.Name) {
		cfg.NoPruning = ctx.String(GCModeFlag.Name) == "archive"
	}
	if ctx.IsSet(DirectBroadcastFlag.Name) {
		cfg.DirectBroadcast = ctx.Bool(DirectBroadcastFlag.Name)
	}
	if ctx.IsSet(DisableSnapProtocolFlag.Name) {
		cfg.DisableSnapProtocol = ctx.Bool(DisableSnapProtocolFlag.Name)
	}
	if ctx.IsSet(RangeLimitFlag.Name) {
		cfg.RangeLimit = ctx.Bool(RangeLimitFlag.Name)
	}
	if ctx.IsSet(CacheNoPrefetchFlag.Name) {
		cfg.NoPrefetch = ctx.Bool(CacheNoPrefetchFlag.Name)
	}
	// Read the value from the flag no matter if it's set or not.
	cfg.Preimages = ctx.Bool(CachePreimagesFlag.Name)
	if cfg.NoPruning && !cfg.Preimages {
		cfg.Preimages = true
		log.Info("Enabling recording of key preimages since archive mode is used")
	}
	if ctx.IsSet(StateHistoryFlag.Name) {
		cfg.StateHistory = ctx.Uint64(StateHistoryFlag.Name)
	}
	scheme, err := ParseCLIAndConfigStateScheme(ctx.String(StateSchemeFlag.Name), cfg.StateScheme)
	if err != nil {
		Fatalf("%v", err)
	}
	cfg.StateScheme = scheme
	// Parse transaction history flag, if user is still using legacy config
	// file with 'TxLookupLimit' configured, copy the value to 'TransactionHistory'.
	if cfg.TransactionHistory == ethconfig.Defaults.TransactionHistory && cfg.TxLookupLimit != ethconfig.Defaults.TxLookupLimit {
		log.Warn("The config option 'TxLookupLimit' is deprecated and will be removed, please use 'TransactionHistory'")
		cfg.TransactionHistory = cfg.TxLookupLimit
	}
	if ctx.IsSet(TransactionHistoryFlag.Name) {
		cfg.TransactionHistory = ctx.Uint64(TransactionHistoryFlag.Name)
	} else if ctx.IsSet(TxLookupLimitFlag.Name) {
		log.Warn("The flag --txlookuplimit is deprecated and will be removed, please use --history.transactions")
		cfg.TransactionHistory = ctx.Uint64(TxLookupLimitFlag.Name)
	}
	if ctx.IsSet(BlockHistoryFlag.Name) {
		cfg.BlockHistory = ctx.Uint64(BlockHistoryFlag.Name)
		if cfg.BlockHistory != 0 && cfg.BlockHistory < params.FullImmutabilityThreshold {
			log.Warn("The number of block history is too small, that it will force to", "fullImmutabilityThreshold", params.FullImmutabilityThreshold)
			cfg.BlockHistory = params.FullImmutabilityThreshold
		}
	}
	if ctx.IsSet(PathDBSyncFlag.Name) {
		cfg.PathSyncFlush = true
	}
	if ctx.IsSet(JournalFileFlag.Name) {
		cfg.JournalFileEnabled = true
	}

	if ctx.String(GCModeFlag.Name) == "archive" && cfg.TransactionHistory != 0 {
		cfg.TransactionHistory = 0
		log.Warn("Disabled transaction unindexing for archive node")

		cfg.StateScheme = rawdb.HashScheme
		log.Warn("Forcing hash state-scheme for archive mode")
	}
	if ctx.String(GCModeFlag.Name) == "archive" && cfg.BlockHistory != 0 {
		cfg.BlockHistory = 0
		log.Warn("Disabled partial block reserve for archive node")
	}
	if ctx.IsSet(CacheFlag.Name) || ctx.IsSet(CacheTrieFlag.Name) {
		cfg.TrieCleanCache = ctx.Int(CacheFlag.Name) * ctx.Int(CacheTrieFlag.Name) / 100
	}
	if ctx.IsSet(CacheFlag.Name) || ctx.IsSet(CacheGCFlag.Name) {
		cfg.TrieDirtyCache = ctx.Int(CacheFlag.Name) * ctx.Int(CacheGCFlag.Name) / 100
	}
	if ctx.IsSet(TriesInMemoryFlag.Name) {
		cfg.TriesInMemory = ctx.Uint64(TriesInMemoryFlag.Name)
	}
	if ctx.IsSet(TriesVerifyModeFlag.Name) {
		if err = cfg.TriesVerifyMode.UnmarshalText([]byte(ctx.String(TriesVerifyModeFlag.Name))); err != nil {
			Fatalf("invalid --tries-verify-mode flag: %v", err)
		}
		// A node without trie is not able to provide snap data, so it should disable snap protocol.
		if cfg.TriesVerifyMode != core.LocalVerify {
			log.Info("Automatically disables snap protocol due to verify mode", "mode", cfg.TriesVerifyMode)
			cfg.DisableSnapProtocol = true
		}

		if cfg.SyncMode == ethconfig.SnapSync && cfg.TriesVerifyMode.NoTries() {
			log.Warn("Only local TriesVerifyMode can support snap sync, resetting to full sync", "mode", cfg.TriesVerifyMode)
			cfg.SyncMode = ethconfig.FullSync
		}
	}
	if ctx.IsSet(CacheFlag.Name) || ctx.IsSet(CacheSnapshotFlag.Name) {
		cfg.SnapshotCache = ctx.Int(CacheFlag.Name) * ctx.Int(CacheSnapshotFlag.Name) / 100
	}
	if ctx.IsSet(CacheEnableSharedStorageFlag.Name) {
		cfg.EnableSharedStorage = true
		log.Info("Enabled shared storage pool cache")
	} else {
		log.Info("Disabled shared storage pool cache")
	}
	if ctx.IsSet(CacheLogSizeFlag.Name) {
		cfg.FilterLogCacheSize = ctx.Int(CacheLogSizeFlag.Name)
	}
	if !ctx.Bool(SnapshotFlag.Name) || cfg.SnapshotCache == 0 {
		// If snap-sync is requested, this flag is also required
		if cfg.SyncMode == ethconfig.SnapSync {
			if !ctx.Bool(SnapshotFlag.Name) {
				log.Warn("Snap sync requested, enabling --snapshot")
			}
			if cfg.SnapshotCache == 0 {
				log.Warn("Snap sync requested, resetting --cache.snapshot")
				cfg.SnapshotCache = ctx.Int(CacheFlag.Name) * CacheSnapshotFlag.Value / 100
			}
		} else {
			cfg.TrieCleanCache += cfg.SnapshotCache
			cfg.SnapshotCache = 0 // Disabled
		}
	}
	if ctx.IsSet(VMEnableDebugFlag.Name) {
		// TODO(fjl): force-enable this in --dev mode
		cfg.EnablePreimageRecording = ctx.Bool(VMEnableDebugFlag.Name)
	}

	if ctx.IsSet(VMOpcodeOptimizeFlag.Name) {
		cfg.EnableOpcodeOptimizing = ctx.Bool(VMOpcodeOptimizeFlag.Name)
		if cfg.EnableOpcodeOptimizing {
			compiler.EnableOptimization()
		}
	}

	if ctx.IsSet(RPCGlobalGasCapFlag.Name) {
		cfg.RPCGasCap = ctx.Uint64(RPCGlobalGasCapFlag.Name)
	}
	if cfg.RPCGasCap != 0 {
		log.Info("Set global gas cap", "cap", cfg.RPCGasCap)
	} else {
		log.Info("Global gas cap disabled")
	}
	if ctx.IsSet(RPCGlobalEVMTimeoutFlag.Name) {
		cfg.RPCEVMTimeout = ctx.Duration(RPCGlobalEVMTimeoutFlag.Name)
	}
	if ctx.IsSet(RPCGlobalTxFeeCapFlag.Name) {
		cfg.RPCTxFeeCap = ctx.Float64(RPCGlobalTxFeeCapFlag.Name)
	}
	if ctx.IsSet(NoDiscoverFlag.Name) {
		cfg.EthDiscoveryURLs, cfg.SnapDiscoveryURLs, cfg.BscDiscoveryURLs = []string{}, []string{}, []string{}
	} else if ctx.IsSet(DNSDiscoveryFlag.Name) {
		urls := ctx.String(DNSDiscoveryFlag.Name)
		if urls == "" {
			cfg.EthDiscoveryURLs = []string{}
		} else {
			cfg.EthDiscoveryURLs = SplitAndTrim(urls)
		}
	}
	// Override any default configs for hard coded networks.
	switch {
	case ctx.Bool(BSCMainnetFlag.Name):
		if !ctx.IsSet(NetworkIdFlag.Name) {
			cfg.NetworkId = 56
		}
		cfg.Genesis = core.DefaultBSCGenesisBlock()
		SetDNSDiscoveryDefaults(cfg, params.BSCGenesisHash)
	case ctx.Bool(ChapelFlag.Name) || cfg.NetworkId == 97:
		if !ctx.IsSet(NetworkIdFlag.Name) {
			cfg.NetworkId = 97
		}
		cfg.Genesis = core.DefaultChapelGenesisBlock()
		SetDNSDiscoveryDefaults(cfg, params.ChapelGenesisHash)
	case ctx.Bool(DeveloperFlag.Name):
		if !ctx.IsSet(NetworkIdFlag.Name) {
			cfg.NetworkId = 1337
		}
		cfg.SyncMode = ethconfig.FullSync
		// Create new developer account or reuse existing one
		var (
			developer  accounts.Account
			passphrase string
			err        error
		)
		if list := MakePasswordList(ctx); len(list) > 0 {
			// Just take the first value. Although the function returns a possible multiple values and
			// some usages iterate through them as attempts, that doesn't make sense in this setting,
			// when we're definitely concerned with only one account.
			passphrase = list[0]
		}

		// Unlock the developer account by local keystore.
		var ks *keystore.KeyStore
		if keystores := stack.AccountManager().Backends(keystore.KeyStoreType); len(keystores) > 0 {
			ks = keystores[0].(*keystore.KeyStore)
		}
		if ks == nil {
			Fatalf("Keystore is not available")
		}

		// Figure out the dev account address.
		// setEtherbase has been called above, configuring the miner address from command line flags.
		if cfg.Miner.Etherbase != (common.Address{}) {
			developer = accounts.Account{Address: cfg.Miner.Etherbase}
		} else if accs := ks.Accounts(); len(accs) > 0 {
			developer = ks.Accounts()[0]
		} else {
			developer, err = ks.NewAccount(passphrase)
			if err != nil {
				Fatalf("Failed to create developer account: %v", err)
			}
		}
		// Make sure the address is configured as fee recipient, otherwise
		// the miner will fail to start.
		cfg.Miner.Etherbase = developer.Address

		if err := ks.Unlock(developer, passphrase); err != nil {
			Fatalf("Failed to unlock developer account: %v", err)
		}
		log.Info("Using developer account", "address", developer.Address)

		// Create a new developer genesis block or reuse existing one
		cfg.Genesis = core.DeveloperGenesisBlock(ctx.Uint64(DeveloperGasLimitFlag.Name), &developer.Address)
		if ctx.IsSet(DataDirFlag.Name) {
			// If datadir doesn't exist we need to open db in write-mode
			// so leveldb can create files.
			readonly := true
			if !common.FileExist(stack.ResolvePath("chaindata")) {
				readonly = false
			}
			// Check if we have an already initialized chain and fall back to
			// that if so. Otherwise, we need to generate a new genesis spec.
			chaindb := MakeChainDatabase(ctx, stack, readonly, false)
			if rawdb.ReadCanonicalHash(chaindb, 0) != (common.Hash{}) {
				cfg.Genesis = nil // fallback to db content

				// validate genesis has PoS enabled in block 0
				genesis, err := core.ReadGenesis(chaindb)
				if err != nil {
					Fatalf("Could not read genesis from database: %v", err)
				}
				if genesis.Config.TerminalTotalDifficulty == nil {
					Fatalf("Bad developer-mode genesis configuration: terminalTotalDifficulty must be specified")
				} else if genesis.Config.TerminalTotalDifficulty.Cmp(big.NewInt(0)) != 0 {
					Fatalf("Bad developer-mode genesis configuration: terminalTotalDifficulty must be 0")
				}
				if genesis.Difficulty.Cmp(big.NewInt(0)) != 0 {
					Fatalf("Bad developer-mode genesis configuration: difficulty must be 0")
				}
			}
			chaindb.Close()
		}
		if !ctx.IsSet(MinerGasPriceFlag.Name) {
			cfg.Miner.GasPrice = big.NewInt(1)
		}
	default:
		if cfg.NetworkId == 1 {
			SetDNSDiscoveryDefaults(cfg, params.MainnetGenesisHash)
		}
	}
	// Set any dangling config values
	if ctx.String(CryptoKZGFlag.Name) != "gokzg" && ctx.String(CryptoKZGFlag.Name) != "ckzg" {
		Fatalf("--%s flag must be 'gokzg' or 'ckzg'", CryptoKZGFlag.Name)
	}
	log.Info("Initializing the KZG library", "backend", ctx.String(CryptoKZGFlag.Name))
	if err := kzg4844.UseCKZG(ctx.String(CryptoKZGFlag.Name) == "ckzg"); err != nil {
		Fatalf("Failed to set KZG library implementation to %s: %v", ctx.String(CryptoKZGFlag.Name), err)
	}

	// blob setting
	if ctx.IsSet(OverrideDefaultExtraReserveForBlobRequests.Name) {
		cfg.BlobExtraReserve = ctx.Uint64(OverrideDefaultExtraReserveForBlobRequests.Name)
	}
	if ctx.IsSet(BlobExtraReserveFlag.Name) {
		extraReserve := ctx.Uint64(BlobExtraReserveFlag.Name)
		if extraReserve > 0 && extraReserve < params.DefaultExtraReserveForBlobRequests {
			extraReserve = params.DefaultExtraReserveForBlobRequests
		}
		cfg.BlobExtraReserve = extraReserve
	}
	// VM tracing config.
	if ctx.IsSet(VMTraceFlag.Name) {
		if name := ctx.String(VMTraceFlag.Name); name != "" {
			cfg.VMTrace = name
			cfg.VMTraceJsonConfig = ctx.String(VMTraceJsonConfigFlag.Name)
		}
	}
}

// SetDNSDiscoveryDefaults configures DNS discovery with the given URL if
// no URLs are set.
func SetDNSDiscoveryDefaults(cfg *ethconfig.Config, genesis common.Hash) {
	if cfg.EthDiscoveryURLs != nil {
		return // already set through flags/config
	}
	protocol := "all"
	if url := params.KnownDNSNetwork(genesis, protocol); url != "" {
		cfg.EthDiscoveryURLs = []string{url}
		cfg.SnapDiscoveryURLs = cfg.EthDiscoveryURLs
		cfg.BscDiscoveryURLs = cfg.EthDiscoveryURLs
	}
}

// RegisterEthService adds an Ethereum client to the stack.
// The second return value is the full node instance.
func RegisterEthService(stack *node.Node, cfg *ethconfig.Config) (ethapi.Backend, *eth.Ethereum) {
	backend, err := eth.New(stack, cfg)
	if err != nil {
		Fatalf("Failed to register the Ethereum service: %v", err)
	}
	stack.RegisterAPIs(tracers.APIs(backend.APIBackend))
	return backend.APIBackend, backend
}

// RegisterEthStatsService configures the Ethereum Stats daemon and adds it to the node.
func RegisterEthStatsService(stack *node.Node, backend ethapi.Backend, url string) {
	if err := ethstats.New(stack, backend, backend.Engine(), url); err != nil {
		Fatalf("Failed to register the Ethereum Stats service: %v", err)
	}
}

// RegisterGraphQLService adds the GraphQL API to the node.
func RegisterGraphQLService(stack *node.Node, backend ethapi.Backend, filterSystem *filters.FilterSystem, cfg *node.Config) {
	err := graphql.New(stack, backend, filterSystem, cfg.GraphQLCors, cfg.GraphQLVirtualHosts)
	if err != nil {
		Fatalf("Failed to register the GraphQL service: %v", err)
	}
}

type SetupMetricsOption func()

func EnableBuildInfo(gitCommit, gitDate string) SetupMetricsOption {
	return func() {
		// register build info into metrics
		metrics.GetOrRegisterLabel("build-info", nil).Mark(map[string]interface{}{
			"version":          version.WithMeta,
			"git-commit":       gitCommit,
			"git-commit-date":  gitDate,
			"go-version":       runtime.Version(),
			"operating-system": runtime.GOOS,
			"architecture":     runtime.GOARCH,
		})
	}
}

func EnableMinerInfo(ctx *cli.Context, minerConfig *minerconfig.Config) SetupMetricsOption {
	return func() {
		if ctx.Bool(MiningEnabledFlag.Name) {
			// register miner info into metrics
			minerInfo := structs.Map(minerConfig)
			minerInfo[UnlockedAccountFlag.Name] = ctx.String(UnlockedAccountFlag.Name)
			metrics.GetOrRegisterLabel("miner-info", nil).Mark(minerInfo)
		}
	}
}

// RegisterFilterAPI adds the eth log filtering RPC API to the node.
func RegisterFilterAPI(stack *node.Node, backend ethapi.Backend, ethcfg *ethconfig.Config) *filters.FilterSystem {
	filterSystem := filters.NewFilterSystem(backend, filters.Config{
		LogCacheSize: ethcfg.FilterLogCacheSize,
	})
	stack.RegisterAPIs([]rpc.API{{
		Namespace: "eth",
		Service:   filters.NewFilterAPI(filterSystem, ethcfg.RangeLimit),
	}})
	return filterSystem
}

func EnableNodeInfo(poolConfig *legacypool.Config, nodeInfo *p2p.NodeInfo) SetupMetricsOption {
	return func() {
		// register node info into metrics
		metrics.GetOrRegisterLabel("node-info", nil).Mark(map[string]interface{}{
			"Enode":             nodeInfo.Enode,
			"ENR":               nodeInfo.ENR,
			"ID":                nodeInfo.ID,
			"PriceLimit":        poolConfig.PriceLimit,
			"PriceBump":         poolConfig.PriceBump,
			"AccountSlots":      poolConfig.AccountSlots,
			"GlobalSlots":       poolConfig.GlobalSlots,
			"AccountQueue":      poolConfig.AccountQueue,
			"GlobalQueue":       poolConfig.GlobalQueue,
			"OverflowPoolSlots": poolConfig.OverflowPoolSlots,
			"Lifetime":          poolConfig.Lifetime,
		})
	}
}

func EnableNodeTrack(ctx *cli.Context, cfg *ethconfig.Config, stack *node.Node) SetupMetricsOption {
	nodeInfo := stack.Server().NodeInfo()
	return func() {
		// register node info into metrics
		metrics.GetOrRegisterLabel("node-stats", nil).Mark(map[string]interface{}{
			"NodeType":       parseNodeType(),
			"ENR":            nodeInfo.ENR,
			"Etherbase":      parseEtherbase(cfg),
			"MiningFeatures": parseMiningFeatures(ctx, cfg),
			"DBFeatures":     parseDBFeatures(cfg, stack),
			"NetFeatures":    parseNetFeatures(stack),
		})
	}
}

func parseEtherbase(cfg *ethconfig.Config) string {
	if cfg.Miner.Etherbase == (common.Address{}) {
		return ""
	}
	return cfg.Miner.Etherbase.String()
}

func parseNodeType() string {
	git, _ := version.VCS()
	version := []string{version.WithMeta}
	if len(git.Commit) >= 7 {
		version = append(version, git.Commit[:7])
	}
	if git.Date != "" {
		version = append(version, git.Date)
	}
	arch := []string{runtime.GOOS, runtime.GOARCH}
	infos := []string{"BSC", strings.Join(version, "-"), strings.Join(arch, "-"), runtime.Version()}
	return strings.Join(infos, "/")
}

func parseDBFeatures(cfg *ethconfig.Config, stack *node.Node) string {
	var features []string
	if cfg.StateScheme == rawdb.PathScheme {
		features = append(features, "PBSS")
	} else if cfg.StateScheme == rawdb.HashScheme {
		features = append(features, "HBSS")
	}
	if stack.CheckIfMultiDataBase() {
		features = append(features, "MultiDB")
	}
	if cfg.PruneAncientData || cfg.BlockHistory > 0 {
		features = append(features, "PruneBlocks")
	}
	return strings.Join(features, "|")
}

func parseMiningFeatures(ctx *cli.Context, cfg *ethconfig.Config) string {
	if !ctx.Bool(MiningEnabledFlag.Name) {
		return ""
	}
	var features []string
	if cfg.Miner.Mev.Enabled != nil && *cfg.Miner.Mev.Enabled {
		features = append(features, "MEV")
	}
	if cfg.Miner.VoteEnable {
		features = append(features, "FFVoting")
	}
	if len(features) == 0 {
		features = append(features, "Mining")
	}
	return strings.Join(features, "|")
}

func parseNetFeatures(stack *node.Node) string {
	var features []string
	if stack.Config().EnableEVNFeatures {
		features = append(features, "EVN")
	}
	return strings.Join(features, "|")
}

func SetupMetrics(cfg *metrics.Config, options ...SetupMetricsOption) {
	if !cfg.Enabled {
		return
	}
	log.Info("Enabling metrics collection")
	metrics.Enable()
	if cfg.EnabledExpensive {
		log.Info("Enabling expensive metrics collection")
		metrics.EnableExpensive()
	}

	// InfluxDB exporter.
	var (
		enableExport   = cfg.EnableInfluxDB
		enableExportV2 = cfg.EnableInfluxDBV2
	)
	if cfg.EnableInfluxDB && cfg.EnableInfluxDBV2 {
		Fatalf("Flags %v can't be used at the same time", strings.Join([]string{MetricsEnableInfluxDBFlag.Name, MetricsEnableInfluxDBV2Flag.Name}, ", "))
	}
	var (
		endpoint = cfg.InfluxDBEndpoint
		database = cfg.InfluxDBDatabase
		username = cfg.InfluxDBUsername
		password = cfg.InfluxDBPassword

		token        = cfg.InfluxDBToken
		bucket       = cfg.InfluxDBBucket
		organization = cfg.InfluxDBOrganization
		tagsMap      = SplitTagsFlag(cfg.InfluxDBTags)
	)
	if enableExport {
		log.Info("Enabling metrics export to InfluxDB")
		go influxdb.InfluxDBWithTags(metrics.DefaultRegistry, 10*time.Second, endpoint, database, username, password, "geth.", tagsMap)
	} else if enableExportV2 {
		tagsMap := SplitTagsFlag(cfg.InfluxDBTags)
		log.Info("Enabling metrics export to InfluxDB (v2)")
		go influxdb.InfluxDBV2WithTags(metrics.DefaultRegistry, 10*time.Second, endpoint, token, bucket, organization, "geth.", tagsMap)
	}

	// Expvar exporter.
	if cfg.HTTP != "" {
		address := net.JoinHostPort(cfg.HTTP, fmt.Sprintf("%d", cfg.Port))
		log.Info("Enabling stand-alone metrics HTTP endpoint", "address", address)
		exp.Setup(address)
	} else if cfg.HTTP == "" && cfg.Port != 0 {
		log.Warn(fmt.Sprintf("--%s specified without --%s, metrics server will not start.", MetricsPortFlag.Name, MetricsHTTPFlag.Name))
	}

	for _, opt := range options {
		opt()
	}

	// Enable system metrics collection.
	go metrics.CollectProcessMetrics(3 * time.Second)
}

// SplitTagsFlag parses a comma-separated list of k=v metrics tags.
func SplitTagsFlag(tagsFlag string) map[string]string {
	tags := strings.Split(tagsFlag, ",")
	tagsMap := map[string]string{}

	for _, t := range tags {
		if t != "" {
			kv := strings.Split(t, "=")

			if len(kv) == 2 {
				tagsMap[kv[0]] = kv[1]
			}
		}
	}

	return tagsMap
}

// MakeChainDatabase opens a database using the flags passed to the client and will hard crash if it fails.
func MakeChainDatabase(ctx *cli.Context, stack *node.Node, readonly, disableFreeze bool) ethdb.Database {
	var (
		cache   = ctx.Int(CacheFlag.Name) * ctx.Int(CacheDatabaseFlag.Name) / 100
		handles = MakeDatabaseHandles(ctx.Int(FDLimitFlag.Name))
		err     error
		chainDb ethdb.Database
	)
	switch {
	case ctx.IsSet(RemoteDBFlag.Name):
		log.Info("Using remote db", "url", ctx.String(RemoteDBFlag.Name), "headers", len(ctx.StringSlice(HttpHeaderFlag.Name)))
		client, err := DialRPCWithHeaders(ctx.String(RemoteDBFlag.Name), ctx.StringSlice(HttpHeaderFlag.Name))
		if err != nil {
			break
		}
		chainDb = remotedb.New(client)
	default:
		chainDb, err = stack.OpenDatabaseWithFreezer("chaindata", cache, handles, ctx.String(AncientFlag.Name), "", readonly, disableFreeze)
		// set the separate state database
		if stack.CheckIfMultiDataBase() && err == nil {
			stateDiskDb := MakeStateDataBase(ctx, stack, readonly, false)
			chainDb.SetStateStore(stateDiskDb)
		}
	}
	if err != nil {
		Fatalf("Could not open database: %v", err)
	}
	return chainDb
}

// MakeStateDataBase open a separate state database using the flags passed to the client and will hard crash if it fails.
func MakeStateDataBase(ctx *cli.Context, stack *node.Node, readonly, disableFreeze bool) ethdb.Database {
	cache := ctx.Int(CacheFlag.Name) * ctx.Int(CacheDatabaseFlag.Name) / 100
	handles := MakeDatabaseHandles(ctx.Int(FDLimitFlag.Name)) * 90 / 100
	statediskdb, err := stack.OpenDatabaseWithFreezer("chaindata/state", cache, handles, "", "", readonly, disableFreeze)
	if err != nil {
		Fatalf("Failed to open separate trie database: %v", err)
	}
	return statediskdb
}

func PathDBConfigAddJournalFilePath(stack *node.Node, config *pathdb.Config) *pathdb.Config {
	path := fmt.Sprintf("%s/%s", stack.ResolvePath("chaindata"), eth.JournalFileName)
	config.JournalFilePath = path
	return config
}

// tryMakeReadOnlyDatabase try to open the chain database in read-only mode,
// or fallback to write mode if the database is not initialized.
//
//nolint:unused
func tryMakeReadOnlyDatabase(ctx *cli.Context, stack *node.Node) ethdb.Database {
	// If datadir doesn't exist we need to open db in write-mode
	// so database engine can create files.
	readonly := true
	if !common.FileExist(stack.ResolvePath("chaindata")) || ctx.Bool(PruneAncientDataFlag.Name) {
		readonly = false
	}
	return MakeChainDatabase(ctx, stack, readonly, false)
}

func IsNetworkPreset(ctx *cli.Context) bool {
	for _, flag := range NetworkFlags {
		bFlag, _ := flag.(*cli.BoolFlag)
		if ctx.IsSet(bFlag.Name) {
			return true
		}
	}
	return false
}

func DialRPCWithHeaders(endpoint string, headers []string) (*rpc.Client, error) {
	if endpoint == "" {
		return nil, errors.New("endpoint must be specified")
	}
	if strings.HasPrefix(endpoint, "rpc:") || strings.HasPrefix(endpoint, "ipc:") {
		// Backwards compatibility with geth < 1.5 which required
		// these prefixes.
		endpoint = endpoint[4:]
	}
	var opts []rpc.ClientOption
	if len(headers) > 0 {
		customHeaders := make(http.Header)
		for _, h := range headers {
			kv := strings.Split(h, ":")
			if len(kv) != 2 {
				return nil, fmt.Errorf("invalid http header directive: %q", h)
			}
			customHeaders.Add(kv[0], kv[1])
		}
		opts = append(opts, rpc.WithHeaders(customHeaders))
	}
	return rpc.DialOptions(context.Background(), endpoint, opts...)
}

func MakeGenesis(ctx *cli.Context) *core.Genesis {
	var genesis *core.Genesis
	switch {
	case ctx.Bool(BSCMainnetFlag.Name):
		genesis = core.DefaultBSCGenesisBlock()
	case ctx.Bool(ChapelFlag.Name):
		genesis = core.DefaultChapelGenesisBlock()
	case ctx.Bool(DeveloperFlag.Name):
		Fatalf("Developer chains are ephemeral")
	}
	return genesis
}

// MakeChain creates a chain manager from set command line flags.
func MakeChain(ctx *cli.Context, stack *node.Node, readonly bool) (*core.BlockChain, ethdb.Database) {
	var (
		gspec   = MakeGenesis(ctx)
		chainDb = MakeChainDatabase(ctx, stack, readonly, false)
	)
	config, genesisHash, err := core.LoadChainConfig(chainDb, gspec)
	if err != nil {
		Fatalf("%v", err)
	}
	engine, err := ethconfig.CreateConsensusEngine(config, chainDb, nil, genesisHash)
	if err != nil {
		Fatalf("%v", err)
	}
	if gcmode := ctx.String(GCModeFlag.Name); gcmode != "full" && gcmode != "archive" {
		Fatalf("--%s must be either 'full' or 'archive'", GCModeFlag.Name)
	}
	scheme, err := rawdb.ParseStateScheme(ctx.String(StateSchemeFlag.Name), chainDb)
	if err != nil {
		Fatalf("%v", err)
	}
	cache := &core.CacheConfig{
		TrieCleanLimit:      ethconfig.Defaults.TrieCleanCache,
		TrieCleanNoPrefetch: ctx.Bool(CacheNoPrefetchFlag.Name),
		TrieDirtyLimit:      ethconfig.Defaults.TrieDirtyCache,
		TrieDirtyDisabled:   ctx.String(GCModeFlag.Name) == "archive",
		TrieTimeLimit:       ethconfig.Defaults.TrieTimeout,
		TriesInMemory:       ethconfig.Defaults.TriesInMemory,
		SnapshotLimit:       ethconfig.Defaults.SnapshotCache,
		Preimages:           ctx.Bool(CachePreimagesFlag.Name),
		StateScheme:         scheme,
		StateHistory:        ctx.Uint64(StateHistoryFlag.Name),
	}
	if cache.TrieDirtyDisabled && !cache.Preimages {
		cache.Preimages = true
		log.Info("Enabling recording of key preimages since archive mode is used")
	}
	if !ctx.Bool(SnapshotFlag.Name) {
		cache.SnapshotLimit = 0 // Disabled
	}
	// If we're in readonly, do not bother generating snapshot data.
	if readonly {
		cache.SnapshotNoBuild = true
	}

	if ctx.IsSet(CacheFlag.Name) || ctx.IsSet(CacheTrieFlag.Name) {
		cache.TrieCleanLimit = ctx.Int(CacheFlag.Name) * ctx.Int(CacheTrieFlag.Name) / 100
	}
	if ctx.IsSet(CacheFlag.Name) || ctx.IsSet(CacheGCFlag.Name) {
		cache.TrieDirtyLimit = ctx.Int(CacheFlag.Name) * ctx.Int(CacheGCFlag.Name) / 100
	}
	if ctx.IsSet(TriesInMemoryFlag.Name) {
		cache.TriesInMemory = ctx.Uint64(TriesInMemoryFlag.Name)
	}
	vmcfg := vm.Config{
		EnablePreimageRecording:   ctx.Bool(VMEnableDebugFlag.Name),
		EnableOpcodeOptimizations: ctx.Bool(VMOpcodeOptimizeFlag.Name),
	}

	if vmcfg.EnableOpcodeOptimizations {
		compiler.EnableOptimization()
	}

	if ctx.IsSet(VMTraceFlag.Name) {
		if name := ctx.String(VMTraceFlag.Name); name != "" {
			config := json.RawMessage(ctx.String(VMTraceJsonConfigFlag.Name))
			t, err := tracers.LiveDirectory.New(name, config)
			if err != nil {
				Fatalf("Failed to create tracer %q: %v", name, err)
			}
			vmcfg.Tracer = t
		}
	}
	// Disable transaction indexing/unindexing by default.
	chain, err := core.NewBlockChain(chainDb, cache, gspec, nil, engine, vmcfg, nil, nil)
	if err != nil {
		Fatalf("Can't create BlockChain: %v", err)
	}

	return chain, chainDb
}

// MakeConsolePreloads retrieves the absolute paths for the console JavaScript
// scripts to preload before starting.
func MakeConsolePreloads(ctx *cli.Context) []string {
	// Skip preloading if there's nothing to preload
	if ctx.String(PreloadJSFlag.Name) == "" {
		return nil
	}
	// Otherwise resolve absolute paths and return them
	var preloads []string

	for _, file := range strings.Split(ctx.String(PreloadJSFlag.Name), ",") {
		preloads = append(preloads, strings.TrimSpace(file))
	}
	return preloads
}

// MakeTrieDatabase constructs a trie database based on the configured scheme.
func MakeTrieDatabase(ctx *cli.Context, stack *node.Node, disk ethdb.Database, preimage bool, readOnly bool, isVerkle bool) *triedb.Database {
	config := &triedb.Config{
		Preimages: preimage,
		IsVerkle:  isVerkle,
	}
	scheme, err := rawdb.ParseStateScheme(ctx.String(StateSchemeFlag.Name), disk)
	if err != nil {
		Fatalf("%v", err)
	}
	if scheme == rawdb.HashScheme {
		// Read-only mode is not implemented in hash mode,
		// ignore the parameter silently. TODO(rjl493456442)
		// please config it if read mode is implemented.
		config.HashDB = hashdb.Defaults
		return triedb.NewDatabase(disk, config)
	}
	if readOnly {
		config.PathDB = pathdb.ReadOnly
	} else {
		config.PathDB = pathdb.Defaults
	}
	config.PathDB.JournalFilePath = fmt.Sprintf("%s/%s", stack.ResolvePath("chaindata"), eth.JournalFileName)
	return triedb.NewDatabase(disk, config)
}

// ParseCLIAndConfigStateScheme parses state scheme in CLI and config.
func ParseCLIAndConfigStateScheme(cliScheme, cfgScheme string) (string, error) {
	if cliScheme == "" {
		if cfgScheme != "" {
			log.Info("Use config state scheme", "config", cfgScheme)
		}
		return cfgScheme, nil
	}

	if !rawdb.ValidateStateScheme(cliScheme) {
		return "", fmt.Errorf("invalid state scheme in CLI: %s", cliScheme)
	}
	if cfgScheme == "" || cliScheme == cfgScheme {
		log.Info("Use CLI state scheme", "CLI", cliScheme)
		return cliScheme, nil
	}
	return "", fmt.Errorf("incompatible state scheme, CLI: %s, config: %s", cliScheme, cfgScheme)
}

// setInstance configures the port numbers for the given instance.
func setInstance(ctx *cli.Context, cfg *node.Config) {
	if ctx.IsSet(InstanceFlag.Name) {
		cfg.Instance = ctx.Int(InstanceFlag.Name)
	}

	if cfg.Instance > 200 {
		Fatalf("Instance number %d is too high, maximum is 200", cfg.Instance)
	}

	if cfg.Instance == 1 { // using default ports
		return
	}

	cfg.AuthPort = node.DefaultConfig.AuthPort + cfg.Instance*100 - 100
	cfg.HTTPPort = node.DefaultHTTPPort - cfg.Instance + 1
	cfg.WSPort = node.DefaultWSPort + cfg.Instance*2 - 2
	cfg.P2P.ListenAddr = fmt.Sprintf(":%d", node.DefaultListenPort+cfg.Instance-1)
	cfg.P2P.DiscAddr = fmt.Sprintf(":%d", node.DefaultDiscPort+cfg.Instance-1)
}<|MERGE_RESOLUTION|>--- conflicted
+++ resolved
@@ -1168,22 +1168,12 @@
 		Category: flags.MetricsCategory,
 	}
 
-<<<<<<< HEAD
 	VMOpcodeOptimizeFlag = &cli.BoolFlag{
 		Name:     "vm.opcode.optimize",
 		Usage:    "enable opcode optimization",
 		Category: flags.VMCategory,
 	}
 
-	BlockAmountReserved = &cli.Uint64Flag{
-		Name:     "block-amount-reserved",
-		Usage:    "Sets the expected remained amount of blocks for offline block prune",
-		Category: flags.BlockHistoryCategory,
-		Value:    params.FullImmutabilityThreshold,
-	}
-
-=======
->>>>>>> 651069fd
 	CheckSnapshotWithMPT = &cli.BoolFlag{
 		Name:     "check-snapshot-with-mpt",
 		Usage:    "Enable checking between snapshot and MPT ",
