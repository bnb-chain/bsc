// Copyright 2015 The go-ethereum Authors
// This file is part of go-ethereum.
//
// go-ethereum is free software: you can redistribute it and/or modify
// it under the terms of the GNU General Public License as published by
// the Free Software Foundation, either version 3 of the License, or
// (at your option) any later version.
//
// go-ethereum is distributed in the hope that it will be useful,
// but WITHOUT ANY WARRANTY; without even the implied warranty of
// MERCHANTABILITY or FITNESS FOR A PARTICULAR PURPOSE. See the
// GNU General Public License for more details.
//
// You should have received a copy of the GNU General Public License
// along with go-ethereum. If not, see <http://www.gnu.org/licenses/>.

// Package utils contains internal helper functions for go-ethereum commands.
package utils

import (
	"crypto/ecdsa"
	"fmt"
	"io"
	"io/ioutil"
	"math"
	"math/big"
	"os"
	"runtime"
	godebug "runtime/debug"
	"strconv"
	"strings"
	"text/tabwriter"
	"text/template"
	"time"

	"github.com/fatih/structs"
	pcsclite "github.com/gballet/go-libpcsclite"
	gopsutil "github.com/shirou/gopsutil/mem"
	"gopkg.in/urfave/cli.v1"

	"github.com/ethereum/go-ethereum/accounts"
	"github.com/ethereum/go-ethereum/accounts/keystore"
	"github.com/ethereum/go-ethereum/common"
	"github.com/ethereum/go-ethereum/common/fdlimit"
	"github.com/ethereum/go-ethereum/consensus"
	"github.com/ethereum/go-ethereum/consensus/clique"
	"github.com/ethereum/go-ethereum/consensus/ethash"
	"github.com/ethereum/go-ethereum/core"
	"github.com/ethereum/go-ethereum/core/rawdb"
	"github.com/ethereum/go-ethereum/core/vm"
	"github.com/ethereum/go-ethereum/crypto"
	"github.com/ethereum/go-ethereum/eth"
	ethcatalyst "github.com/ethereum/go-ethereum/eth/catalyst"
	"github.com/ethereum/go-ethereum/eth/downloader"
	"github.com/ethereum/go-ethereum/eth/ethconfig"
	"github.com/ethereum/go-ethereum/eth/gasprice"
	"github.com/ethereum/go-ethereum/eth/tracers"
	"github.com/ethereum/go-ethereum/ethdb"
	"github.com/ethereum/go-ethereum/ethstats"
	"github.com/ethereum/go-ethereum/graphql"
	"github.com/ethereum/go-ethereum/internal/ethapi"
	"github.com/ethereum/go-ethereum/internal/flags"
	"github.com/ethereum/go-ethereum/les"
	lescatalyst "github.com/ethereum/go-ethereum/les/catalyst"
	"github.com/ethereum/go-ethereum/log"
	"github.com/ethereum/go-ethereum/metrics"
	"github.com/ethereum/go-ethereum/metrics/exp"
	"github.com/ethereum/go-ethereum/metrics/influxdb"
	"github.com/ethereum/go-ethereum/miner"
	"github.com/ethereum/go-ethereum/node"
	"github.com/ethereum/go-ethereum/p2p"
	"github.com/ethereum/go-ethereum/p2p/enode"
	"github.com/ethereum/go-ethereum/p2p/nat"
	"github.com/ethereum/go-ethereum/p2p/netutil"
	"github.com/ethereum/go-ethereum/params"
)

func init() {
	cli.AppHelpTemplate = `{{.Name}} {{if .Flags}}[global options] {{end}}command{{if .Flags}} [command options]{{end}} [arguments...]

VERSION:
   {{.Version}}

COMMANDS:
   {{range .Commands}}{{.Name}}{{with .ShortName}}, {{.}}{{end}}{{ "\t" }}{{.Usage}}
   {{end}}{{if .Flags}}
GLOBAL OPTIONS:
   {{range .Flags}}{{.}}
   {{end}}{{end}}
`
	cli.CommandHelpTemplate = flags.CommandHelpTemplate
	cli.HelpPrinter = printHelp
}

func printHelp(out io.Writer, templ string, data interface{}) {
	funcMap := template.FuncMap{"join": strings.Join}
	t := template.Must(template.New("help").Funcs(funcMap).Parse(templ))
	w := tabwriter.NewWriter(out, 38, 8, 2, ' ', 0)
	err := t.Execute(w, data)
	if err != nil {
		panic(err)
	}
	w.Flush()
}

// These are all the command line flags we support.
// If you add to this list, please remember to include the
// flag in the appropriate command definition.
//
// The flags are defined here so their names and help texts
// are the same for all commands.

var (
	// General settings
	DataDirFlag = DirectoryFlag{
		Name:  "datadir",
		Usage: "Data directory for the databases and keystore",
		Value: DirectoryString(node.DefaultDataDir()),
	}
	DirectBroadcastFlag = cli.BoolFlag{
		Name:  "directbroadcast",
		Usage: "Enable directly broadcast mined block to all peers",
	}
	DisableSnapProtocolFlag = cli.BoolFlag{
		Name:  "disablesnapprotocol",
		Usage: "Disable snap protocol",
	}
	DisableDiffProtocolFlag = cli.BoolFlag{
		Name:  "disablediffprotocol",
		Usage: "Disable diff protocol",
	}
	EnableTrustProtocolFlag = cli.BoolFlag{
		Name:  "enabletrustprotocol",
		Usage: "Enable trust protocol",
	}
	DisableBscProtocolFlag = cli.BoolFlag{
		Name:  "disablebscprotocol",
		Usage: "Disable bsc protocol",
	}

	DiffSyncFlag = cli.BoolFlag{
		Name: "diffsync",
		Usage: "Enable diffy sync, Please note that enable diffsync will improve the syncing speed, " +
			"but will degrade the security to light client level",
	}
	PipeCommitFlag = cli.BoolFlag{
		Name:  "pipecommit",
		Usage: "Enable MPT pipeline commit, it will improve syncing performance. It is an experimental feature(default is false), diffsync will be disable if pipeline commit is enabled",
	}
	RangeLimitFlag = cli.BoolFlag{
		Name:  "rangelimit",
		Usage: "Enable 5000 blocks limit for range query",
	}
	AncientFlag = DirectoryFlag{
		Name:  "datadir.ancient",
		Usage: "Data directory for ancient chain segments (default = inside chaindata, '${datadir}/geth/chaindata/ancient/')",
	}
	DiffFlag = DirectoryFlag{
		Name:  "datadir.diff",
		Usage: "Data directory for difflayer segments (default = inside chaindata)",
	}
	MinFreeDiskSpaceFlag = DirectoryFlag{
		Name:  "datadir.minfreedisk",
		Usage: "Minimum free disk space in MB, once reached triggers auto shut down (default = --cache.gc converted to MB, 0 = disabled)",
	}
	KeyStoreDirFlag = DirectoryFlag{
		Name:  "keystore",
		Usage: "Directory for the keystore (default = inside the datadir)",
	}
	USBFlag = cli.BoolFlag{
		Name:  "usb",
		Usage: "Enable monitoring and management of USB hardware wallets",
	}
	SmartCardDaemonPathFlag = cli.StringFlag{
		Name:  "pcscdpath",
		Usage: "Path to the smartcard daemon (pcscd) socket file",
		Value: pcsclite.PCSCDSockName,
	}
	NetworkIdFlag = cli.Uint64Flag{
		Name:  "networkid",
		Usage: "Explicitly set network id (integer)(For testnets: use --ropsten, --rinkeby, --goerli instead)",
		Value: ethconfig.Defaults.NetworkId,
	}
	MainnetFlag = cli.BoolFlag{
		Name:  "mainnet",
		Usage: "Ethereum mainnet",
	}
	DeveloperFlag = cli.BoolFlag{
		Name:  "dev",
		Usage: "Ephemeral proof-of-authority network with a pre-funded developer account, mining enabled",
	}
	DeveloperPeriodFlag = cli.IntFlag{
		Name:  "dev.period",
		Usage: "Block period to use in developer mode (0 = mine only if transaction pending)",
	}
	DeveloperGasLimitFlag = cli.Uint64Flag{
		Name:  "dev.gaslimit",
		Usage: "Initial block gas limit",
		Value: 11500000,
	}
	IdentityFlag = cli.StringFlag{
		Name:  "identity",
		Usage: "Custom node name",
	}
	DocRootFlag = DirectoryFlag{
		Name:  "docroot",
		Usage: "Document Root for HTTPClient file scheme",
		Value: DirectoryString(HomeDir()),
	}
	ExitWhenSyncedFlag = cli.BoolFlag{
		Name:  "exitwhensynced",
		Usage: "Exits after block synchronisation completes",
	}
	IterativeOutputFlag = cli.BoolTFlag{
		Name:  "iterative",
		Usage: "Print streaming JSON iteratively, delimited by newlines",
	}
	ExcludeStorageFlag = cli.BoolFlag{
		Name:  "nostorage",
		Usage: "Exclude storage entries (save db lookups)",
	}
	IncludeIncompletesFlag = cli.BoolFlag{
		Name:  "incompletes",
		Usage: "Include accounts for which we don't have the address (missing preimage)",
	}
	ExcludeCodeFlag = cli.BoolFlag{
		Name:  "nocode",
		Usage: "Exclude contract code (save db lookups)",
	}
	StartKeyFlag = cli.StringFlag{
		Name:  "start",
		Usage: "Start position. Either a hash or address",
		Value: "0x0000000000000000000000000000000000000000000000000000000000000000",
	}
	DumpLimitFlag = cli.Uint64Flag{
		Name:  "limit",
		Usage: "Max number of elements (0 = no limit)",
		Value: 0,
	}
	defaultSyncMode = ethconfig.Defaults.SyncMode
	SyncModeFlag    = TextMarshalerFlag{
		Name:  "syncmode",
		Usage: `Blockchain sync mode ("snap", "full" or "light")`,
		Value: &defaultSyncMode,
	}
	GCModeFlag = cli.StringFlag{
		Name:  "gcmode",
		Usage: `Blockchain garbage collection mode ("full", "archive")`,
		Value: "full",
	}
	SnapshotFlag = cli.BoolTFlag{
		Name:  "snapshot",
		Usage: `Enables snapshot-database mode (default = enable)`,
	}
	TxLookupLimitFlag = cli.Uint64Flag{
		Name:  "txlookuplimit",
		Usage: "Number of recent blocks to maintain transactions index for (default = about one year, 0 = entire chain)",
		Value: ethconfig.Defaults.TxLookupLimit,
	}
	LightKDFFlag = cli.BoolFlag{
		Name:  "lightkdf",
		Usage: "Reduce key-derivation RAM & CPU usage at some expense of KDF strength",
	}
	WhitelistFlag = cli.StringFlag{
		Name:  "whitelist",
		Usage: "Comma separated block number-to-hash mappings to enforce (<number>=<hash>)",
	}
	BloomFilterSizeFlag = cli.Uint64Flag{
		Name:  "bloomfilter.size",
		Usage: "Megabytes of memory allocated to bloom-filter for pruning",
		Value: 2048,
	}
	OverrideArrowGlacierFlag = cli.Uint64Flag{
		Name:  "override.arrowglacier",
		Usage: "Manually specify Arrow Glacier fork-block, overriding the bundled setting",
	}
	OverrideTerminalTotalDifficulty = cli.Uint64Flag{
		Name:  "override.terminaltotaldifficulty",
		Usage: "Manually specify TerminalTotalDifficulty, overriding the bundled setting",
	}
	TriesInMemoryFlag = cli.Uint64Flag{
		Name:  "triesInMemory",
		Usage: "The layer of tries trees that keep in memory",
		Value: 128,
	}
	defaultVerifyMode   = ethconfig.Defaults.TriesVerifyMode
	TriesVerifyModeFlag = TextMarshalerFlag{
		Name: "tries-verify-mode",
		Usage: `tries verify mode:
				"local(default): a normal full node with complete state world(both MPT and snapshot), merkle state root will
				                 be verified against the block header.",
				"full: a fast node with only snapshot state world. Merkle state root is verified by the trustworthy remote verify node
					   by comparing the diffhash(an identify of difflayer generated by the block) and state root.",
				"insecure: same as full mode, except that it can tolerate without verifying the diffhash when verify node does not have it.",
				"none: no merkle state root verification at all, there is no need to setup or connect remote verify node at all,
				       it is more light comparing to full and insecure mode, but get a very small chance that the state is not consistent
						with other peers."`,
		Value: &defaultVerifyMode,
	}
	OverrideBerlinFlag = cli.Uint64Flag{
		Name:  "override.berlin",
		Usage: "Manually specify Berlin fork-block, overriding the bundled setting",
	}
	// Light server and client settings
	LightServeFlag = cli.IntFlag{
		Name:  "light.serve",
		Usage: "Maximum percentage of time allowed for serving LES requests (multi-threaded processing allows values over 100)",
		Value: ethconfig.Defaults.LightServ,
	}
	LightIngressFlag = cli.IntFlag{
		Name:  "light.ingress",
		Usage: "Incoming bandwidth limit for serving light clients (kilobytes/sec, 0 = unlimited)",
		Value: ethconfig.Defaults.LightIngress,
	}
	LightEgressFlag = cli.IntFlag{
		Name:  "light.egress",
		Usage: "Outgoing bandwidth limit for serving light clients (kilobytes/sec, 0 = unlimited)",
		Value: ethconfig.Defaults.LightEgress,
	}
	LightMaxPeersFlag = cli.IntFlag{
		Name:  "light.maxpeers",
		Usage: "Maximum number of light clients to serve, or light servers to attach to",
		Value: ethconfig.Defaults.LightPeers,
	}
	UltraLightServersFlag = cli.StringFlag{
		Name:  "ulc.servers",
		Usage: "List of trusted ultra-light servers",
		Value: strings.Join(ethconfig.Defaults.UltraLightServers, ","),
	}
	UltraLightFractionFlag = cli.IntFlag{
		Name:  "ulc.fraction",
		Usage: "Minimum % of trusted ultra-light servers required to announce a new head",
		Value: ethconfig.Defaults.UltraLightFraction,
	}
	UltraLightOnlyAnnounceFlag = cli.BoolFlag{
		Name:  "ulc.onlyannounce",
		Usage: "Ultra light server sends announcements only",
	}
	LightNoPruneFlag = cli.BoolFlag{
		Name:  "light.nopruning",
		Usage: "Disable ancient light chain data pruning",
	}
	LightNoSyncServeFlag = cli.BoolFlag{
		Name:  "light.nosyncserve",
		Usage: "Enables serving light clients before syncing",
	}
	// Ethash settings
	EthashCacheDirFlag = DirectoryFlag{
		Name:  "ethash.cachedir",
		Usage: "Directory to store the ethash verification caches (default = inside the datadir)",
	}
	EthashCachesInMemoryFlag = cli.IntFlag{
		Name:  "ethash.cachesinmem",
		Usage: "Number of recent ethash caches to keep in memory (16MB each)",
		Value: ethconfig.Defaults.Ethash.CachesInMem,
	}
	EthashCachesOnDiskFlag = cli.IntFlag{
		Name:  "ethash.cachesondisk",
		Usage: "Number of recent ethash caches to keep on disk (16MB each)",
		Value: ethconfig.Defaults.Ethash.CachesOnDisk,
	}
	EthashCachesLockMmapFlag = cli.BoolFlag{
		Name:  "ethash.cacheslockmmap",
		Usage: "Lock memory maps of recent ethash caches",
	}
	EthashDatasetDirFlag = DirectoryFlag{
		Name:  "ethash.dagdir",
		Usage: "Directory to store the ethash mining DAGs",
		Value: DirectoryString(ethconfig.Defaults.Ethash.DatasetDir),
	}
	EthashDatasetsInMemoryFlag = cli.IntFlag{
		Name:  "ethash.dagsinmem",
		Usage: "Number of recent ethash mining DAGs to keep in memory (1+GB each)",
		Value: ethconfig.Defaults.Ethash.DatasetsInMem,
	}
	EthashDatasetsOnDiskFlag = cli.IntFlag{
		Name:  "ethash.dagsondisk",
		Usage: "Number of recent ethash mining DAGs to keep on disk (1+GB each)",
		Value: ethconfig.Defaults.Ethash.DatasetsOnDisk,
	}
	EthashDatasetsLockMmapFlag = cli.BoolFlag{
		Name:  "ethash.dagslockmmap",
		Usage: "Lock memory maps for recent ethash mining DAGs",
	}
	// Transaction pool settings
	TxPoolLocalsFlag = cli.StringFlag{
		Name:  "txpool.locals",
		Usage: "Comma separated accounts to treat as locals (no flush, priority inclusion)",
	}
	TxPoolNoLocalsFlag = cli.BoolFlag{
		Name:  "txpool.nolocals",
		Usage: "Disables price exemptions for locally submitted transactions",
	}
	TxPoolJournalFlag = cli.StringFlag{
		Name:  "txpool.journal",
		Usage: "Disk journal for local transaction to survive node restarts",
		Value: core.DefaultTxPoolConfig.Journal,
	}
	TxPoolRejournalFlag = cli.DurationFlag{
		Name:  "txpool.rejournal",
		Usage: "Time interval to regenerate the local transaction journal",
		Value: core.DefaultTxPoolConfig.Rejournal,
	}
	TxPoolPriceLimitFlag = cli.Uint64Flag{
		Name:  "txpool.pricelimit",
		Usage: "Minimum gas price limit to enforce for acceptance into the pool",
		Value: ethconfig.Defaults.TxPool.PriceLimit,
	}
	TxPoolPriceBumpFlag = cli.Uint64Flag{
		Name:  "txpool.pricebump",
		Usage: "Price bump percentage to replace an already existing transaction",
		Value: ethconfig.Defaults.TxPool.PriceBump,
	}
	TxPoolAccountSlotsFlag = cli.Uint64Flag{
		Name:  "txpool.accountslots",
		Usage: "Minimum number of executable transaction slots guaranteed per account",
		Value: ethconfig.Defaults.TxPool.AccountSlots,
	}
	TxPoolGlobalSlotsFlag = cli.Uint64Flag{
		Name:  "txpool.globalslots",
		Usage: "Maximum number of executable transaction slots for all accounts",
		Value: ethconfig.Defaults.TxPool.GlobalSlots,
	}
	TxPoolAccountQueueFlag = cli.Uint64Flag{
		Name:  "txpool.accountqueue",
		Usage: "Maximum number of non-executable transaction slots permitted per account",
		Value: ethconfig.Defaults.TxPool.AccountQueue,
	}
	TxPoolGlobalQueueFlag = cli.Uint64Flag{
		Name:  "txpool.globalqueue",
		Usage: "Maximum number of non-executable transaction slots for all accounts",
		Value: ethconfig.Defaults.TxPool.GlobalQueue,
	}
	TxPoolLifetimeFlag = cli.DurationFlag{
		Name:  "txpool.lifetime",
		Usage: "Maximum amount of time non-executable transaction are queued",
		Value: ethconfig.Defaults.TxPool.Lifetime,
	}
	TxPoolReannounceTimeFlag = cli.DurationFlag{
		Name:  "txpool.reannouncetime",
		Usage: "Duration for announcing local pending transactions again (default = 10 years, minimum = 1 minute)",
		Value: ethconfig.Defaults.TxPool.ReannounceTime,
	}
	// Performance tuning settings
	CacheFlag = cli.IntFlag{
		Name:  "cache",
		Usage: "Megabytes of memory allocated to internal caching (default = 4096 mainnet full node, 128 light mode)",
		Value: 1024,
	}
	CacheDatabaseFlag = cli.IntFlag{
		Name:  "cache.database",
		Usage: "Percentage of cache memory allowance to use for database io",
		Value: 40,
	}
	CacheTrieFlag = cli.IntFlag{
		Name:  "cache.trie",
		Usage: "Percentage of cache memory allowance to use for trie caching (default = 15% full mode, 30% archive mode)",
		Value: 15,
	}
	CacheTrieJournalFlag = cli.StringFlag{
		Name:  "cache.trie.journal",
		Usage: "Disk journal directory for trie cache to survive node restarts",
		Value: ethconfig.Defaults.TrieCleanCacheJournal,
	}
	CacheTrieRejournalFlag = cli.DurationFlag{
		Name:  "cache.trie.rejournal",
		Usage: "Time interval to regenerate the trie cache journal",
		Value: ethconfig.Defaults.TrieCleanCacheRejournal,
	}
	CacheGCFlag = cli.IntFlag{
		Name:  "cache.gc",
		Usage: "Percentage of cache memory allowance to use for trie pruning (default = 25% full mode, 0% archive mode)",
		Value: 25,
	}
	CacheSnapshotFlag = cli.IntFlag{
		Name:  "cache.snapshot",
		Usage: "Percentage of cache memory allowance to use for snapshot caching (default = 20%)",
		Value: 20,
	}
	CachePreimagesFlag = cli.BoolFlag{
		Name:  "cache.preimages",
		Usage: "Enable recording the SHA3/keccak preimages of trie keys",
	}
	PersistDiffFlag = cli.BoolFlag{
		Name:  "persistdiff",
		Usage: "Enable persistence of the diff layer",
	}
	DiffBlockFlag = cli.Uint64Flag{
		Name:  "diffblock",
		Usage: "The number of blocks should be persisted in db (default = 86400)",
		Value: uint64(86400),
	}
	PruneAncientDataFlag = cli.BoolFlag{
		Name:  "pruneancient",
		Usage: "Prune ancient data, is an optional config and disabled by default. Only keep the latest 9w blocks' data,the older blocks' data will be permanently pruned. Notice:the geth/chaindata/ancient dir will be removed, if restart without the flag, the ancient data will start with the previous point that the oldest unpruned block number. Recommends to the user who don't care about the ancient data.",
	}
	// Miner settings
	MiningEnabledFlag = cli.BoolFlag{
		Name:  "mine",
		Usage: "Enable mining",
	}
	MinerThreadsFlag = cli.IntFlag{
		Name:  "miner.threads",
		Usage: "Number of CPU threads to use for mining",
		Value: 0,
	}
	MinerNotifyFlag = cli.StringFlag{
		Name:  "miner.notify",
		Usage: "Comma separated HTTP URL list to notify of new work packages",
	}
	MinerNotifyFullFlag = cli.BoolFlag{
		Name:  "miner.notify.full",
		Usage: "Notify with pending block headers instead of work packages",
	}
	MinerGasLimitFlag = cli.Uint64Flag{
		Name:  "miner.gaslimit",
		Usage: "Target gas ceiling for mined blocks",
		Value: ethconfig.Defaults.Miner.GasCeil,
	}
	MinerGasPriceFlag = BigFlag{
		Name:  "miner.gasprice",
		Usage: "Minimum gas price for mining a transaction",
		Value: ethconfig.Defaults.Miner.GasPrice,
	}
	MinerEtherbaseFlag = cli.StringFlag{
		Name:  "miner.etherbase",
		Usage: "Public address for block mining rewards (default = first account)",
		Value: "0",
	}
	MinerExtraDataFlag = cli.StringFlag{
		Name:  "miner.extradata",
		Usage: "Block extra data set by the miner (default = client version)",
	}
	MinerRecommitIntervalFlag = cli.DurationFlag{
		Name:  "miner.recommit",
		Usage: "Time interval to recreate the block being mined",
		Value: ethconfig.Defaults.Miner.Recommit,
	}
	MinerDelayLeftoverFlag = cli.DurationFlag{
		Name:  "miner.delayleftover",
		Usage: "Time reserved to finalize a block",
		Value: ethconfig.Defaults.Miner.DelayLeftOver,
	}
	MinerNoVerfiyFlag = cli.BoolFlag{
		Name:  "miner.noverify",
		Usage: "Disable remote sealing verification",
	}
	// Account settings
	UnlockedAccountFlag = cli.StringFlag{
		Name:  "unlock",
		Usage: "Comma separated list of accounts to unlock",
		Value: "",
	}
	PasswordFileFlag = cli.StringFlag{
		Name:  "password",
		Usage: "Password file to use for non-interactive password input",
		Value: "",
	}
	ExternalSignerFlag = cli.StringFlag{
		Name:  "signer",
		Usage: "External signer (url or path to ipc file)",
		Value: "",
	}
	VMEnableDebugFlag = cli.BoolFlag{
		Name:  "vmdebug",
		Usage: "Record information useful for VM and contract debugging",
	}
	InsecureUnlockAllowedFlag = cli.BoolFlag{
		Name:  "allow-insecure-unlock",
		Usage: "Allow insecure account unlocking when account-related RPCs are exposed by http",
	}
	RPCGlobalGasCapFlag = cli.Uint64Flag{
		Name:  "rpc.gascap",
		Usage: "Sets a cap on gas that can be used in eth_call/estimateGas (0=infinite)",
		Value: ethconfig.Defaults.RPCGasCap,
	}
	RPCGlobalEVMTimeoutFlag = cli.DurationFlag{
		Name:  "rpc.evmtimeout",
		Usage: "Sets a timeout used for eth_call (0=infinite)",
		Value: ethconfig.Defaults.RPCEVMTimeout,
	}
	RPCGlobalTxFeeCapFlag = cli.Float64Flag{
		Name:  "rpc.txfeecap",
		Usage: "Sets a cap on transaction fee (in ether) that can be sent via the RPC APIs (0 = no cap)",
		Value: ethconfig.Defaults.RPCTxFeeCap,
	}
	// Logging and debug settings
	EthStatsURLFlag = cli.StringFlag{
		Name:  "ethstats",
		Usage: "Reporting URL of a ethstats service (nodename:secret@host:port)",
	}
	FakePoWFlag = cli.BoolFlag{
		Name:  "fakepow",
		Usage: "Disables proof-of-work verification",
	}
	NoCompactionFlag = cli.BoolFlag{
		Name:  "nocompaction",
		Usage: "Disables db compaction after import",
	}
	// RPC settings
	IPCDisabledFlag = cli.BoolFlag{
		Name:  "ipcdisable",
		Usage: "Disable the IPC-RPC server",
	}
	IPCPathFlag = DirectoryFlag{
		Name:  "ipcpath",
		Usage: "Filename for IPC socket/pipe within the datadir (explicit paths escape it)",
	}
	HTTPEnabledFlag = cli.BoolFlag{
		Name:  "http",
		Usage: "Enable the HTTP-RPC server",
	}
	HTTPListenAddrFlag = cli.StringFlag{
		Name:  "http.addr",
		Usage: "HTTP-RPC server listening interface",
		Value: node.DefaultHTTPHost,
	}
	HTTPPortFlag = cli.IntFlag{
		Name:  "http.port",
		Usage: "HTTP-RPC server listening port",
		Value: node.DefaultHTTPPort,
	}
	HTTPCORSDomainFlag = cli.StringFlag{
		Name:  "http.corsdomain",
		Usage: "Comma separated list of domains from which to accept cross origin requests (browser enforced)",
		Value: "",
	}
	HTTPVirtualHostsFlag = cli.StringFlag{
		Name:  "http.vhosts",
		Usage: "Comma separated list of virtual hostnames from which to accept requests (server enforced). Accepts '*' wildcard.",
		Value: strings.Join(node.DefaultConfig.HTTPVirtualHosts, ","),
	}
	HTTPApiFlag = cli.StringFlag{
		Name:  "http.api",
		Usage: "API's offered over the HTTP-RPC interface",
		Value: "",
	}
	HTTPPathPrefixFlag = cli.StringFlag{
		Name:  "http.rpcprefix",
		Usage: "HTTP path path prefix on which JSON-RPC is served. Use '/' to serve on all paths.",
		Value: "",
	}
	GraphQLEnabledFlag = cli.BoolFlag{
		Name:  "graphql",
		Usage: "Enable GraphQL on the HTTP-RPC server. Note that GraphQL can only be started if an HTTP server is started as well.",
	}
	GraphQLCORSDomainFlag = cli.StringFlag{
		Name:  "graphql.corsdomain",
		Usage: "Comma separated list of domains from which to accept cross origin requests (browser enforced)",
		Value: "",
	}
	GraphQLVirtualHostsFlag = cli.StringFlag{
		Name:  "graphql.vhosts",
		Usage: "Comma separated list of virtual hostnames from which to accept requests (server enforced). Accepts '*' wildcard.",
		Value: strings.Join(node.DefaultConfig.GraphQLVirtualHosts, ","),
	}
	WSEnabledFlag = cli.BoolFlag{
		Name:  "ws",
		Usage: "Enable the WS-RPC server",
	}
	WSListenAddrFlag = cli.StringFlag{
		Name:  "ws.addr",
		Usage: "WS-RPC server listening interface",
		Value: node.DefaultWSHost,
	}
	WSPortFlag = cli.IntFlag{
		Name:  "ws.port",
		Usage: "WS-RPC server listening port",
		Value: node.DefaultWSPort,
	}
	WSApiFlag = cli.StringFlag{
		Name:  "ws.api",
		Usage: "API's offered over the WS-RPC interface",
		Value: "",
	}
	WSAllowedOriginsFlag = cli.StringFlag{
		Name:  "ws.origins",
		Usage: "Origins from which to accept websockets requests",
		Value: "",
	}
	WSPathPrefixFlag = cli.StringFlag{
		Name:  "ws.rpcprefix",
		Usage: "HTTP path prefix on which JSON-RPC is served. Use '/' to serve on all paths.",
		Value: "",
	}
	ExecFlag = cli.StringFlag{
		Name:  "exec",
		Usage: "Execute JavaScript statement",
	}
	PreloadJSFlag = cli.StringFlag{
		Name:  "preload",
		Usage: "Comma separated list of JavaScript files to preload into the console",
	}
	AllowUnprotectedTxs = cli.BoolFlag{
		Name:  "rpc.allow-unprotected-txs",
		Usage: "Allow for unprotected (non EIP155 signed) transactions to be submitted via RPC",
	}

	// Network Settings
	MaxPeersFlag = cli.IntFlag{
		Name:  "maxpeers",
		Usage: "Maximum number of network peers (network disabled if set to 0)",
		Value: node.DefaultConfig.P2P.MaxPeers,
	}
	MaxPendingPeersFlag = cli.IntFlag{
		Name:  "maxpendpeers",
		Usage: "Maximum number of pending connection attempts (defaults used if set to 0)",
		Value: node.DefaultConfig.P2P.MaxPendingPeers,
	}
	ListenPortFlag = cli.IntFlag{
		Name:  "port",
		Usage: "Network listening port",
		Value: 30303,
	}
	BootnodesFlag = cli.StringFlag{
		Name:  "bootnodes",
		Usage: "Comma separated enode URLs for P2P discovery bootstrap",
		Value: "",
	}
	NodeKeyFileFlag = cli.StringFlag{
		Name:  "nodekey",
		Usage: "P2P node key file",
	}
	NodeKeyHexFlag = cli.StringFlag{
		Name:  "nodekeyhex",
		Usage: "P2P node key as hex (for testing)",
	}
	NATFlag = cli.StringFlag{
		Name:  "nat",
		Usage: "NAT port mapping mechanism (any|none|upnp|pmp|extip:<IP>)",
		Value: "any",
	}
	NoDiscoverFlag = cli.BoolFlag{
		Name:  "nodiscover",
		Usage: "Disables the peer discovery mechanism (manual peer addition)",
	}
	DiscoveryV5Flag = cli.BoolFlag{
		Name:  "v5disc",
		Usage: "Enables the experimental RLPx V5 (Topic Discovery) mechanism",
	}
	NetrestrictFlag = cli.StringFlag{
		Name:  "netrestrict",
		Usage: "Restricts network communication to the given IP networks (CIDR masks)",
	}
	DNSDiscoveryFlag = cli.StringFlag{
		Name:  "discovery.dns",
		Usage: "Sets DNS discovery entry points (use \"\" to disable DNS)",
	}

	// ATM the url is left to the user and deployment to
	JSpathFlag = DirectoryFlag{
		Name:  "jspath",
		Usage: "JavaScript root path for `loadScript`",
		Value: DirectoryString("."),
	}

	// Gas price oracle settings
	GpoBlocksFlag = cli.IntFlag{
		Name:  "gpo.blocks",
		Usage: "Number of recent blocks to check for gas prices",
		Value: ethconfig.Defaults.GPO.Blocks,
	}
	GpoPercentileFlag = cli.IntFlag{
		Name:  "gpo.percentile",
		Usage: "Suggested gas price is the given percentile of a set of recent transaction gas prices",
		Value: ethconfig.Defaults.GPO.Percentile,
	}
	GpoMaxGasPriceFlag = cli.Int64Flag{
		Name:  "gpo.maxprice",
		Usage: "Maximum transaction priority fee (or gasprice before London fork) to be recommended by gpo",
		Value: ethconfig.Defaults.GPO.MaxPrice.Int64(),
	}
	GpoIgnoreGasPriceFlag = cli.Int64Flag{
		Name:  "gpo.ignoreprice",
		Usage: "Gas price below which gpo will ignore transactions",
		Value: ethconfig.Defaults.GPO.IgnorePrice.Int64(),
	}

	// Metrics flags
	MetricsEnabledFlag = cli.BoolFlag{
		Name:  "metrics",
		Usage: "Enable metrics collection and reporting",
	}
	MetricsEnabledExpensiveFlag = cli.BoolFlag{
		Name:  "metrics.expensive",
		Usage: "Enable expensive metrics collection and reporting",
	}

	// MetricsHTTPFlag defines the endpoint for a stand-alone metrics HTTP endpoint.
	// Since the pprof service enables sensitive/vulnerable behavior, this allows a user
	// to enable a public-OK metrics endpoint without having to worry about ALSO exposing
	// other profiling behavior or information.
	MetricsHTTPFlag = cli.StringFlag{
		Name:  "metrics.addr",
		Usage: "Enable stand-alone metrics HTTP server listening interface",
		Value: metrics.DefaultConfig.HTTP,
	}
	MetricsPortFlag = cli.IntFlag{
		Name:  "metrics.port",
		Usage: "Metrics HTTP server listening port",
		Value: metrics.DefaultConfig.Port,
	}
	MetricsEnableInfluxDBFlag = cli.BoolFlag{
		Name:  "metrics.influxdb",
		Usage: "Enable metrics export/push to an external InfluxDB database",
	}
	MetricsInfluxDBEndpointFlag = cli.StringFlag{
		Name:  "metrics.influxdb.endpoint",
		Usage: "InfluxDB API endpoint to report metrics to",
		Value: metrics.DefaultConfig.InfluxDBEndpoint,
	}
	MetricsInfluxDBDatabaseFlag = cli.StringFlag{
		Name:  "metrics.influxdb.database",
		Usage: "InfluxDB database name to push reported metrics to",
		Value: metrics.DefaultConfig.InfluxDBDatabase,
	}
	MetricsInfluxDBUsernameFlag = cli.StringFlag{
		Name:  "metrics.influxdb.username",
		Usage: "Username to authorize access to the database",
		Value: metrics.DefaultConfig.InfluxDBUsername,
	}
	MetricsInfluxDBPasswordFlag = cli.StringFlag{
		Name:  "metrics.influxdb.password",
		Usage: "Password to authorize access to the database",
		Value: metrics.DefaultConfig.InfluxDBPassword,
	}
	// Tags are part of every measurement sent to InfluxDB. Queries on tags are faster in InfluxDB.
	// For example `host` tag could be used so that we can group all nodes and average a measurement
	// across all of them, but also so that we can select a specific node and inspect its measurements.
	// https://docs.influxdata.com/influxdb/v1.4/concepts/key_concepts/#tag-key
	MetricsInfluxDBTagsFlag = cli.StringFlag{
		Name:  "metrics.influxdb.tags",
		Usage: "Comma-separated InfluxDB tags (key/values) attached to all measurements",
		Value: metrics.DefaultConfig.InfluxDBTags,
	}

	MetricsEnableInfluxDBV2Flag = cli.BoolFlag{
		Name:  "metrics.influxdbv2",
		Usage: "Enable metrics export/push to an external InfluxDB v2 database",
	}

	MetricsInfluxDBTokenFlag = cli.StringFlag{
		Name:  "metrics.influxdb.token",
		Usage: "Token to authorize access to the database (v2 only)",
		Value: metrics.DefaultConfig.InfluxDBToken,
	}

	MetricsInfluxDBBucketFlag = cli.StringFlag{
		Name:  "metrics.influxdb.bucket",
		Usage: "InfluxDB bucket name to push reported metrics to (v2 only)",
		Value: metrics.DefaultConfig.InfluxDBBucket,
	}

	// Init network
	InitNetworkSize = cli.IntFlag{
		Name:  "init.size",
		Usage: "the size of the network",
		Value: 1,
	}

	InitNetworkDir = cli.StringFlag{
		Name:  "init.dir",
		Usage: "the direction to store initial network data",
		Value: "",
	}

	InitNetworkIps = cli.StringFlag{
		Name:  "init.ips",
		Usage: "the ips of each node in the network, example '192.168.0.1,192.168.0.2'",
		Value: "",
	}

	InitNetworkPort = cli.IntFlag{
		Name:  "init.p2p-port",
		Usage: "the p2p port of the nodes in the network",
		Value: 30311,
	}
	MetricsInfluxDBOrganizationFlag = cli.StringFlag{
		Name:  "metrics.influxdb.organization",
		Usage: "InfluxDB organization name (v2 only)",
		Value: metrics.DefaultConfig.InfluxDBOrganization,
	}

	BlockAmountReserved = cli.Uint64Flag{
		Name:  "block-amount-reserved",
		Usage: "Sets the expected remained amount of blocks for offline block prune",
	}

	CheckSnapshotWithMPT = cli.BoolFlag{
		Name:  "check-snapshot-with-mpt",
		Usage: "Enable checking between snapshot and MPT ",
	}

<<<<<<< HEAD
	BLSPasswordFileFlag = cli.StringFlag{
		Name:  "blspassword",
		Usage: "File path for the BLS password, which contains the password to unlock BLS wallet for managing votes in fast_finality feature",
	}

	BLSWalletDirFlag = DirectoryFlag{
		Name:  "blswallet",
		Usage: "Path for the blsWallet dir in fast finality feature (default = inside the datadir)",
	}

	VoteJournalDirFlag = DirectoryFlag{
		Name:  "vote-journal-path",
		Usage: "Path for the voteJournal dir in fast finality feature (default = inside the datadir)",
=======
	EnableDoubleSignMonitorFlag = cli.BoolFlag{
		Name:  "monitor.doublesign",
		Usage: "Enable double sign monitor to check whether any validator signs multiple blocks",
>>>>>>> ece84d4d
	}
)

// MakeDataDir retrieves the currently requested data directory, terminating
// if none (or the empty string) is specified. If the node is starting a testnet,
// then a subdirectory of the specified datadir will be used.
func MakeDataDir(ctx *cli.Context) string {
	if path := ctx.GlobalString(DataDirFlag.Name); path != "" {
		return path
	}
	Fatalf("Cannot determine default data directory, please set manually (--datadir)")
	return ""
}

// setNodeKey creates a node key from set command line flags, either loading it
// from a file or as a specified hex value. If neither flags were provided, this
// method returns nil and an emphemeral key is to be generated.
func setNodeKey(ctx *cli.Context, cfg *p2p.Config) {
	var (
		hex  = ctx.GlobalString(NodeKeyHexFlag.Name)
		file = ctx.GlobalString(NodeKeyFileFlag.Name)
		key  *ecdsa.PrivateKey
		err  error
	)
	switch {
	case file != "" && hex != "":
		Fatalf("Options %q and %q are mutually exclusive", NodeKeyFileFlag.Name, NodeKeyHexFlag.Name)
	case file != "":
		if key, err = crypto.LoadECDSA(file); err != nil {
			Fatalf("Option %q: %v", NodeKeyFileFlag.Name, err)
		}
		cfg.PrivateKey = key
	case hex != "":
		if key, err = crypto.HexToECDSA(hex); err != nil {
			Fatalf("Option %q: %v", NodeKeyHexFlag.Name, err)
		}
		cfg.PrivateKey = key
	}
}

// setNodeUserIdent creates the user identifier from CLI flags.
func setNodeUserIdent(ctx *cli.Context, cfg *node.Config) {
	if identity := ctx.GlobalString(IdentityFlag.Name); len(identity) > 0 {
		cfg.UserIdent = identity
	}
}

// setBootstrapNodes creates a list of bootstrap nodes from the command line
// flags, reverting to pre-configured ones if none have been specified.
func setBootstrapNodes(ctx *cli.Context, cfg *p2p.Config) {
	urls := params.MainnetBootnodes
	switch {
	case ctx.GlobalIsSet(BootnodesFlag.Name):
		urls = SplitAndTrim(ctx.GlobalString(BootnodesFlag.Name))
	case cfg.BootstrapNodes != nil:
		return // already set, don't apply defaults.
	}
	cfg.BootstrapNodes = make([]*enode.Node, 0, len(urls))
	for _, url := range urls {
		if url != "" {
			node, err := enode.Parse(enode.ValidSchemes, url)
			if err != nil {
				log.Crit("Bootstrap URL invalid", "enode", url, "err", err)
				continue
			}
			cfg.BootstrapNodes = append(cfg.BootstrapNodes, node)
		}
	}
}

// setBootstrapNodesV5 creates a list of bootstrap nodes from the command line
// flags, reverting to pre-configured ones if none have been specified.
func setBootstrapNodesV5(ctx *cli.Context, cfg *p2p.Config) {
	urls := params.V5Bootnodes
	switch {
	case ctx.GlobalIsSet(BootnodesFlag.Name):
		urls = SplitAndTrim(ctx.GlobalString(BootnodesFlag.Name))
	case cfg.BootstrapNodesV5 != nil:
		return // already set, don't apply defaults.
	}

	cfg.BootstrapNodesV5 = make([]*enode.Node, 0, len(urls))
	for _, url := range urls {
		if url != "" {
			node, err := enode.Parse(enode.ValidSchemes, url)
			if err != nil {
				log.Error("Bootstrap URL invalid", "enode", url, "err", err)
				continue
			}
			cfg.BootstrapNodesV5 = append(cfg.BootstrapNodesV5, node)
		}
	}
}

// setListenAddress creates a TCP listening address string from set command
// line flags.
func setListenAddress(ctx *cli.Context, cfg *p2p.Config) {
	if ctx.GlobalIsSet(ListenPortFlag.Name) {
		cfg.ListenAddr = fmt.Sprintf(":%d", ctx.GlobalInt(ListenPortFlag.Name))
	}
}

// setNAT creates a port mapper from command line flags.
func setNAT(ctx *cli.Context, cfg *p2p.Config) {
	if ctx.GlobalIsSet(NATFlag.Name) {
		natif, err := nat.Parse(ctx.GlobalString(NATFlag.Name))
		if err != nil {
			Fatalf("Option %s: %v", NATFlag.Name, err)
		}
		cfg.NAT = natif
	}
}

// SplitAndTrim splits input separated by a comma
// and trims excessive white space from the substrings.
func SplitAndTrim(input string) (ret []string) {
	l := strings.Split(input, ",")
	for _, r := range l {
		if r = strings.TrimSpace(r); r != "" {
			ret = append(ret, r)
		}
	}
	return ret
}

// setHTTP creates the HTTP RPC listener interface string from the set
// command line flags, returning empty if the HTTP endpoint is disabled.
func setHTTP(ctx *cli.Context, cfg *node.Config) {
	if ctx.GlobalBool(HTTPEnabledFlag.Name) {
		if cfg.HTTPHost == "" {
			cfg.HTTPHost = "127.0.0.1"
		}
		if ctx.GlobalIsSet(HTTPListenAddrFlag.Name) {
			cfg.HTTPHost = ctx.GlobalString(HTTPListenAddrFlag.Name)
		}
	}

	if ctx.GlobalIsSet(HTTPPortFlag.Name) {
		cfg.HTTPPort = ctx.GlobalInt(HTTPPortFlag.Name)
	}

	if ctx.GlobalIsSet(HTTPCORSDomainFlag.Name) {
		cfg.HTTPCors = SplitAndTrim(ctx.GlobalString(HTTPCORSDomainFlag.Name))
	}

	if ctx.GlobalIsSet(HTTPApiFlag.Name) {
		cfg.HTTPModules = SplitAndTrim(ctx.GlobalString(HTTPApiFlag.Name))
	}

	if ctx.GlobalIsSet(HTTPVirtualHostsFlag.Name) {
		cfg.HTTPVirtualHosts = SplitAndTrim(ctx.GlobalString(HTTPVirtualHostsFlag.Name))
	}

	if ctx.GlobalIsSet(HTTPPathPrefixFlag.Name) {
		cfg.HTTPPathPrefix = ctx.GlobalString(HTTPPathPrefixFlag.Name)
	}
	if ctx.GlobalIsSet(AllowUnprotectedTxs.Name) {
		cfg.AllowUnprotectedTxs = ctx.GlobalBool(AllowUnprotectedTxs.Name)
	}
}

// setGraphQL creates the GraphQL listener interface string from the set
// command line flags, returning empty if the GraphQL endpoint is disabled.
func setGraphQL(ctx *cli.Context, cfg *node.Config) {
	if ctx.GlobalIsSet(GraphQLCORSDomainFlag.Name) {
		cfg.GraphQLCors = SplitAndTrim(ctx.GlobalString(GraphQLCORSDomainFlag.Name))
	}
	if ctx.GlobalIsSet(GraphQLVirtualHostsFlag.Name) {
		cfg.GraphQLVirtualHosts = SplitAndTrim(ctx.GlobalString(GraphQLVirtualHostsFlag.Name))
	}
}

// setWS creates the WebSocket RPC listener interface string from the set
// command line flags, returning empty if the HTTP endpoint is disabled.
func setWS(ctx *cli.Context, cfg *node.Config) {
	if ctx.GlobalBool(WSEnabledFlag.Name) && cfg.WSHost == "" {
		cfg.WSHost = "127.0.0.1"
		if ctx.GlobalIsSet(WSListenAddrFlag.Name) {
			cfg.WSHost = ctx.GlobalString(WSListenAddrFlag.Name)
		}
	}
	if ctx.GlobalIsSet(WSPortFlag.Name) {
		cfg.WSPort = ctx.GlobalInt(WSPortFlag.Name)
	}

	if ctx.GlobalIsSet(WSAllowedOriginsFlag.Name) {
		cfg.WSOrigins = SplitAndTrim(ctx.GlobalString(WSAllowedOriginsFlag.Name))
	}

	if ctx.GlobalIsSet(WSApiFlag.Name) {
		cfg.WSModules = SplitAndTrim(ctx.GlobalString(WSApiFlag.Name))
	}

	if ctx.GlobalIsSet(WSPathPrefixFlag.Name) {
		cfg.WSPathPrefix = ctx.GlobalString(WSPathPrefixFlag.Name)
	}
}

// setIPC creates an IPC path configuration from the set command line flags,
// returning an empty string if IPC was explicitly disabled, or the set path.
func setIPC(ctx *cli.Context, cfg *node.Config) {
	CheckExclusive(ctx, IPCDisabledFlag, IPCPathFlag)
	switch {
	case ctx.GlobalBool(IPCDisabledFlag.Name):
		cfg.IPCPath = ""
	case ctx.GlobalIsSet(IPCPathFlag.Name):
		cfg.IPCPath = ctx.GlobalString(IPCPathFlag.Name)
	}
}

// setLes configures the les server and ultra light client settings from the command line flags.
func setLes(ctx *cli.Context, cfg *ethconfig.Config) {
	if ctx.GlobalIsSet(LightServeFlag.Name) {
		cfg.LightServ = ctx.GlobalInt(LightServeFlag.Name)
	}
	if ctx.GlobalIsSet(LightIngressFlag.Name) {
		cfg.LightIngress = ctx.GlobalInt(LightIngressFlag.Name)
	}
	if ctx.GlobalIsSet(LightEgressFlag.Name) {
		cfg.LightEgress = ctx.GlobalInt(LightEgressFlag.Name)
	}
	if ctx.GlobalIsSet(LightMaxPeersFlag.Name) {
		cfg.LightPeers = ctx.GlobalInt(LightMaxPeersFlag.Name)
	}
	if ctx.GlobalIsSet(UltraLightServersFlag.Name) {
		cfg.UltraLightServers = strings.Split(ctx.GlobalString(UltraLightServersFlag.Name), ",")
	}
	if ctx.GlobalIsSet(UltraLightFractionFlag.Name) {
		cfg.UltraLightFraction = ctx.GlobalInt(UltraLightFractionFlag.Name)
	}
	if cfg.UltraLightFraction <= 0 && cfg.UltraLightFraction > 100 {
		log.Error("Ultra light fraction is invalid", "had", cfg.UltraLightFraction, "updated", ethconfig.Defaults.UltraLightFraction)
		cfg.UltraLightFraction = ethconfig.Defaults.UltraLightFraction
	}
	if ctx.GlobalIsSet(UltraLightOnlyAnnounceFlag.Name) {
		cfg.UltraLightOnlyAnnounce = ctx.GlobalBool(UltraLightOnlyAnnounceFlag.Name)
	}
	if ctx.GlobalIsSet(LightNoPruneFlag.Name) {
		cfg.LightNoPrune = ctx.GlobalBool(LightNoPruneFlag.Name)
	}
	if ctx.GlobalIsSet(LightNoSyncServeFlag.Name) {
		cfg.LightNoSyncServe = ctx.GlobalBool(LightNoSyncServeFlag.Name)
	}
}

// setMonitor creates the monitor from the set
// command line flags, returning empty if the monitor is disabled.
func setMonitor(ctx *cli.Context, cfg *node.Config) {
	if ctx.GlobalBool(EnableDoubleSignMonitorFlag.Name) {
		cfg.EnableDoubleSignMonitor = true
	}
}

// MakeDatabaseHandles raises out the number of allowed file handles per process
// for Geth and returns half of the allowance to assign to the database.
func MakeDatabaseHandles() int {
	limit, err := fdlimit.Maximum()
	if err != nil {
		Fatalf("Failed to retrieve file descriptor allowance: %v", err)
	}
	raised, err := fdlimit.Raise(uint64(limit))
	if err != nil {
		Fatalf("Failed to raise file descriptor allowance: %v", err)
	}
	return int(raised / 2) // Leave half for networking and other stuff
}

// MakeAddress converts an account specified directly as a hex encoded string or
// a key index in the key store to an internal account representation.
func MakeAddress(ks *keystore.KeyStore, account string) (accounts.Account, error) {
	// If the specified account is a valid address, return it
	if common.IsHexAddress(account) {
		return accounts.Account{Address: common.HexToAddress(account)}, nil
	}
	// Otherwise try to interpret the account as a keystore index
	index, err := strconv.Atoi(account)
	if err != nil || index < 0 {
		return accounts.Account{}, fmt.Errorf("invalid account address or index %q", account)
	}
	log.Warn("-------------------------------------------------------------------")
	log.Warn("Referring to accounts by order in the keystore folder is dangerous!")
	log.Warn("This functionality is deprecated and will be removed in the future!")
	log.Warn("Please use explicit addresses! (can search via `geth account list`)")
	log.Warn("-------------------------------------------------------------------")

	accs := ks.Accounts()
	if len(accs) <= index {
		return accounts.Account{}, fmt.Errorf("index %d higher than number of accounts %d", index, len(accs))
	}
	return accs[index], nil
}

// setEtherbase retrieves the etherbase either from the directly specified
// command line flags or from the keystore if CLI indexed.
func setEtherbase(ctx *cli.Context, ks *keystore.KeyStore, cfg *ethconfig.Config) {
	// Extract the current etherbase
	var etherbase string
	if ctx.GlobalIsSet(MinerEtherbaseFlag.Name) {
		etherbase = ctx.GlobalString(MinerEtherbaseFlag.Name)
	}
	// Convert the etherbase into an address and configure it
	if etherbase != "" {
		if ks != nil {
			account, err := MakeAddress(ks, etherbase)
			if err != nil {
				Fatalf("Invalid miner etherbase: %v", err)
			}
			cfg.Miner.Etherbase = account.Address
		} else {
			Fatalf("No etherbase configured")
		}
	}
}

// MakePasswordList reads password lines from the file specified by the global --password flag.
func MakePasswordList(ctx *cli.Context) []string {
	path := ctx.GlobalString(PasswordFileFlag.Name)
	if path == "" {
		return nil
	}
	text, err := ioutil.ReadFile(path)
	if err != nil {
		Fatalf("Failed to read password file: %v", err)
	}
	lines := strings.Split(string(text), "\n")
	// Sanitise DOS line endings.
	for i := range lines {
		lines[i] = strings.TrimRight(lines[i], "\r")
	}
	return lines
}

func SetP2PConfig(ctx *cli.Context, cfg *p2p.Config) {
	setNodeKey(ctx, cfg)
	setNAT(ctx, cfg)
	setListenAddress(ctx, cfg)
	setBootstrapNodes(ctx, cfg)
	setBootstrapNodesV5(ctx, cfg)

	lightClient := ctx.GlobalString(SyncModeFlag.Name) == "light"
	lightServer := (ctx.GlobalInt(LightServeFlag.Name) != 0)

	lightPeers := ctx.GlobalInt(LightMaxPeersFlag.Name)
	if lightClient && !ctx.GlobalIsSet(LightMaxPeersFlag.Name) {
		// dynamic default - for clients we use 1/10th of the default for servers
		lightPeers /= 10
	}

	if ctx.GlobalIsSet(MaxPeersFlag.Name) {
		cfg.MaxPeers = ctx.GlobalInt(MaxPeersFlag.Name)
		if lightServer && !ctx.GlobalIsSet(LightMaxPeersFlag.Name) {
			cfg.MaxPeers += lightPeers
		}
	} else {
		if lightServer {
			cfg.MaxPeers += lightPeers
		}
		if lightClient && ctx.GlobalIsSet(LightMaxPeersFlag.Name) && cfg.MaxPeers < lightPeers {
			cfg.MaxPeers = lightPeers
		}
	}
	if !(lightClient || lightServer) {
		lightPeers = 0
	}
	ethPeers := cfg.MaxPeers - lightPeers
	if lightClient {
		ethPeers = 0
	}
	log.Info("Maximum peer count", "ETH", ethPeers, "LES", lightPeers, "total", cfg.MaxPeers)

	if ctx.GlobalIsSet(MaxPendingPeersFlag.Name) {
		cfg.MaxPendingPeers = ctx.GlobalInt(MaxPendingPeersFlag.Name)
	}
	if ctx.GlobalIsSet(NoDiscoverFlag.Name) || lightClient {
		cfg.NoDiscovery = true
	}

	// if we're running a light client or server, force enable the v5 peer discovery
	// unless it is explicitly disabled with --nodiscover note that explicitly specifying
	// --v5disc overrides --nodiscover, in which case the later only disables v4 discovery
	forceV5Discovery := (lightClient || lightServer) && !ctx.GlobalBool(NoDiscoverFlag.Name)
	if ctx.GlobalIsSet(DiscoveryV5Flag.Name) {
		cfg.DiscoveryV5 = ctx.GlobalBool(DiscoveryV5Flag.Name)
	} else if forceV5Discovery {
		cfg.DiscoveryV5 = true
	}

	if netrestrict := ctx.GlobalString(NetrestrictFlag.Name); netrestrict != "" {
		list, err := netutil.ParseNetlist(netrestrict)
		if err != nil {
			Fatalf("Option %q: %v", NetrestrictFlag.Name, err)
		}
		cfg.NetRestrict = list
	}

	if ctx.GlobalBool(DeveloperFlag.Name) {
		// --dev mode can't use p2p networking.
		cfg.MaxPeers = 0
		cfg.ListenAddr = ""
		cfg.NoDial = true
		cfg.NoDiscovery = true
		cfg.DiscoveryV5 = false
	}
}

// SetNodeConfig applies node-related command line flags to the config.
func SetNodeConfig(ctx *cli.Context, cfg *node.Config) {
	SetP2PConfig(ctx, &cfg.P2P)
	setIPC(ctx, cfg)
	setHTTP(ctx, cfg)
	setGraphQL(ctx, cfg)
	setWS(ctx, cfg)
	setNodeUserIdent(ctx, cfg)
	setDataDir(ctx, cfg)
	setSmartCard(ctx, cfg)
<<<<<<< HEAD
	setBLSWalletDir(ctx, cfg)
	setVoteJournalDir(ctx, cfg)
=======
	setMonitor(ctx, cfg)
>>>>>>> ece84d4d

	if ctx.GlobalIsSet(ExternalSignerFlag.Name) {
		cfg.ExternalSigner = ctx.GlobalString(ExternalSignerFlag.Name)
	}

	if ctx.GlobalIsSet(KeyStoreDirFlag.Name) {
		cfg.KeyStoreDir = ctx.GlobalString(KeyStoreDirFlag.Name)
	}
	if ctx.GlobalIsSet(DeveloperFlag.Name) {
		cfg.UseLightweightKDF = true
	}
	if ctx.GlobalIsSet(LightKDFFlag.Name) {
		cfg.UseLightweightKDF = ctx.GlobalBool(LightKDFFlag.Name)
	}
	if ctx.GlobalIsSet(NoUSBFlag.Name) || cfg.NoUSB {
		log.Warn("Option nousb is deprecated and USB is deactivated by default. Use --usb to enable")
	}
	if ctx.GlobalIsSet(USBFlag.Name) {
		cfg.USB = ctx.GlobalBool(USBFlag.Name)
	}
	if ctx.GlobalIsSet(DirectBroadcastFlag.Name) {
		cfg.DirectBroadcast = ctx.GlobalBool(DirectBroadcastFlag.Name)
	}
	if ctx.GlobalIsSet(DisableSnapProtocolFlag.Name) {
		cfg.DisableSnapProtocol = ctx.GlobalBool(DisableSnapProtocolFlag.Name)
	}
	if ctx.GlobalIsSet(RangeLimitFlag.Name) {
		cfg.RangeLimit = ctx.GlobalBool(RangeLimitFlag.Name)
	}
	if ctx.GlobalIsSet(InsecureUnlockAllowedFlag.Name) {
		cfg.InsecureUnlockAllowed = ctx.GlobalBool(InsecureUnlockAllowedFlag.Name)
	}

	if ctx.GlobalIsSet(BLSPasswordFileFlag.Name) {
		cfg.BLSPasswordFile = ctx.GlobalString(BLSPasswordFileFlag.Name)
	}
}

func setSmartCard(ctx *cli.Context, cfg *node.Config) {
	// Skip enabling smartcards if no path is set
	path := ctx.GlobalString(SmartCardDaemonPathFlag.Name)
	if path == "" {
		return
	}
	// Sanity check that the smartcard path is valid
	fi, err := os.Stat(path)
	if err != nil {
		log.Info("Smartcard socket not found, disabling", "err", err)
		return
	}
	if fi.Mode()&os.ModeType != os.ModeSocket {
		log.Error("Invalid smartcard daemon path", "path", path, "type", fi.Mode().String())
		return
	}
	// Smartcard daemon path exists and is a socket, enable it
	cfg.SmartCardDaemonPath = path
}

func setDataDir(ctx *cli.Context, cfg *node.Config) {
	switch {
	case ctx.GlobalIsSet(DataDirFlag.Name):
		cfg.DataDir = ctx.GlobalString(DataDirFlag.Name)
	case ctx.GlobalBool(DeveloperFlag.Name):
		cfg.DataDir = "" // unless explicitly requested, use memory databases
	}
}

func setVoteJournalDir(ctx *cli.Context, cfg *node.Config) {
	dataDir := cfg.DataDir
	if ctx.GlobalIsSet(VoteJournalDirFlag.Name) {
		cfg.VoteJournalDir = ctx.GlobalString(VoteJournalDirFlag.Name)
	} else {
		cfg.VoteJournalDir = filepath.Join(dataDir, "voteJournal")
	}
}

func setBLSWalletDir(ctx *cli.Context, cfg *node.Config) {
	dataDir := cfg.DataDir
	if ctx.GlobalIsSet(BLSWalletDirFlag.Name) {
		cfg.BLSWalletDir = ctx.GlobalString(BLSWalletDirFlag.Name)
	} else {
		cfg.BLSWalletDir = filepath.Join(dataDir, "bls/wallet")
	}
}

func setGPO(ctx *cli.Context, cfg *gasprice.Config, light bool) {
	// If we are running the light client, apply another group
	// settings for gas oracle.
	if light {
		*cfg = ethconfig.LightClientGPO
	}
	if ctx.GlobalIsSet(GpoBlocksFlag.Name) {
		cfg.Blocks = ctx.GlobalInt(GpoBlocksFlag.Name)
	}
	if ctx.GlobalIsSet(GpoPercentileFlag.Name) {
		cfg.Percentile = ctx.GlobalInt(GpoPercentileFlag.Name)
	}
	if ctx.GlobalIsSet(GpoMaxGasPriceFlag.Name) {
		cfg.MaxPrice = big.NewInt(ctx.GlobalInt64(GpoMaxGasPriceFlag.Name))
	}
	if ctx.GlobalIsSet(GpoIgnoreGasPriceFlag.Name) {
		cfg.IgnorePrice = big.NewInt(ctx.GlobalInt64(GpoIgnoreGasPriceFlag.Name))
	}
}

func setTxPool(ctx *cli.Context, cfg *core.TxPoolConfig) {
	if ctx.GlobalIsSet(TxPoolLocalsFlag.Name) {
		locals := strings.Split(ctx.GlobalString(TxPoolLocalsFlag.Name), ",")
		for _, account := range locals {
			if trimmed := strings.TrimSpace(account); !common.IsHexAddress(trimmed) {
				Fatalf("Invalid account in --txpool.locals: %s", trimmed)
			} else {
				cfg.Locals = append(cfg.Locals, common.HexToAddress(account))
			}
		}
	}
	if ctx.GlobalIsSet(TxPoolNoLocalsFlag.Name) {
		cfg.NoLocals = ctx.GlobalBool(TxPoolNoLocalsFlag.Name)
	}
	if ctx.GlobalIsSet(TxPoolJournalFlag.Name) {
		cfg.Journal = ctx.GlobalString(TxPoolJournalFlag.Name)
	}
	if ctx.GlobalIsSet(TxPoolRejournalFlag.Name) {
		cfg.Rejournal = ctx.GlobalDuration(TxPoolRejournalFlag.Name)
	}
	if ctx.GlobalIsSet(TxPoolPriceLimitFlag.Name) {
		cfg.PriceLimit = ctx.GlobalUint64(TxPoolPriceLimitFlag.Name)
	}
	if ctx.GlobalIsSet(TxPoolPriceBumpFlag.Name) {
		cfg.PriceBump = ctx.GlobalUint64(TxPoolPriceBumpFlag.Name)
	}
	if ctx.GlobalIsSet(TxPoolAccountSlotsFlag.Name) {
		cfg.AccountSlots = ctx.GlobalUint64(TxPoolAccountSlotsFlag.Name)
	}
	if ctx.GlobalIsSet(TxPoolGlobalSlotsFlag.Name) {
		cfg.GlobalSlots = ctx.GlobalUint64(TxPoolGlobalSlotsFlag.Name)
	}
	if ctx.GlobalIsSet(TxPoolAccountQueueFlag.Name) {
		cfg.AccountQueue = ctx.GlobalUint64(TxPoolAccountQueueFlag.Name)
	}
	if ctx.GlobalIsSet(TxPoolGlobalQueueFlag.Name) {
		cfg.GlobalQueue = ctx.GlobalUint64(TxPoolGlobalQueueFlag.Name)
	}
	if ctx.GlobalIsSet(TxPoolLifetimeFlag.Name) {
		cfg.Lifetime = ctx.GlobalDuration(TxPoolLifetimeFlag.Name)
	}
	if ctx.GlobalIsSet(TxPoolReannounceTimeFlag.Name) {
		cfg.ReannounceTime = ctx.GlobalDuration(TxPoolReannounceTimeFlag.Name)
	}
}

func setEthash(ctx *cli.Context, cfg *ethconfig.Config) {
	if ctx.GlobalIsSet(EthashCacheDirFlag.Name) {
		cfg.Ethash.CacheDir = ctx.GlobalString(EthashCacheDirFlag.Name)
	}
	if ctx.GlobalIsSet(EthashDatasetDirFlag.Name) {
		cfg.Ethash.DatasetDir = ctx.GlobalString(EthashDatasetDirFlag.Name)
	}
	if ctx.GlobalIsSet(EthashCachesInMemoryFlag.Name) {
		cfg.Ethash.CachesInMem = ctx.GlobalInt(EthashCachesInMemoryFlag.Name)
	}
	if ctx.GlobalIsSet(EthashCachesOnDiskFlag.Name) {
		cfg.Ethash.CachesOnDisk = ctx.GlobalInt(EthashCachesOnDiskFlag.Name)
	}
	if ctx.GlobalIsSet(EthashCachesLockMmapFlag.Name) {
		cfg.Ethash.CachesLockMmap = ctx.GlobalBool(EthashCachesLockMmapFlag.Name)
	}
	if ctx.GlobalIsSet(EthashDatasetsInMemoryFlag.Name) {
		cfg.Ethash.DatasetsInMem = ctx.GlobalInt(EthashDatasetsInMemoryFlag.Name)
	}
	if ctx.GlobalIsSet(EthashDatasetsOnDiskFlag.Name) {
		cfg.Ethash.DatasetsOnDisk = ctx.GlobalInt(EthashDatasetsOnDiskFlag.Name)
	}
	if ctx.GlobalIsSet(EthashDatasetsLockMmapFlag.Name) {
		cfg.Ethash.DatasetsLockMmap = ctx.GlobalBool(EthashDatasetsLockMmapFlag.Name)
	}
}

func setMiner(ctx *cli.Context, cfg *miner.Config) {
	if ctx.GlobalIsSet(MinerNotifyFlag.Name) {
		cfg.Notify = strings.Split(ctx.GlobalString(MinerNotifyFlag.Name), ",")
	}
	cfg.NotifyFull = ctx.GlobalBool(MinerNotifyFullFlag.Name)
	if ctx.GlobalIsSet(MinerExtraDataFlag.Name) {
		cfg.ExtraData = []byte(ctx.GlobalString(MinerExtraDataFlag.Name))
	}
	if ctx.GlobalIsSet(MinerGasLimitFlag.Name) {
		cfg.GasCeil = ctx.GlobalUint64(MinerGasLimitFlag.Name)
	}
	if ctx.GlobalIsSet(MinerGasPriceFlag.Name) {
		cfg.GasPrice = GlobalBig(ctx, MinerGasPriceFlag.Name)
	}
	if ctx.GlobalIsSet(MinerRecommitIntervalFlag.Name) {
		cfg.Recommit = ctx.GlobalDuration(MinerRecommitIntervalFlag.Name)
	}
	if ctx.GlobalIsSet(MinerDelayLeftoverFlag.Name) {
		cfg.DelayLeftOver = ctx.Duration(MinerDelayLeftoverFlag.Name)
	}
	if ctx.GlobalIsSet(MinerNoVerfiyFlag.Name) {
		cfg.Noverify = ctx.GlobalBool(MinerNoVerfiyFlag.Name)
	}
	if ctx.GlobalIsSet(LegacyMinerGasTargetFlag.Name) {
		log.Warn("The generic --miner.gastarget flag is deprecated and will be removed in the future!")
	}
}

func setWhitelist(ctx *cli.Context, cfg *ethconfig.Config) {
	whitelist := ctx.GlobalString(WhitelistFlag.Name)
	if whitelist == "" {
		return
	}
	cfg.Whitelist = make(map[uint64]common.Hash)
	for _, entry := range strings.Split(whitelist, ",") {
		parts := strings.Split(entry, "=")
		if len(parts) != 2 {
			Fatalf("Invalid whitelist entry: %s", entry)
		}
		number, err := strconv.ParseUint(parts[0], 0, 64)
		if err != nil {
			Fatalf("Invalid whitelist block number %s: %v", parts[0], err)
		}
		var hash common.Hash
		if err = hash.UnmarshalText([]byte(parts[1])); err != nil {
			Fatalf("Invalid whitelist hash %s: %v", parts[1], err)
		}
		cfg.Whitelist[number] = hash
	}
}

// CheckExclusive verifies that only a single instance of the provided flags was
// set by the user. Each flag might optionally be followed by a string type to
// specialize it further.
func CheckExclusive(ctx *cli.Context, args ...interface{}) {
	set := make([]string, 0, 1)
	for i := 0; i < len(args); i++ {
		// Make sure the next argument is a flag and skip if not set
		flag, ok := args[i].(cli.Flag)
		if !ok {
			panic(fmt.Sprintf("invalid argument, not cli.Flag type: %T", args[i]))
		}
		// Check if next arg extends current and expand its name if so
		name := flag.GetName()

		if i+1 < len(args) {
			switch option := args[i+1].(type) {
			case string:
				// Extended flag check, make sure value set doesn't conflict with passed in option
				if ctx.GlobalString(flag.GetName()) == option {
					name += "=" + option
					set = append(set, "--"+name)
				}
				// shift arguments and continue
				i++
				continue

			case cli.Flag:
			default:
				panic(fmt.Sprintf("invalid argument, not cli.Flag or string extension: %T", args[i+1]))
			}
		}
		// Mark the flag if it's set
		if ctx.GlobalIsSet(flag.GetName()) {
			set = append(set, "--"+name)
		}
	}
	if len(set) > 1 {
		Fatalf("Flags %v can't be used at the same time", strings.Join(set, ", "))
	}
}

// SetEthConfig applies eth-related command line flags to the config.
func SetEthConfig(ctx *cli.Context, stack *node.Node, cfg *ethconfig.Config) {
	// Avoid conflicting network flags
	CheckExclusive(ctx, MainnetFlag, DeveloperFlag)
	CheckExclusive(ctx, LightServeFlag, SyncModeFlag, "light")
	CheckExclusive(ctx, DeveloperFlag, ExternalSignerFlag) // Can't use both ephemeral unlocked and external signer
	if ctx.GlobalString(GCModeFlag.Name) == "archive" && ctx.GlobalUint64(TxLookupLimitFlag.Name) != 0 {
		ctx.GlobalSet(TxLookupLimitFlag.Name, "0")
		log.Warn("Disable transaction unindexing for archive node")
	}
	if ctx.GlobalIsSet(LightServeFlag.Name) && ctx.GlobalUint64(TxLookupLimitFlag.Name) != 0 {
		log.Warn("LES server cannot serve old transaction status and cannot connect below les/4 protocol version if transaction lookup index is limited")
	}
	var ks *keystore.KeyStore
	if keystores := stack.AccountManager().Backends(keystore.KeyStoreType); len(keystores) > 0 {
		ks = keystores[0].(*keystore.KeyStore)
	}
	setEtherbase(ctx, ks, cfg)
	setGPO(ctx, &cfg.GPO, ctx.GlobalString(SyncModeFlag.Name) == "light")
	setTxPool(ctx, &cfg.TxPool)
	setEthash(ctx, cfg)
	setMiner(ctx, &cfg.Miner)
	setWhitelist(ctx, cfg)
	setLes(ctx, cfg)

	// Cap the cache allowance and tune the garbage collector
	mem, err := gopsutil.VirtualMemory()
	if err == nil {
		if 32<<(^uintptr(0)>>63) == 32 && mem.Total > 2*1024*1024*1024 {
			log.Warn("Lowering memory allowance on 32bit arch", "available", mem.Total/1024/1024, "addressable", 2*1024)
			mem.Total = 2 * 1024 * 1024 * 1024
		}
		allowance := int(mem.Total / 1024 / 1024 / 3)
		if cache := ctx.GlobalInt(CacheFlag.Name); cache > allowance {
			log.Warn("Sanitizing cache to Go's GC limits", "provided", cache, "updated", allowance)
			ctx.GlobalSet(CacheFlag.Name, strconv.Itoa(allowance))
		}
	}
	// Ensure Go's GC ignores the database cache for trigger percentage
	cache := ctx.GlobalInt(CacheFlag.Name)
	gogc := math.Max(20, math.Min(100, 100/(float64(cache)/1024)))

	log.Debug("Sanitizing Go's GC trigger", "percent", int(gogc))
	godebug.SetGCPercent(int(gogc))

	if ctx.GlobalIsSet(SyncModeFlag.Name) {
		cfg.SyncMode = *GlobalTextMarshaler(ctx, SyncModeFlag.Name).(*downloader.SyncMode)
	}
	if ctx.GlobalIsSet(NetworkIdFlag.Name) {
		cfg.NetworkId = ctx.GlobalUint64(NetworkIdFlag.Name)
	}
	if ctx.GlobalIsSet(CacheFlag.Name) || ctx.GlobalIsSet(CacheDatabaseFlag.Name) {
		cfg.DatabaseCache = ctx.GlobalInt(CacheFlag.Name) * ctx.GlobalInt(CacheDatabaseFlag.Name) / 100
	}
	cfg.DatabaseHandles = MakeDatabaseHandles()
	if ctx.GlobalIsSet(AncientFlag.Name) {
		cfg.DatabaseFreezer = ctx.GlobalString(AncientFlag.Name)
	}
	if ctx.GlobalIsSet(DiffFlag.Name) {
		cfg.DatabaseDiff = ctx.GlobalString(DiffFlag.Name)
	}
	if ctx.GlobalIsSet(PersistDiffFlag.Name) {
		cfg.PersistDiff = ctx.GlobalBool(PersistDiffFlag.Name)
	}
	if ctx.GlobalIsSet(DiffBlockFlag.Name) {
		cfg.DiffBlock = ctx.GlobalUint64(DiffBlockFlag.Name)
	}
	if ctx.GlobalIsSet(PruneAncientDataFlag.Name) {
		if cfg.SyncMode == downloader.FullSync {
			cfg.PruneAncientData = ctx.GlobalBool(PruneAncientDataFlag.Name)
		} else {
			log.Crit("pruneancient parameter didn't take effect for current syncmode")
		}
	}
	if gcmode := ctx.GlobalString(GCModeFlag.Name); gcmode != "full" && gcmode != "archive" {
		Fatalf("--%s must be either 'full' or 'archive'", GCModeFlag.Name)
	}
	if ctx.GlobalIsSet(GCModeFlag.Name) {
		cfg.NoPruning = ctx.GlobalString(GCModeFlag.Name) == "archive"
	}
	if ctx.GlobalIsSet(DirectBroadcastFlag.Name) {
		cfg.DirectBroadcast = ctx.GlobalBool(DirectBroadcastFlag.Name)
	}
	if ctx.GlobalIsSet(DisableSnapProtocolFlag.Name) {
		cfg.DisableSnapProtocol = ctx.GlobalBool(DisableSnapProtocolFlag.Name)
	}
	if ctx.GlobalIsSet(DisableDiffProtocolFlag.Name) {
		cfg.DisableDiffProtocol = ctx.GlobalIsSet(DisableDiffProtocolFlag.Name)
	}
	if ctx.GlobalIsSet(EnableTrustProtocolFlag.Name) {
		cfg.EnableTrustProtocol = ctx.GlobalIsSet(EnableTrustProtocolFlag.Name)
	}
	if ctx.GlobalIsSet(DisableBscProtocolFlag.Name) {
		cfg.DisableBscProtocol = ctx.GlobalIsSet(DisableBscProtocolFlag.Name)
	}
	if ctx.GlobalIsSet(DiffSyncFlag.Name) {
		log.Warn("The --diffsync flag is deprecated and will be removed in the future!")
	}
	if ctx.GlobalIsSet(PipeCommitFlag.Name) {
		cfg.PipeCommit = ctx.GlobalBool(PipeCommitFlag.Name)
	}
	if ctx.GlobalIsSet(RangeLimitFlag.Name) {
		cfg.RangeLimit = ctx.GlobalBool(RangeLimitFlag.Name)
	}
	// Read the value from the flag no matter if it's set or not.
	cfg.Preimages = ctx.GlobalBool(CachePreimagesFlag.Name)
	if cfg.NoPruning && !cfg.Preimages {
		cfg.Preimages = true
		log.Info("Enabling recording of key preimages since archive mode is used")
	}
	if ctx.GlobalIsSet(TxLookupLimitFlag.Name) {
		cfg.TxLookupLimit = ctx.GlobalUint64(TxLookupLimitFlag.Name)
	}
	if ctx.GlobalIsSet(CacheFlag.Name) || ctx.GlobalIsSet(CacheTrieFlag.Name) {
		cfg.TrieCleanCache = ctx.GlobalInt(CacheFlag.Name) * ctx.GlobalInt(CacheTrieFlag.Name) / 100
	}
	if ctx.GlobalIsSet(CacheTrieJournalFlag.Name) {
		cfg.TrieCleanCacheJournal = ctx.GlobalString(CacheTrieJournalFlag.Name)
	}
	if ctx.GlobalIsSet(CacheTrieRejournalFlag.Name) {
		cfg.TrieCleanCacheRejournal = ctx.GlobalDuration(CacheTrieRejournalFlag.Name)
	}
	if ctx.GlobalIsSet(CacheFlag.Name) || ctx.GlobalIsSet(CacheGCFlag.Name) {
		cfg.TrieDirtyCache = ctx.GlobalInt(CacheFlag.Name) * ctx.GlobalInt(CacheGCFlag.Name) / 100
	}
	if ctx.GlobalIsSet(TriesInMemoryFlag.Name) {
		cfg.TriesInMemory = ctx.GlobalUint64(TriesInMemoryFlag.Name)
	}
	if ctx.GlobalIsSet(TriesVerifyModeFlag.Name) {
		cfg.TriesVerifyMode = *GlobalTextMarshaler(ctx, TriesVerifyModeFlag.Name).(*core.VerifyMode)
		// If a node sets verify mode to full or insecure, it's a fast node and need
		// to verify blocks from verify nodes, then it should enable trust protocol.
		if cfg.TriesVerifyMode.NeedRemoteVerify() {
			cfg.EnableTrustProtocol = true
		}
	}
	if ctx.GlobalIsSet(CacheFlag.Name) || ctx.GlobalIsSet(CacheSnapshotFlag.Name) {
		cfg.SnapshotCache = ctx.GlobalInt(CacheFlag.Name) * ctx.GlobalInt(CacheSnapshotFlag.Name) / 100
	}
	if !ctx.GlobalBool(SnapshotFlag.Name) {
		// If snap-sync is requested, this flag is also required
		if cfg.SyncMode == downloader.SnapSync {
			log.Info("Snap sync requested, enabling --snapshot")
		} else {
			cfg.TrieCleanCache += cfg.SnapshotCache
			cfg.SnapshotCache = 0 // Disabled
		}
	}
	if ctx.GlobalIsSet(DocRootFlag.Name) {
		cfg.DocRoot = ctx.GlobalString(DocRootFlag.Name)
	}
	if ctx.GlobalIsSet(VMEnableDebugFlag.Name) {
		// TODO(fjl): force-enable this in --dev mode
		cfg.EnablePreimageRecording = ctx.GlobalBool(VMEnableDebugFlag.Name)
	}

	if ctx.GlobalIsSet(RPCGlobalGasCapFlag.Name) {
		cfg.RPCGasCap = ctx.GlobalUint64(RPCGlobalGasCapFlag.Name)
	}
	if cfg.RPCGasCap != 0 {
		log.Info("Set global gas cap", "cap", cfg.RPCGasCap)
	} else {
		log.Info("Global gas cap disabled")
	}
	if ctx.GlobalIsSet(RPCGlobalEVMTimeoutFlag.Name) {
		cfg.RPCEVMTimeout = ctx.GlobalDuration(RPCGlobalEVMTimeoutFlag.Name)
	}
	if ctx.GlobalIsSet(RPCGlobalTxFeeCapFlag.Name) {
		cfg.RPCTxFeeCap = ctx.GlobalFloat64(RPCGlobalTxFeeCapFlag.Name)
	}
	if ctx.GlobalIsSet(NoDiscoverFlag.Name) {
		cfg.EthDiscoveryURLs, cfg.SnapDiscoveryURLs, cfg.TrustDiscoveryURLs, cfg.BscDiscoveryURLs = []string{}, []string{}, []string{}, []string{}
	} else if ctx.GlobalIsSet(DNSDiscoveryFlag.Name) {
		urls := ctx.GlobalString(DNSDiscoveryFlag.Name)
		if urls == "" {
			cfg.EthDiscoveryURLs = []string{}
		} else {
			cfg.EthDiscoveryURLs = SplitAndTrim(urls)
		}
	}
	// Override any default configs for hard coded networks.
	switch {
	case ctx.GlobalBool(MainnetFlag.Name):
		if !ctx.GlobalIsSet(NetworkIdFlag.Name) {
			cfg.NetworkId = 1
		}
		cfg.Genesis = core.DefaultGenesisBlock()
		SetDNSDiscoveryDefaults(cfg, params.MainnetGenesisHash)
	case ctx.GlobalBool(DeveloperFlag.Name):
		if !ctx.GlobalIsSet(NetworkIdFlag.Name) {
			cfg.NetworkId = 1337
		}
		cfg.SyncMode = downloader.FullSync
		// Create new developer account or reuse existing one
		var (
			developer  accounts.Account
			passphrase string
			err        error
		)
		if list := MakePasswordList(ctx); len(list) > 0 {
			// Just take the first value. Although the function returns a possible multiple values and
			// some usages iterate through them as attempts, that doesn't make sense in this setting,
			// when we're definitely concerned with only one account.
			passphrase = list[0]
		}
		// setEtherbase has been called above, configuring the miner address from command line flags.
		if cfg.Miner.Etherbase != (common.Address{}) {
			developer = accounts.Account{Address: cfg.Miner.Etherbase}
		} else if accs := ks.Accounts(); len(accs) > 0 {
			developer = ks.Accounts()[0]
		} else {
			developer, err = ks.NewAccount(passphrase)
			if err != nil {
				Fatalf("Failed to create developer account: %v", err)
			}
		}
		if err := ks.Unlock(developer, passphrase); err != nil {
			Fatalf("Failed to unlock developer account: %v", err)
		}
		log.Info("Using developer account", "address", developer.Address)

		// Create a new developer genesis block or reuse existing one
		cfg.Genesis = core.DeveloperGenesisBlock(uint64(ctx.GlobalInt(DeveloperPeriodFlag.Name)), ctx.GlobalUint64(DeveloperGasLimitFlag.Name), developer.Address)
		if ctx.GlobalIsSet(DataDirFlag.Name) {
			// If datadir doesn't exist we need to open db in write-mode
			// so leveldb can create files.
			readonly := true
			if !common.FileExist(stack.ResolvePath("chaindata")) {
				readonly = false
			}
			// Check if we have an already initialized chain and fall back to
			// that if so. Otherwise we need to generate a new genesis spec.
			chaindb := MakeChainDatabase(ctx, stack, readonly, false)
			if rawdb.ReadCanonicalHash(chaindb, 0) != (common.Hash{}) {
				cfg.Genesis = nil // fallback to db content
			}
			chaindb.Close()
		}
		if !ctx.GlobalIsSet(MinerGasPriceFlag.Name) {
			cfg.Miner.GasPrice = big.NewInt(1)
		}
	default:
		if cfg.NetworkId == 1 {
			SetDNSDiscoveryDefaults(cfg, params.MainnetGenesisHash)
		}
	}
}

// SetDNSDiscoveryDefaults configures DNS discovery with the given URL if
// no URLs are set.
func SetDNSDiscoveryDefaults(cfg *ethconfig.Config, genesis common.Hash) {
	if cfg.EthDiscoveryURLs != nil {
		return // already set through flags/config
	}
	protocol := "all"
	if cfg.SyncMode == downloader.LightSync {
		protocol = "les"
	}
	if url := params.KnownDNSNetwork(genesis, protocol); url != "" {
		cfg.EthDiscoveryURLs = []string{url}
		cfg.SnapDiscoveryURLs = cfg.EthDiscoveryURLs
		cfg.TrustDiscoveryURLs = cfg.EthDiscoveryURLs
		cfg.BscDiscoveryURLs = cfg.EthDiscoveryURLs
	}
}

// RegisterEthService adds an Ethereum client to the stack.
// The second return value is the full node instance, which may be nil if the
// node is running as a light client.
func RegisterEthService(stack *node.Node, cfg *ethconfig.Config) (ethapi.Backend, *eth.Ethereum) {
	if cfg.SyncMode == downloader.LightSync {
		backend, err := les.New(stack, cfg)
		if err != nil {
			Fatalf("Failed to register the Ethereum service: %v", err)
		}
		stack.RegisterAPIs(tracers.APIs(backend.ApiBackend))
		if backend.BlockChain().Config().TerminalTotalDifficulty != nil {
			if err := lescatalyst.Register(stack, backend); err != nil {
				Fatalf("Failed to register the catalyst service: %v", err)
			}
		}
		return backend.ApiBackend, nil
	}
	backend, err := eth.New(stack, cfg)
	if err != nil {
		Fatalf("Failed to register the Ethereum service: %v", err)
	}
	if cfg.LightServ > 0 {
		_, err := les.NewLesServer(stack, backend, cfg)
		if err != nil {
			Fatalf("Failed to create the LES server: %v", err)
		}
	}
	if backend.BlockChain().Config().TerminalTotalDifficulty != nil {
		if err := ethcatalyst.Register(stack, backend); err != nil {
			Fatalf("Failed to register the catalyst service: %v", err)
		}
	}
	stack.RegisterAPIs(tracers.APIs(backend.APIBackend))
	return backend.APIBackend, backend
}

// RegisterEthStatsService configures the Ethereum Stats daemon and adds it to
// the given node.
func RegisterEthStatsService(stack *node.Node, backend ethapi.Backend, url string) {
	if err := ethstats.New(stack, backend, backend.Engine(), url); err != nil {
		Fatalf("Failed to register the Ethereum Stats service: %v", err)
	}
}

// RegisterGraphQLService is a utility function to construct a new service and register it against a node.
func RegisterGraphQLService(stack *node.Node, backend ethapi.Backend, cfg node.Config) {
	if err := graphql.New(stack, backend, cfg.GraphQLCors, cfg.GraphQLVirtualHosts); err != nil {
		Fatalf("Failed to register the GraphQL service: %v", err)
	}
}

type SetupMetricsOption func()

func EnableBuildInfo(gitCommit, gitDate string) SetupMetricsOption {
	return func() {
		// register build info into metrics
		metrics.NewRegisteredLabel("build-info", nil).Mark(map[string]interface{}{
			"version":          params.VersionWithMeta,
			"git-commit":       gitCommit,
			"git-commit-date":  gitDate,
			"go-version":       runtime.Version(),
			"operating-system": runtime.GOOS,
			"architecture":     runtime.GOARCH,
		})
	}
}

func EnableMinerInfo(ctx *cli.Context, minerConfig miner.Config) SetupMetricsOption {
	return func() {
		if ctx.GlobalBool(MiningEnabledFlag.Name) {
			// register miner info into metrics
			minerInfo := structs.Map(minerConfig)
			minerInfo[UnlockedAccountFlag.Name] = ctx.GlobalString(UnlockedAccountFlag.Name)
			metrics.NewRegisteredLabel("miner-info", nil).Mark(minerInfo)
		}
	}
}

func SetupMetrics(ctx *cli.Context, options ...SetupMetricsOption) {
	if metrics.Enabled {
		log.Info("Enabling metrics collection")

		var (
			enableExport   = ctx.GlobalBool(MetricsEnableInfluxDBFlag.Name)
			enableExportV2 = ctx.GlobalBool(MetricsEnableInfluxDBV2Flag.Name)
		)

		if enableExport || enableExportV2 {
			CheckExclusive(ctx, MetricsEnableInfluxDBFlag, MetricsEnableInfluxDBV2Flag)

			v1FlagIsSet := ctx.GlobalIsSet(MetricsInfluxDBUsernameFlag.Name) ||
				ctx.GlobalIsSet(MetricsInfluxDBPasswordFlag.Name)

			v2FlagIsSet := ctx.GlobalIsSet(MetricsInfluxDBTokenFlag.Name) ||
				ctx.GlobalIsSet(MetricsInfluxDBOrganizationFlag.Name) ||
				ctx.GlobalIsSet(MetricsInfluxDBBucketFlag.Name)

			if enableExport && v2FlagIsSet {
				Fatalf("Flags --influxdb.metrics.organization, --influxdb.metrics.token, --influxdb.metrics.bucket are only available for influxdb-v2")
			} else if enableExportV2 && v1FlagIsSet {
				Fatalf("Flags --influxdb.metrics.username, --influxdb.metrics.password are only available for influxdb-v1")
			}
		}

		var (
			endpoint = ctx.GlobalString(MetricsInfluxDBEndpointFlag.Name)
			database = ctx.GlobalString(MetricsInfluxDBDatabaseFlag.Name)
			username = ctx.GlobalString(MetricsInfluxDBUsernameFlag.Name)
			password = ctx.GlobalString(MetricsInfluxDBPasswordFlag.Name)

			token        = ctx.GlobalString(MetricsInfluxDBTokenFlag.Name)
			bucket       = ctx.GlobalString(MetricsInfluxDBBucketFlag.Name)
			organization = ctx.GlobalString(MetricsInfluxDBOrganizationFlag.Name)
		)

		if enableExport {
			tagsMap := SplitTagsFlag(ctx.GlobalString(MetricsInfluxDBTagsFlag.Name))

			log.Info("Enabling metrics export to InfluxDB")

			go influxdb.InfluxDBWithTags(metrics.DefaultRegistry, 10*time.Second, endpoint, database, username, password, "geth.", tagsMap)
		} else if enableExportV2 {
			tagsMap := SplitTagsFlag(ctx.GlobalString(MetricsInfluxDBTagsFlag.Name))

			log.Info("Enabling metrics export to InfluxDB (v2)")

			go influxdb.InfluxDBV2WithTags(metrics.DefaultRegistry, 10*time.Second, endpoint, token, bucket, organization, "geth.", tagsMap)
		}

		if ctx.GlobalIsSet(MetricsHTTPFlag.Name) {
			address := fmt.Sprintf("%s:%d", ctx.GlobalString(MetricsHTTPFlag.Name), ctx.GlobalInt(MetricsPortFlag.Name))
			log.Info("Enabling stand-alone metrics HTTP endpoint", "address", address)
			exp.Setup(address)
		}

		for _, opt := range options {
			opt()
		}

		// Start system runtime metrics collection
		go metrics.CollectProcessMetrics(3 * time.Second)
	}
}

func SplitTagsFlag(tagsFlag string) map[string]string {
	tags := strings.Split(tagsFlag, ",")
	tagsMap := map[string]string{}

	for _, t := range tags {
		if t != "" {
			kv := strings.Split(t, "=")

			if len(kv) == 2 {
				tagsMap[kv[0]] = kv[1]
			}
		}
	}

	return tagsMap
}

// MakeChainDatabase open an LevelDB using the flags passed to the client and will hard crash if it fails.
func MakeChainDatabase(ctx *cli.Context, stack *node.Node, readonly, disableFreeze bool) ethdb.Database {
	var (
		cache   = ctx.GlobalInt(CacheFlag.Name) * ctx.GlobalInt(CacheDatabaseFlag.Name) / 100
		handles = MakeDatabaseHandles()

		err     error
		chainDb ethdb.Database
	)
	if ctx.GlobalString(SyncModeFlag.Name) == "light" {
		name := "lightchaindata"
		chainDb, err = stack.OpenDatabase(name, cache, handles, "", readonly)
	} else {
		name := "chaindata"
		chainDb, err = stack.OpenDatabaseWithFreezer(name, cache, handles, ctx.GlobalString(AncientFlag.Name), "", readonly, disableFreeze, false, false, true)
	}
	if err != nil {
		Fatalf("Could not open database: %v", err)
	}
	return chainDb
}

func MakeGenesis(ctx *cli.Context) *core.Genesis {
	var genesis *core.Genesis
	switch {
	case ctx.GlobalBool(MainnetFlag.Name):
		genesis = core.DefaultGenesisBlock()
	case ctx.GlobalBool(DeveloperFlag.Name):
		Fatalf("Developer chains are ephemeral")
	}
	return genesis
}

// MakeChain creates a chain manager from set command line flags.
func MakeChain(ctx *cli.Context, stack *node.Node) (chain *core.BlockChain, chainDb ethdb.Database) {
	var err error
	chainDb = MakeChainDatabase(ctx, stack, false, false) // TODO(rjl493456442) support read-only database
	config, _, err := core.SetupGenesisBlock(chainDb, MakeGenesis(ctx))
	if err != nil {
		Fatalf("%v", err)
	}
	var engine consensus.Engine
	if config.Clique != nil {
		engine = clique.New(config.Clique, chainDb)
	} else {
		engine = ethash.NewFaker()
		if !ctx.GlobalBool(FakePoWFlag.Name) {
			engine = ethash.New(ethash.Config{
				CacheDir:         stack.ResolvePath(ethconfig.Defaults.Ethash.CacheDir),
				CachesInMem:      ethconfig.Defaults.Ethash.CachesInMem,
				CachesOnDisk:     ethconfig.Defaults.Ethash.CachesOnDisk,
				CachesLockMmap:   ethconfig.Defaults.Ethash.CachesLockMmap,
				DatasetDir:       stack.ResolvePath(ethconfig.Defaults.Ethash.DatasetDir),
				DatasetsInMem:    ethconfig.Defaults.Ethash.DatasetsInMem,
				DatasetsOnDisk:   ethconfig.Defaults.Ethash.DatasetsOnDisk,
				DatasetsLockMmap: ethconfig.Defaults.Ethash.DatasetsLockMmap,
			}, nil, false)
		}
	}
	if gcmode := ctx.GlobalString(GCModeFlag.Name); gcmode != "full" && gcmode != "archive" {
		Fatalf("--%s must be either 'full' or 'archive'", GCModeFlag.Name)
	}
	cache := &core.CacheConfig{
		TrieCleanLimit:    ethconfig.Defaults.TrieCleanCache,
		TrieDirtyLimit:    ethconfig.Defaults.TrieDirtyCache,
		TrieDirtyDisabled: ctx.GlobalString(GCModeFlag.Name) == "archive",
		TrieTimeLimit:     ethconfig.Defaults.TrieTimeout,
		TriesInMemory:     ethconfig.Defaults.TriesInMemory,
		SnapshotLimit:     ethconfig.Defaults.SnapshotCache,
		Preimages:         ctx.GlobalBool(CachePreimagesFlag.Name),
	}
	if cache.TrieDirtyDisabled && !cache.Preimages {
		cache.Preimages = true
		log.Info("Enabling recording of key preimages since archive mode is used")
	}
	if !ctx.GlobalBool(SnapshotFlag.Name) {
		cache.SnapshotLimit = 0 // Disabled
	}
	if ctx.GlobalIsSet(CacheFlag.Name) || ctx.GlobalIsSet(CacheTrieFlag.Name) {
		cache.TrieCleanLimit = ctx.GlobalInt(CacheFlag.Name) * ctx.GlobalInt(CacheTrieFlag.Name) / 100
	}
	if ctx.GlobalIsSet(CacheFlag.Name) || ctx.GlobalIsSet(CacheGCFlag.Name) {
		cache.TrieDirtyLimit = ctx.GlobalInt(CacheFlag.Name) * ctx.GlobalInt(CacheGCFlag.Name) / 100
	}
	if ctx.GlobalIsSet(TriesInMemoryFlag.Name) {
		cache.TriesInMemory = ctx.GlobalUint64(TriesInMemoryFlag.Name)
	}
	vmcfg := vm.Config{EnablePreimageRecording: ctx.GlobalBool(VMEnableDebugFlag.Name)}

	// TODO(rjl493456442) disable snapshot generation/wiping if the chain is read only.
	// Disable transaction indexing/unindexing by default.
	chain, err = core.NewBlockChain(chainDb, cache, config, engine, vmcfg, nil, nil)
	if err != nil {
		Fatalf("Can't create BlockChain: %v", err)
	}
	return chain, chainDb
}

// MakeConsolePreloads retrieves the absolute paths for the console JavaScript
// scripts to preload before starting.
func MakeConsolePreloads(ctx *cli.Context) []string {
	// Skip preloading if there's nothing to preload
	if ctx.GlobalString(PreloadJSFlag.Name) == "" {
		return nil
	}
	// Otherwise resolve absolute paths and return them
	var preloads []string

	for _, file := range strings.Split(ctx.GlobalString(PreloadJSFlag.Name), ",") {
		preloads = append(preloads, strings.TrimSpace(file))
	}
	return preloads
}

// MigrateFlags sets the global flag from a local flag when it's set.
// This is a temporary function used for migrating old command/flags to the
// new format.
//
// e.g. geth account new --keystore /tmp/mykeystore --lightkdf
//
// is equivalent after calling this method with:
//
// geth --keystore /tmp/mykeystore --lightkdf account new
//
// This allows the use of the existing configuration functionality.
// When all flags are migrated this function can be removed and the existing
// configuration functionality must be changed that is uses local flags
func MigrateFlags(action func(ctx *cli.Context) error) func(*cli.Context) error {
	return func(ctx *cli.Context) error {
		for _, name := range ctx.FlagNames() {
			if ctx.IsSet(name) {
				ctx.GlobalSet(name, ctx.String(name))
			}
		}
		return action(ctx)
	}
}<|MERGE_RESOLUTION|>--- conflicted
+++ resolved
@@ -25,6 +25,7 @@
 	"math"
 	"math/big"
 	"os"
+	"path/filepath"
 	"runtime"
 	godebug "runtime/debug"
 	"strconv"
@@ -891,7 +892,11 @@
 		Usage: "Enable checking between snapshot and MPT ",
 	}
 
-<<<<<<< HEAD
+	EnableDoubleSignMonitorFlag = cli.BoolFlag{
+		Name:  "monitor.doublesign",
+		Usage: "Enable double sign monitor to check whether any validator signs multiple blocks",
+	}
+
 	BLSPasswordFileFlag = cli.StringFlag{
 		Name:  "blspassword",
 		Usage: "File path for the BLS password, which contains the password to unlock BLS wallet for managing votes in fast_finality feature",
@@ -905,11 +910,6 @@
 	VoteJournalDirFlag = DirectoryFlag{
 		Name:  "vote-journal-path",
 		Usage: "Path for the voteJournal dir in fast finality feature (default = inside the datadir)",
-=======
-	EnableDoubleSignMonitorFlag = cli.BoolFlag{
-		Name:  "monitor.doublesign",
-		Usage: "Enable double sign monitor to check whether any validator signs multiple blocks",
->>>>>>> ece84d4d
 	}
 )
 
@@ -1325,12 +1325,9 @@
 	setNodeUserIdent(ctx, cfg)
 	setDataDir(ctx, cfg)
 	setSmartCard(ctx, cfg)
-<<<<<<< HEAD
+	setMonitor(ctx, cfg)
 	setBLSWalletDir(ctx, cfg)
 	setVoteJournalDir(ctx, cfg)
-=======
-	setMonitor(ctx, cfg)
->>>>>>> ece84d4d
 
 	if ctx.GlobalIsSet(ExternalSignerFlag.Name) {
 		cfg.ExternalSigner = ctx.GlobalString(ExternalSignerFlag.Name)
