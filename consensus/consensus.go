// Copyright 2017 The go-ethereum Authors
// This file is part of the go-ethereum library.
//
// The go-ethereum library is free software: you can redistribute it and/or modify
// it under the terms of the GNU Lesser General Public License as published by
// the Free Software Foundation, either version 3 of the License, or
// (at your option) any later version.
//
// The go-ethereum library is distributed in the hope that it will be useful,
// but WITHOUT ANY WARRANTY; without even the implied warranty of
// MERCHANTABILITY or FITNESS FOR A PARTICULAR PURPOSE. See the
// GNU Lesser General Public License for more details.
//
// You should have received a copy of the GNU Lesser General Public License
// along with the go-ethereum library. If not, see <http://www.gnu.org/licenses/>.

// Package consensus implements different Ethereum consensus engines.
package consensus

import (
	"math/big"
	"time"

	"github.com/ethereum/go-ethereum/common"
	"github.com/ethereum/go-ethereum/core/state"
	"github.com/ethereum/go-ethereum/core/types"
	"github.com/ethereum/go-ethereum/core/vm"
	"github.com/ethereum/go-ethereum/params"
	"github.com/ethereum/go-ethereum/rpc"
)

var (
	SystemAddress = common.HexToAddress("0xffffFFFfFFffffffffffffffFfFFFfffFFFfFFfE")
)

// ChainHeaderReader defines a small collection of methods needed to access the local
// blockchain during header verification.
type ChainHeaderReader interface {
	// Config retrieves the blockchain's chain configuration.
	Config() *params.ChainConfig

	// GenesisHeader retrieves the chain's genesis block header.
	GenesisHeader() *types.Header

	// CurrentHeader retrieves the current header from the local chain.
	CurrentHeader() *types.Header

	// GetHeader retrieves a block header from the database by hash and number.
	GetHeader(hash common.Hash, number uint64) *types.Header

	// GetHeaderByNumber retrieves a block header from the database by number.
	GetHeaderByNumber(number uint64) *types.Header

	// GetHeaderByHash retrieves a block header from the database by its hash.
	GetHeaderByHash(hash common.Hash) *types.Header

	// GetTd retrieves the total difficulty from the database by hash and number.
	GetTd(hash common.Hash, number uint64) *big.Int

	// GetHighestVerifiedHeader retrieves the highest header verified.
	GetHighestVerifiedHeader() *types.Header

	// GetVerifiedBlockByHash retrieves the highest verified block.
	GetVerifiedBlockByHash(hash common.Hash) *types.Header

	// ChasingHead return the best chain head of peers.
	ChasingHead() *types.Header
}

type VotePool interface {
	FetchVoteByBlockHash(blockHash common.Hash) []*types.VoteEnvelope
}

// ChainReader defines a small collection of methods needed to access the local
// blockchain during header and/or uncle verification.
type ChainReader interface {
	ChainHeaderReader

	// GetBlock retrieves a block from the database by hash and number.
	GetBlock(hash common.Hash, number uint64) *types.Block
}

// Engine is an algorithm agnostic consensus engine.
type Engine interface {
	// Author retrieves the Ethereum address of the account that minted the given
	// block, which may be different from the header's coinbase if a consensus
	// engine is based on signatures.
	Author(header *types.Header) (common.Address, error)

	// VerifyHeader checks whether a header conforms to the consensus rules of a
	// given engine.
	VerifyHeader(chain ChainHeaderReader, header *types.Header) error

	// VerifyHeaders is similar to VerifyHeader, but verifies a batch of headers
	// concurrently. The method returns a quit channel to abort the operations and
	// a results channel to retrieve the async verifications (the order is that of
	// the input slice).
	VerifyHeaders(chain ChainHeaderReader, headers []*types.Header) (chan<- struct{}, <-chan error)

	// VerifyUncles verifies that the given block's uncles conform to the consensus
	// rules of a given engine.
	VerifyUncles(chain ChainReader, block *types.Block) error

	// NextInTurnValidator return the next in-turn validator for header
	NextInTurnValidator(chain ChainHeaderReader, header *types.Header) (common.Address, error)

	// Prepare initializes the consensus fields of a block header according to the
	// rules of a particular engine. The changes are executed inline.
	Prepare(chain ChainHeaderReader, header *types.Header) error

	// Finalize runs any post-transaction state modifications (e.g. block rewards
	// or process withdrawals) but does not assemble the block.
	//
	// Note: The state database might be updated to reflect any consensus rules
	// that happen at finalization (e.g. block rewards).
<<<<<<< HEAD
	Finalize(chain ChainHeaderReader, header *types.Header, state *state.StateDB, txs *[]*types.Transaction,
		uncles []*types.Header, withdrawals []*types.Withdrawal, receipts *[]*types.Receipt, systemTxs *[]*types.Transaction, usedGas *uint64) error
=======
	Finalize(chain ChainHeaderReader, header *types.Header, state vm.StateDB, body *types.Body)
>>>>>>> c64cf28f

	// FinalizeAndAssemble runs any post-transaction state modifications (e.g. block
	// rewards or process withdrawals) and assembles the final block.
	//
	// Note: The block header and state database might be updated to reflect any
	// consensus rules that happen at finalization (e.g. block rewards).
	FinalizeAndAssemble(chain ChainHeaderReader, header *types.Header, state *state.StateDB, body *types.Body, receipts []*types.Receipt) (*types.Block, []*types.Receipt, error)

	// Seal generates a new sealing request for the given input block and pushes
	// the result into the given channel.
	//
	// Note, the method returns immediately and will send the result async. More
	// than one result may also be returned depending on the consensus algorithm.
	Seal(chain ChainHeaderReader, block *types.Block, results chan<- *types.Block, stop <-chan struct{}) error

	// SealHash returns the hash of a block prior to it being sealed.
	SealHash(header *types.Header) common.Hash

	// CalcDifficulty is the difficulty adjustment algorithm. It returns the difficulty
	// that a new block should have.
	CalcDifficulty(chain ChainHeaderReader, time uint64, parent *types.Header) *big.Int

	// APIs returns the RPC APIs this consensus engine provides.
	APIs(chain ChainHeaderReader) []rpc.API

	// Delay returns the max duration the miner can commit txs
	Delay(chain ChainReader, header *types.Header, leftOver *time.Duration) *time.Duration

	// Close terminates any background threads maintained by the consensus engine.
	Close() error
}

type PoSA interface {
	Engine

	IsSystemTransaction(tx *types.Transaction, header *types.Header) (bool, error)
	IsSystemContract(to *common.Address) bool
	EnoughDistance(chain ChainReader, header *types.Header) bool
	IsLocalBlock(header *types.Header) bool
	GetJustifiedNumberAndHash(chain ChainHeaderReader, headers []*types.Header) (uint64, common.Hash, error)
	GetFinalizedHeader(chain ChainHeaderReader, header *types.Header) *types.Header
	VerifyVote(chain ChainHeaderReader, vote *types.VoteEnvelope) error
	IsActiveValidatorAt(chain ChainHeaderReader, header *types.Header, checkVoteKeyFn func(bLSPublicKey *types.BLSPublicKey) bool) bool
}<|MERGE_RESOLUTION|>--- conflicted
+++ resolved
@@ -113,12 +113,8 @@
 	//
 	// Note: The state database might be updated to reflect any consensus rules
 	// that happen at finalization (e.g. block rewards).
-<<<<<<< HEAD
-	Finalize(chain ChainHeaderReader, header *types.Header, state *state.StateDB, txs *[]*types.Transaction,
+	Finalize(chain ChainHeaderReader, header *types.Header, state vm.StateDB, txs *[]*types.Transaction,
 		uncles []*types.Header, withdrawals []*types.Withdrawal, receipts *[]*types.Receipt, systemTxs *[]*types.Transaction, usedGas *uint64) error
-=======
-	Finalize(chain ChainHeaderReader, header *types.Header, state vm.StateDB, body *types.Body)
->>>>>>> c64cf28f
 
 	// FinalizeAndAssemble runs any post-transaction state modifications (e.g. block
 	// rewards or process withdrawals) and assembles the final block.
