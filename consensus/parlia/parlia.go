package parlia

import (
	"bytes"
	"context"
	"encoding/hex"
	"errors"
	"fmt"
	"io"
	"math"
	"math/big"
	"math/rand"
	"sort"
	"strings"
	"sync"
	"time"

	lru "github.com/hashicorp/golang-lru"
	"golang.org/x/crypto/sha3"

	"github.com/ethereum/go-ethereum"
	"github.com/ethereum/go-ethereum/accounts"
	"github.com/ethereum/go-ethereum/accounts/abi"
	"github.com/ethereum/go-ethereum/common"
	"github.com/ethereum/go-ethereum/common/gopool"
	"github.com/ethereum/go-ethereum/common/hexutil"
	"github.com/ethereum/go-ethereum/consensus"
	"github.com/ethereum/go-ethereum/consensus/misc"
	"github.com/ethereum/go-ethereum/core"
	"github.com/ethereum/go-ethereum/core/forkid"
	"github.com/ethereum/go-ethereum/core/state"
	"github.com/ethereum/go-ethereum/core/systemcontracts"
	"github.com/ethereum/go-ethereum/core/types"
	"github.com/ethereum/go-ethereum/core/vm"
	"github.com/ethereum/go-ethereum/crypto"
	"github.com/ethereum/go-ethereum/ethdb"
	"github.com/ethereum/go-ethereum/internal/ethapi"
	"github.com/ethereum/go-ethereum/log"
	"github.com/ethereum/go-ethereum/params"
	"github.com/ethereum/go-ethereum/rlp"
	"github.com/ethereum/go-ethereum/rpc"
	"github.com/ethereum/go-ethereum/trie"
)

const (
	inMemorySnapshots  = 128  // Number of recent snapshots to keep in memory
	inMemorySignatures = 4096 // Number of recent block signatures to keep in memory

	checkpointInterval = 1024        // Number of blocks after which to save the snapshot to the database
	defaultEpochLength = uint64(100) // Default number of blocks of checkpoint to update validatorSet from contract

	extraVanity      = 32 // Fixed number of extra-data prefix bytes reserved for signer vanity
	extraSeal        = 65 // Fixed number of extra-data suffix bytes reserved for signer seal
	nextForkHashSize = 4  // Fixed number of extra-data suffix bytes reserved for nextForkHash.

	validatorBytesLength           = common.AddressLength
	validatorBytesLengthAfterBoneh = common.AddressLength + types.BLSPublicKeyLength
	validatorNumberSizeAfterBoneh  = 1 // Fixed number of extra prefix bytes reserved for validator number

	wiggleTime         = uint64(1) // second, Random delay (per signer) to allow concurrent signers
	initialBackOffTime = uint64(1) // second
	processBackOffTime = uint64(1) // second

	systemRewardPercent = 4 // it means 1/2^4 = 1/16 percentage of gas fee incoming will be distributed to system

)

var (
	uncleHash  = types.CalcUncleHash(nil) // Always Keccak256(RLP([])) as uncles are meaningless outside of PoW.
	diffInTurn = big.NewInt(2)            // Block difficulty for in-turn signatures
	diffNoTurn = big.NewInt(1)            // Block difficulty for out-of-turn signatures
	// 100 native token
	maxSystemBalance = new(big.Int).Mul(big.NewInt(100), big.NewInt(params.Ether))

	systemContracts = map[common.Address]bool{
		common.HexToAddress(systemcontracts.ValidatorContract):          true,
		common.HexToAddress(systemcontracts.SlashContract):              true,
		common.HexToAddress(systemcontracts.SystemRewardContract):       true,
		common.HexToAddress(systemcontracts.LightClientContract):        true,
		common.HexToAddress(systemcontracts.RelayerHubContract):         true,
		common.HexToAddress(systemcontracts.GovHubContract):             true,
		common.HexToAddress(systemcontracts.TokenHubContract):           true,
		common.HexToAddress(systemcontracts.RelayerIncentivizeContract): true,
		common.HexToAddress(systemcontracts.CrossChainContract):         true,
	}
)

// Various error messages to mark blocks invalid. These should be private to
// prevent engine specific errors from being referenced in the remainder of the
// codebase, inherently breaking if the engine is swapped out. Please put common
// error types into the consensus package.
var (
	// errUnknownBlock is returned when the list of validators is requested for a block
	// that is not part of the local blockchain.
	errUnknownBlock = errors.New("unknown block")

	// errMissingVanity is returned if a block's extra-data section is shorter than
	// 32 bytes, which is required to store the signer vanity.
	errMissingVanity = errors.New("extra-data 32 byte vanity prefix missing")

	// errMissingSignature is returned if a block's extra-data section doesn't seem
	// to contain a 65 byte secp256k1 signature.
	errMissingSignature = errors.New("extra-data 65 byte signature suffix missing")

	// errExtraValidators is returned if non-sprint-end block contain validator data in
	// their extra-data fields.
	errExtraValidators = errors.New("non-sprint-end block contains extra validator list")

	// errInvalidSpanValidators is returned if a block contains an
	// invalid list of validators (i.e. non divisible by 20 bytes).
	errInvalidSpanValidators = errors.New("invalid validator list on sprint end block")

	// errInvalidMixDigest is returned if a block's mix digest is non-zero.
	errInvalidMixDigest = errors.New("non-zero mix digest")

	// errInvalidUncleHash is returned if a block contains an non-empty uncle list.
	errInvalidUncleHash = errors.New("non empty uncle hash")

	// errMismatchingEpochValidators is returned if a sprint block contains a
	// list of validators different than the one the local node calculated.
	errMismatchingEpochValidators = errors.New("mismatching validator list on epoch block")

	// errInvalidDifficulty is returned if the difficulty of a block is missing.
	errInvalidDifficulty = errors.New("invalid difficulty")

	// errWrongDifficulty is returned if the difficulty of a block doesn't match the
	// turn of the signer.
	errWrongDifficulty = errors.New("wrong difficulty")

	// errOutOfRangeChain is returned if an authorization list is attempted to
	// be modified via out-of-range or non-contiguous headers.
	errOutOfRangeChain = errors.New("out of range or non-contiguous chain")

	// errBlockHashInconsistent is returned if an authorization list is attempted to
	// insert an inconsistent block.
	errBlockHashInconsistent = errors.New("the block hash is inconsistent")

	// errUnauthorizedValidator is returned if a header is signed by a non-authorized entity.
	errUnauthorizedValidator = errors.New("unauthorized validator")

	// errCoinBaseMisMatch is returned if a header's coinbase do not match with signature
	errCoinBaseMisMatch = errors.New("coinbase do not match with signature")

	// errRecentlySigned is returned if a header is signed by an authorized entity
	// that already signed a header recently, thus is temporarily not allowed to.
	errRecentlySigned = errors.New("recently signed")
)

// SignerFn is a signer callback function to request a header to be signed by a
// backing account.
type SignerFn func(accounts.Account, string, []byte) ([]byte, error)
type SignerTxFn func(accounts.Account, *types.Transaction, *big.Int) (*types.Transaction, error)

func isToSystemContract(to common.Address) bool {
	return systemContracts[to]
}

// ecrecover extracts the Ethereum account address from a signed header.
func ecrecover(header *types.Header, sigCache *lru.ARCCache, chainId *big.Int) (common.Address, error) {
	// If the signature's already cached, return that
	hash := header.Hash()
	if address, known := sigCache.Get(hash); known {
		return address.(common.Address), nil
	}
	// Retrieve the signature from the header extra-data
	if len(header.Extra) < extraSeal {
		return common.Address{}, errMissingSignature
	}
	signature := header.Extra[len(header.Extra)-extraSeal:]

	// Recover the public key and the Ethereum address
	pubkey, err := crypto.Ecrecover(SealHash(header, chainId).Bytes(), signature)
	if err != nil {
		return common.Address{}, err
	}
	var signer common.Address
	copy(signer[:], crypto.Keccak256(pubkey[1:])[12:])

	sigCache.Add(hash, signer)
	return signer, nil
}

// ParliaRLP returns the rlp bytes which needs to be signed for the parlia
// sealing. The RLP to sign consists of the entire header apart from the 65 byte signature
// contained at the end of the extra data.
//
// Note, the method requires the extra data to be at least 65 bytes, otherwise it
// panics. This is done to avoid accidentally using both forms (signature present
// or not), which could be abused to produce different hashes for the same header.
func ParliaRLP(header *types.Header, chainId *big.Int) []byte {
	b := new(bytes.Buffer)
	encodeSigHeader(b, header, chainId)
	return b.Bytes()
}

// Parlia is the consensus engine of BSC
type Parlia struct {
	chainConfig *params.ChainConfig  // Chain config
	config      *params.ParliaConfig // Consensus engine configuration parameters for parlia consensus
	genesisHash common.Hash
	db          ethdb.Database // Database to store and retrieve snapshot checkpoints

	recentSnaps *lru.ARCCache // Snapshots for recent block to speed up
	signatures  *lru.ARCCache // Signatures of recent blocks to speed up mining

	signer types.Signer

	val      common.Address // Ethereum address of the signing key
	signFn   SignerFn       // Signer function to authorize hashes with
	signTxFn SignerTxFn

	lock sync.RWMutex // Protects the signer fields

	ethAPI          *ethapi.PublicBlockChainAPI
	validatorSetABI abi.ABI
	slashABI        abi.ABI

	// The fields below are for testing only
	fakeDiff bool // Skip difficulty verifications
}

// New creates a Parlia consensus engine.
func New(
	chainConfig *params.ChainConfig,
	db ethdb.Database,
	ethAPI *ethapi.PublicBlockChainAPI,
	genesisHash common.Hash,
) *Parlia {
	// get parlia config
	parliaConfig := chainConfig.Parlia

	// Set any missing consensus parameters to their defaults
	if parliaConfig != nil && parliaConfig.Epoch == 0 {
		parliaConfig.Epoch = defaultEpochLength
	}

	// Allocate the snapshot caches and create the engine
	recentSnaps, err := lru.NewARC(inMemorySnapshots)
	if err != nil {
		panic(err)
	}
	signatures, err := lru.NewARC(inMemorySignatures)
	if err != nil {
		panic(err)
	}
	vABI, err := abi.JSON(strings.NewReader(validatorSetABI))
	if err != nil {
		panic(err)
	}
	sABI, err := abi.JSON(strings.NewReader(slashABI))
	if err != nil {
		panic(err)
	}
	c := &Parlia{
		chainConfig:     chainConfig,
		config:          parliaConfig,
		genesisHash:     genesisHash,
		db:              db,
		ethAPI:          ethAPI,
		recentSnaps:     recentSnaps,
		signatures:      signatures,
		validatorSetABI: vABI,
		slashABI:        sABI,
		signer:          types.NewEIP155Signer(chainConfig.ChainID),
	}

	return c
}

func (p *Parlia) IsSystemTransaction(tx *types.Transaction, header *types.Header) (bool, error) {
	// deploy a contract
	if tx.To() == nil {
		return false, nil
	}
	sender, err := types.Sender(p.signer, tx)
	if err != nil {
		return false, errors.New("UnAuthorized transaction")
	}
	if sender == header.Coinbase && isToSystemContract(*tx.To()) && tx.GasPrice().Cmp(big.NewInt(0)) == 0 {
		return true, nil
	}
	return false, nil
}

func (p *Parlia) IsSystemContract(to *common.Address) bool {
	if to == nil {
		return false
	}
	return isToSystemContract(*to)
}

// Author implements consensus.Engine, returning the SystemAddress
func (p *Parlia) Author(header *types.Header) (common.Address, error) {
	return header.Coinbase, nil
}

// VerifyHeader checks whether a header conforms to the consensus rules.
func (p *Parlia) VerifyHeader(chain consensus.ChainHeaderReader, header *types.Header, seal bool) error {
	return p.verifyHeader(chain, header, nil)
}

// VerifyHeaders is similar to VerifyHeader, but verifies a batch of headers. The
// method returns a quit channel to abort the operations and a results channel to
// retrieve the async verifications (the order is that of the input slice).
func (p *Parlia) VerifyHeaders(chain consensus.ChainHeaderReader, headers []*types.Header, seals []bool) (chan<- struct{}, <-chan error) {
	abort := make(chan struct{})
	results := make(chan error, len(headers))

	gopool.Submit(func() {
		for i, header := range headers {
			err := p.verifyHeader(chain, header, headers[:i])

			select {
			case <-abort:
				return
			case results <- err:
			}
		}
	})
	return abort, results
}

func getValidatorBytesFromHeader(header *types.Header, chainConfig *params.ChainConfig, parliaConfig *params.ParliaConfig) []byte {
	if len(header.Extra) <= extraVanity+extraSeal {
		return nil
	}

	if header.Number.Uint64()%parliaConfig.Epoch != 0 {
		return nil
	}

	if !chainConfig.IsBoneh(header.Number) {
		if (len(header.Extra)-extraSeal-extraVanity)%validatorBytesLength != 0 {
			return nil
		}
		return header.Extra[extraVanity : len(header.Extra)-extraSeal]
	}

	num := int(uint8(header.Extra[extraVanity]))
	if num == 0 || len(header.Extra) <= extraVanity+extraSeal+num*validatorBytesLengthAfterBoneh {
		return nil
	}
	start := extraVanity + validatorNumberSizeAfterBoneh
	end := start + num*validatorBytesLengthAfterBoneh
	return header.Extra[start:end]
}

func getVoteAttestationFromHeader(header *types.Header, chainConfig *params.ChainConfig, parliaConfig *params.ParliaConfig) (*types.VoteAttestation, error) {
	if len(header.Extra) <= extraVanity+extraSeal {
		return nil, nil
	}

	if !chainConfig.IsBoneh(header.Number) {
		return nil, nil
	}

	var attestationBytes []byte
	if header.Number.Uint64()%parliaConfig.Epoch != 0 {
		attestationBytes = header.Extra[extraVanity : len(header.Extra)-extraSeal]
	} else {
		num := int(uint8(header.Extra[extraVanity]))
		if len(header.Extra) <= extraVanity+extraSeal+validatorNumberSizeAfterBoneh+num*validatorBytesLengthAfterBoneh {
			return nil, nil
		}
		start := extraVanity + validatorNumberSizeAfterBoneh + num*validatorBytesLengthAfterBoneh
		end := len(header.Extra) - extraVanity
		attestationBytes = header.Extra[start:end]
	}

	var attestation types.VoteAttestation
	if err := rlp.Decode(bytes.NewReader(attestationBytes), &attestation); err != nil {
		return nil, fmt.Errorf("block %d has finality info, decode err: %s", header.Number.Uint64(), err)
	}
	return &attestation, nil
}

func (p *Parlia) verifyVoteAttestation(chain consensus.ChainHeaderReader, header *types.Header, parents []*types.Header) error {
	return nil
}

// verifyHeader checks whether a header conforms to the consensus rules.The
// caller may optionally pass in a batch of parents (ascending order) to avoid
// looking those up from the database. This is useful for concurrently verifying
// a batch of new headers.
func (p *Parlia) verifyHeader(chain consensus.ChainHeaderReader, header *types.Header, parents []*types.Header) error {
	if header.Number == nil {
		return errUnknownBlock
	}
	number := header.Number.Uint64()

	// Don't waste time checking blocks from the future
	if header.Time > uint64(time.Now().Unix()) {
		return consensus.ErrFutureBlock
	}
	// Check that the extra-data contains the vanity, validators and signature.
	if len(header.Extra) < extraVanity {
		return errMissingVanity
	}
	if len(header.Extra) < extraVanity+extraSeal {
		return errMissingSignature
	}
	// check extra data
	isEpoch := number%p.config.Epoch == 0

	// Ensure that the extra-data contains a signer list on checkpoint, but none otherwise
	signersBytes := len(header.Extra) - extraVanity - extraSeal
	if !isEpoch && signersBytes != 0 {
		return errExtraValidators
	}

	if isEpoch && signersBytes%validatorBytesLength != 0 {
		return errInvalidSpanValidators
	}

	// Ensure that the mix digest is zero as we don't have fork protection currently
	if header.MixDigest != (common.Hash{}) {
		return errInvalidMixDigest
	}
	// Ensure that the block doesn't contain any uncles which are meaningless in PoA
	if header.UncleHash != uncleHash {
		return errInvalidUncleHash
	}
	// Ensure that the block's difficulty is meaningful (may not be correct at this point)
	if number > 0 {
		if header.Difficulty == nil {
			return errInvalidDifficulty
		}
	}
	// If all checks passed, validate any special fields for hard forks
	if err := misc.VerifyForkHashes(chain.Config(), header, false); err != nil {
		return err
	}
	// All basic checks passed, verify cascading fields
	return p.verifyCascadingFields(chain, header, parents)
}

// verifyCascadingFields verifies all the header fields that are not standalone,
// rather depend on a batch of previous headers. The caller may optionally pass
// in a batch of parents (ascending order) to avoid looking those up from the
// database. This is useful for concurrently verifying a batch of new headers.
func (p *Parlia) verifyCascadingFields(chain consensus.ChainHeaderReader, header *types.Header, parents []*types.Header) error {
	// The genesis block is the always valid dead-end
	number := header.Number.Uint64()
	if number == 0 {
		return nil
	}

	var parent *types.Header
	if len(parents) > 0 {
		parent = parents[len(parents)-1]
	} else {
		parent = chain.GetHeader(header.ParentHash, number-1)
	}

	if parent == nil || parent.Number.Uint64() != number-1 || parent.Hash() != header.ParentHash {
		return consensus.ErrUnknownAncestor
	}

	snap, err := p.snapshot(chain, number-1, header.ParentHash, parents)
	if err != nil {
		return err
	}

	err = p.blockTimeVerifyForRamanujanFork(snap, header, parent)
	if err != nil {
		return err
	}

	// Verify that the gas limit is <= 2^63-1
	capacity := uint64(0x7fffffffffffffff)
	if header.GasLimit > capacity {
		return fmt.Errorf("invalid gasLimit: have %v, max %v", header.GasLimit, capacity)
	}
	// Verify that the gasUsed is <= gasLimit
	if header.GasUsed > header.GasLimit {
		return fmt.Errorf("invalid gasUsed: have %d, gasLimit %d", header.GasUsed, header.GasLimit)
	}

	// Verify that the gas limit remains within allowed bounds
	diff := int64(parent.GasLimit) - int64(header.GasLimit)
	if diff < 0 {
		diff *= -1
	}
	limit := parent.GasLimit / params.GasLimitBoundDivisor

	if uint64(diff) >= limit || header.GasLimit < params.MinGasLimit {
		return fmt.Errorf("invalid gas limit: have %d, want %d += %d", header.GasLimit, parent.GasLimit, limit)
	}

	// All basic checks passed, verify the seal and return
	return p.verifySeal(chain, header, parents)
}

// snapshot retrieves the authorization snapshot at a given point in time.
func (p *Parlia) snapshot(chain consensus.ChainHeaderReader, number uint64, hash common.Hash, parents []*types.Header) (*Snapshot, error) {
	// Search for a snapshot in memory or on disk for checkpoints
	var (
		headers []*types.Header
		snap    *Snapshot
	)

	for snap == nil {
		// If an in-memory snapshot was found, use that
		if s, ok := p.recentSnaps.Get(hash); ok {
			snap = s.(*Snapshot)
			break
		}

		// If an on-disk checkpoint snapshot can be found, use that
		if number%checkpointInterval == 0 {
			if s, err := loadSnapshot(p.config, p.signatures, p.db, hash, p.ethAPI); err == nil {
				log.Trace("Loaded snapshot from disk", "number", number, "hash", hash)
				snap = s
				break
			}
		}

		// If we're at the genesis, snapshot the initial state.
		if number == 0 {
			checkpoint := chain.GetHeaderByNumber(number)
			if checkpoint != nil {
				// get checkpoint data
				hash := checkpoint.Hash()

				// get validators from headers
				validators, voteAddrs, err := ParseValidators(checkpoint, p.chainConfig, p.config)
				if err != nil {
					return nil, err
				}

				// new snapshot
				snap = newSnapshot(p.config, p.signatures, number, hash, validators, voteAddrs, p.ethAPI)
				if err := snap.store(p.db); err != nil {
					return nil, err
				}
				log.Info("Stored checkpoint snapshot to disk", "number", number, "hash", hash)
				break
			}
		}

		// No snapshot for this header, gather the header and move backward
		var header *types.Header
		if len(parents) > 0 {
			// If we have explicit parents, pick from there (enforced)
			header = parents[len(parents)-1]
			if header.Hash() != hash || header.Number.Uint64() != number {
				return nil, consensus.ErrUnknownAncestor
			}
			parents = parents[:len(parents)-1]
		} else {
			// No explicit parents (or no more left), reach out to the database
			header = chain.GetHeader(hash, number)
			if header == nil {
				return nil, consensus.ErrUnknownAncestor
			}
		}
		headers = append(headers, header)
		number, hash = number-1, header.ParentHash
	}

	// check if snapshot is nil
	if snap == nil {
		return nil, fmt.Errorf("unknown error while retrieving snapshot at block number %v", number)
	}

	// Previous snapshot found, apply any pending headers on top of it
	for i := 0; i < len(headers)/2; i++ {
		headers[i], headers[len(headers)-1-i] = headers[len(headers)-1-i], headers[i]
	}

	snap, err := snap.apply(headers, chain, parents, p.chainConfig)
	if err != nil {
		return nil, err
	}
	p.recentSnaps.Add(snap.Hash, snap)

	// If we've generated a new checkpoint snapshot, save to disk
	if snap.Number%checkpointInterval == 0 && len(headers) > 0 {
		if err = snap.store(p.db); err != nil {
			return nil, err
		}
		log.Trace("Stored snapshot to disk", "number", snap.Number, "hash", snap.Hash)
	}
	return snap, err
}

// VerifyUncles implements consensus.Engine, always returning an error for any
// uncles as this consensus mechanism doesn't permit uncles.
func (p *Parlia) VerifyUncles(chain consensus.ChainReader, block *types.Block) error {
	if len(block.Uncles()) > 0 {
		return errors.New("uncles not allowed")
	}
	return nil
}

// VerifySeal implements consensus.Engine, checking whether the signature contained
// in the header satisfies the consensus protocol requirements.
func (p *Parlia) VerifySeal(chain consensus.ChainReader, header *types.Header) error {
	return p.verifySeal(chain, header, nil)
}

// verifySeal checks whether the signature contained in the header satisfies the
// consensus protocol requirements. The method accepts an optional list of parent
// headers that aren't yet part of the local blockchain to generate the snapshots
// from.
func (p *Parlia) verifySeal(chain consensus.ChainHeaderReader, header *types.Header, parents []*types.Header) error {
	// Verifying the genesis block is not supported
	number := header.Number.Uint64()
	if number == 0 {
		return errUnknownBlock
	}
	// Retrieve the snapshot needed to verify this header and cache it
	snap, err := p.snapshot(chain, number-1, header.ParentHash, parents)
	if err != nil {
		return err
	}

	// Resolve the authorization key and check against validators
	signer, err := ecrecover(header, p.signatures, p.chainConfig.ChainID)
	if err != nil {
		return err
	}

	if signer != header.Coinbase {
		return errCoinBaseMisMatch
	}

	if _, ok := snap.Validators[signer]; !ok {
		return errUnauthorizedValidator
	}

	for seen, recent := range snap.Recents {
		if recent == signer {
			// Signer is among recents, only fail if the current block doesn't shift it out
			if limit := uint64(len(snap.Validators)/2 + 1); seen > number-limit {
				return errRecentlySigned
			}
		}
	}

	// Ensure that the difficulty corresponds to the turn-ness of the signer
	if !p.fakeDiff {
		inturn := snap.inturn(signer)
		if inturn && header.Difficulty.Cmp(diffInTurn) != 0 {
			return errWrongDifficulty
		}
		if !inturn && header.Difficulty.Cmp(diffNoTurn) != 0 {
			return errWrongDifficulty
		}
	}

	return nil
}

func (p *Parlia) PrepareValidators(chain consensus.ChainHeaderReader, header *types.Header) error {
	if header.Number.Uint64()%p.config.Epoch != 0 {
		return nil
	}

	newValidators, voteAddressMap, err := p.getCurrentValidators(header.ParentHash)
	if err != nil {
		return err
	}
	// sort validator by address
	sort.Sort(validatorsAscending(newValidators))
	if !p.chainConfig.IsBoneh(header.Number) {
		for _, validator := range newValidators {
			header.Extra = append(header.Extra, validator.Bytes()...)
		}
	} else {
		header.Extra = append(header.Extra, byte(uint8(len(newValidators))))
		for _, validator := range newValidators {
			header.Extra = append(header.Extra, validator.Bytes()...)
			header.Extra = append(header.Extra, voteAddressMap[validator].Bytes()...)
		}
	}
	return nil
}

func (p *Parlia) PrepareVoteAttestation(chain consensus.ChainHeaderReader, header *types.Header) error {
	if !p.chainConfig.IsBoneh(header.Number) {
		return nil
	}

	var attestation *types.VoteEnvelope
	// TODO: Add a simple vote aggregation from votePool for test, I will modify this to match the new finality rules.

	buf := new(bytes.Buffer)
	err := rlp.Encode(buf, &attestation)
	if err != nil {
		return err
	}
	header.Extra = append(header.Extra, buf.Bytes()...)
	return nil
}

// Prepare implements consensus.Engine, preparing all the consensus fields of the
// header for running the transactions on top.
func (p *Parlia) Prepare(chain consensus.ChainHeaderReader, header *types.Header) error {
	header.Coinbase = p.val
	header.Nonce = types.BlockNonce{}

	number := header.Number.Uint64()
	snap, err := p.snapshot(chain, number-1, header.ParentHash, nil)
	if err != nil {
		return err
	}

	// Set the correct difficulty
	header.Difficulty = CalcDifficulty(snap, p.val)

	// Ensure the extra data has all it's components
	if len(header.Extra) < extraVanity-nextForkHashSize {
		header.Extra = append(header.Extra, bytes.Repeat([]byte{0x00}, extraVanity-nextForkHashSize-len(header.Extra))...)
	}
	header.Extra = header.Extra[:extraVanity-nextForkHashSize]
	nextForkHash := forkid.NextForkHash(p.chainConfig, p.genesisHash, number)
	header.Extra = append(header.Extra, nextForkHash[:]...)

<<<<<<< HEAD
	if err := p.PrepareValidators(chain, header); err != nil {
		return err
	}
	if err := p.PrepareVoteAttestation(chain, header); err != nil {
		return err
=======
	if number%p.config.Epoch == 0 {
		newValidators, err := p.getCurrentValidators(header.ParentHash, header.Number)
		if err != nil {
			return err
		}
		// sort validator by address
		sort.Sort(validatorsAscending(newValidators))
		for _, validator := range newValidators {
			header.Extra = append(header.Extra, validator.Bytes()...)
		}
>>>>>>> 1a27de66
	}

	// add extra seal space
	header.Extra = append(header.Extra, make([]byte, extraSeal)...)

	// Mix digest is reserved for now, set to empty
	header.MixDigest = common.Hash{}

	// Ensure the timestamp has the correct delay
	parent := chain.GetHeader(header.ParentHash, number-1)
	if parent == nil {
		return consensus.ErrUnknownAncestor
	}
	header.Time = p.blockTimeForRamanujanFork(snap, header, parent)
	if header.Time < uint64(time.Now().Unix()) {
		header.Time = uint64(time.Now().Unix())
	}
	return nil
}

func (p *Parlia) verifyValidators(header *types.Header) error {
	if header.Number.Uint64()%p.config.Epoch != 0 {
		return nil
	}

	newValidators, voteAddressMap, err := p.getCurrentValidators(header.ParentHash)
	if err != nil {
		return err
	}
	// sort validator by address
	sort.Sort(validatorsAscending(newValidators))
	var validatorsBytes []byte
	validatorsNumber := len(newValidators)
	if !p.chainConfig.IsBoneh(header.Number) {
		validatorsBytes = make([]byte, validatorsNumber*validatorBytesLength)
		for i, validator := range newValidators {
			copy(validatorsBytes[i*validatorBytesLength:], validator.Bytes())
		}
	} else {
		if uint8(validatorsNumber) != uint8(header.Extra[extraVanity]) {
			return errMismatchingEpochValidators
		}
		validatorsBytes = make([]byte, validatorsNumber*validatorBytesLengthAfterBoneh)
		for i, validator := range newValidators {
			copy(validatorsBytes[i*validatorBytesLengthAfterBoneh:], validator.Bytes())
			copy(validatorsBytes[i*validatorBytesLengthAfterBoneh+common.AddressLength:], voteAddressMap[validator].Bytes())
		}
	}
	if !bytes.Equal(getValidatorBytesFromHeader(header, p.chainConfig, p.config), validatorsBytes) {
		return errMismatchingEpochValidators
	}
	return nil
}

func (p *Parlia) distributeFinalityReward(chain consensus.ChainHeaderReader, state *state.StateDB, header *types.Header,
	cx core.ChainContext, txs *[]*types.Transaction, receipts *[]*types.Receipt, systemTxs *[]*types.Transaction,
	usedGas *uint64, mining bool) error {
	currentHeight := header.Number.Uint64()
	epoch := p.config.Epoch
	chainConfig := chain.Config()
	if currentHeight%epoch != 0 || !chainConfig.IsBoneh(header.Number) {
		return nil
	}

	accumulatedWeights := make(map[common.Address]uint64)
	for height := currentHeight - epoch; height <= currentHeight; height++ {
		head := chain.GetHeaderByNumber(height)
		if head == nil {
			continue
		}
		voteAttestation, err := getVoteAttestationFromHeader(head, chainConfig, p.config)
		if err != nil {
			return err
		}
		justifiedBlock := chain.GetHeaderByHash(voteAttestation.Data.BlockHash)
		if justifiedBlock == nil {
			continue
		}
		rewardCoef := uint64(1)
		switch height - justifiedBlock.Number.Uint64() {
		case 1:
			rewardCoef = 8
		case 2:
			rewardCoef = 4
		}
		snap, err := p.snapshot(chain, height, head.Hash(), nil)
		if err != nil {
			return err
		}
		validators := snap.validators()
		for j := 0; j < 64; j++ {
			if ((uint64(voteAttestation.VoteAddressSet) >> j) & 1) == 1 {
				accumulatedWeights[validators[j]] += rewardCoef
			}
		}
	}
	validators := make([]common.Address, 0, len(accumulatedWeights))
	weights := make([]uint64, 0, len(accumulatedWeights))
	for val, weight := range accumulatedWeights {
		validators = append(validators, val)
		weights = append(weights, weight)
	}

	// method
	method := "distributeFinalityReward"

	// get packed data
	data, err := p.validatorSetABI.Pack(method,
		validators,
		weights,
	)
	if err != nil {
		log.Error("Unable to pack tx for distributeFinalityReward", "error", err)
		return err
	}
	// get system message
	msg := p.getSystemMessage(header.Coinbase, common.HexToAddress(systemcontracts.ValidatorContract), data, common.Big0)
	// apply message
	return p.applyTransaction(msg, state, header, cx, txs, receipts, systemTxs, usedGas, mining)
}

// Finalize implements consensus.Engine, ensuring no uncles are set, nor block
// rewards given.
func (p *Parlia) Finalize(chain consensus.ChainHeaderReader, header *types.Header, state *state.StateDB, txs *[]*types.Transaction,
	uncles []*types.Header, receipts *[]*types.Receipt, systemTxs *[]*types.Transaction, usedGas *uint64) error {
	// warn if not in majority fork
	number := header.Number.Uint64()
	snap, err := p.snapshot(chain, number-1, header.ParentHash, nil)
	if err != nil {
		return err
	}
	nextForkHash := forkid.NextForkHash(p.chainConfig, p.genesisHash, number)
	if !snap.isMajorityFork(hex.EncodeToString(nextForkHash[:])) {
		log.Debug("there is a possible fork, and your client is not the majority. Please check...", "nextForkHash", hex.EncodeToString(nextForkHash[:]))
	}
	// If the block is an epoch end block, verify the validator list
	// The verification can only be done when the state is ready, it can't be done in VerifyHeader.
<<<<<<< HEAD
	if err := p.verifyValidators(header); err != nil {
		return err
	}
=======
	if header.Number.Uint64()%p.config.Epoch == 0 {
		newValidators, err := p.getCurrentValidators(header.ParentHash, header.Number)
		if err != nil {
			return err
		}
		// sort validator by address
		sort.Sort(validatorsAscending(newValidators))
		validatorsBytes := make([]byte, len(newValidators)*validatorBytesLength)
		for i, validator := range newValidators {
			copy(validatorsBytes[i*validatorBytesLength:], validator.Bytes())
		}
>>>>>>> 1a27de66

	// If the block is an epoch end block, distribute the finality reward
	// The distribution can only be done when the state is ready, it can't be done in VerifyHeader.
	cx := chainContext{Chain: chain, parlia: p}
	if err := p.distributeFinalityReward(chain, state, header, cx, txs, receipts, systemTxs, usedGas, false); err != nil {
		return err
	}

	// No block rewards in PoA, so the state remains as is and uncles are dropped
	if header.Number.Cmp(common.Big1) == 0 {
		err := p.initContract(state, header, cx, txs, receipts, systemTxs, usedGas, false)
		if err != nil {
			log.Error("init contract failed")
		}
	}
	if header.Difficulty.Cmp(diffInTurn) != 0 {
		spoiledVal := snap.supposeValidator()
		signedRecently := false
		for _, recent := range snap.Recents {
			if recent == spoiledVal {
				signedRecently = true
				break
			}
		}
		if !signedRecently {
			log.Trace("slash validator", "block hash", header.Hash(), "address", spoiledVal)
			err = p.slash(spoiledVal, state, header, cx, txs, receipts, systemTxs, usedGas, false)
			if err != nil {
				// it is possible that slash validator failed because of the slash channel is disabled.
				log.Error("slash validator failed", "block hash", header.Hash(), "address", spoiledVal)
			}
		}
	}
	val := header.Coinbase
	err = p.distributeIncoming(val, state, header, cx, txs, receipts, systemTxs, usedGas, false)
	if err != nil {
		return err
	}
	if len(*systemTxs) > 0 {
		return errors.New("the length of systemTxs do not match")
	}
	return nil
}

// FinalizeAndAssemble implements consensus.Engine, ensuring no uncles are set,
// nor block rewards given, and returns the final block.
func (p *Parlia) FinalizeAndAssemble(chain consensus.ChainHeaderReader, header *types.Header, state *state.StateDB,
	txs []*types.Transaction, uncles []*types.Header, receipts []*types.Receipt) (*types.Block, []*types.Receipt, error) {
	// No block rewards in PoA, so the state remains as is and uncles are dropped
	cx := chainContext{Chain: chain, parlia: p}
	if txs == nil {
		txs = make([]*types.Transaction, 0)
	}
	if receipts == nil {
		receipts = make([]*types.Receipt, 0)
	}
	if header.Number.Cmp(common.Big1) == 0 {
		err := p.initContract(state, header, cx, &txs, &receipts, nil, &header.GasUsed, true)
		if err != nil {
			log.Error("init contract failed")
		}
	}
	if header.Difficulty.Cmp(diffInTurn) != 0 {
		number := header.Number.Uint64()
		snap, err := p.snapshot(chain, number-1, header.ParentHash, nil)
		if err != nil {
			return nil, nil, err
		}
		spoiledVal := snap.supposeValidator()
		signedRecently := false
		for _, recent := range snap.Recents {
			if recent == spoiledVal {
				signedRecently = true
				break
			}
		}
		if !signedRecently {
			err = p.slash(spoiledVal, state, header, cx, &txs, &receipts, nil, &header.GasUsed, true)
			if err != nil {
				// it is possible that slash validator failed because of the slash channel is disabled.
				log.Error("slash validator failed", "block hash", header.Hash(), "address", spoiledVal)
			}
		}
	}
	err := p.distributeIncoming(p.val, state, header, cx, &txs, &receipts, nil, &header.GasUsed, true)
	if err != nil {
		return nil, nil, err
	}
	// should not happen. Once happen, stop the node is better than broadcast the block
	if header.GasLimit < header.GasUsed {
		return nil, nil, errors.New("gas consumption of system txs exceed the gas limit")
	}
	header.UncleHash = types.CalcUncleHash(nil)
	var blk *types.Block
	var rootHash common.Hash
	wg := sync.WaitGroup{}
	wg.Add(2)
	go func() {
		rootHash = state.IntermediateRoot(chain.Config().IsEIP158(header.Number))
		wg.Done()
	}()
	go func() {
		blk = types.NewBlock(header, txs, nil, receipts, trie.NewStackTrie(nil))
		wg.Done()
	}()
	wg.Wait()
	blk.SetRoot(rootHash)
	// Assemble and return the final block for sealing
	return blk, receipts, nil
}

// VerifyVote will verify if the vote comes from valid validators.
func (p *Parlia) VerifyVote(chain consensus.ChainHeaderReader, vote *types.VoteEnvelope) bool {
	voteBlockNumber := vote.Data.BlockNumber
	voteBlockHash := vote.Data.BlockHash
	header := chain.GetHeader(voteBlockHash, voteBlockNumber)

	number := header.Number.Uint64()
	snap, err := p.snapshot(chain, number-1, header.ParentHash, nil)
	if err != nil {
		log.Error("failed to get the snapshot from consensus", "error", err)
		return false
	}

	validators := snap.Validators
	voteAddress := vote.VoteAddress
	for _, validator := range validators {
		if validator.VoteAddress == voteAddress {
			return true
		}

	}
	return false
}

// Authorize injects a private key into the consensus engine to mint new blocks
// with.
func (p *Parlia) Authorize(val common.Address, signFn SignerFn, signTxFn SignerTxFn) {
	p.lock.Lock()
	defer p.lock.Unlock()

	p.val = val
	p.signFn = signFn
	p.signTxFn = signTxFn
}

func (p *Parlia) Delay(chain consensus.ChainReader, header *types.Header) *time.Duration {
	number := header.Number.Uint64()
	snap, err := p.snapshot(chain, number-1, header.ParentHash, nil)
	if err != nil {
		return nil
	}
	delay := p.delayForRamanujanFork(snap, header)
	// The blocking time should be no more than half of period
	half := time.Duration(p.config.Period) * time.Second / 2
	if delay > half {
		delay = half
	}
	return &delay
}

// Seal implements consensus.Engine, attempting to create a sealed block using
// the local signing credentials.
func (p *Parlia) Seal(chain consensus.ChainHeaderReader, block *types.Block, results chan<- *types.Block, stop <-chan struct{}) error {
	header := block.Header()

	// Sealing the genesis block is not supported
	number := header.Number.Uint64()
	if number == 0 {
		return errUnknownBlock
	}
	// For 0-period chains, refuse to seal empty blocks (no reward but would spin sealing)
	if p.config.Period == 0 && len(block.Transactions()) == 0 {
		log.Info("Sealing paused, waiting for transactions")
		return nil
	}
	// Don't hold the val fields for the entire sealing procedure
	p.lock.RLock()
	val, signFn := p.val, p.signFn
	p.lock.RUnlock()

	snap, err := p.snapshot(chain, number-1, header.ParentHash, nil)
	if err != nil {
		return err
	}

	// Bail out if we're unauthorized to sign a block
	if _, authorized := snap.Validators[val]; !authorized {
		return errUnauthorizedValidator
	}

	// If we're amongst the recent signers, wait for the next block
	for seen, recent := range snap.Recents {
		if recent == val {
			// Signer is among recents, only wait if the current block doesn't shift it out
			if limit := uint64(len(snap.Validators)/2 + 1); number < limit || seen > number-limit {
				log.Info("Signed recently, must wait for others")
				return nil
			}
		}
	}

	// Sweet, the protocol permits us to sign the block, wait for our time
	delay := p.delayForRamanujanFork(snap, header)

	log.Info("Sealing block with", "number", number, "delay", delay, "headerDifficulty", header.Difficulty, "val", val.Hex())

	// Sign all the things!
	sig, err := signFn(accounts.Account{Address: val}, accounts.MimetypeParlia, ParliaRLP(header, p.chainConfig.ChainID))
	if err != nil {
		return err
	}
	copy(header.Extra[len(header.Extra)-extraSeal:], sig)

	// Wait until sealing is terminated or delay timeout.
	log.Trace("Waiting for slot to sign and propagate", "delay", common.PrettyDuration(delay))
	go func() {
		select {
		case <-stop:
			return
		case <-time.After(delay):
		}
		if p.shouldWaitForCurrentBlockProcess(chain, header, snap) {
			log.Info("Waiting for received in turn block to process")
			select {
			case <-stop:
				log.Info("Received block process finished, abort block seal")
				return
			case <-time.After(time.Duration(processBackOffTime) * time.Second):
				log.Info("Process backoff time exhausted, start to seal block")
			}
		}

		select {
		case results <- block.WithSeal(header):
		default:
			log.Warn("Sealing result is not read by miner", "sealhash", SealHash(header, p.chainConfig.ChainID))
		}
	}()

	return nil
}

func (p *Parlia) shouldWaitForCurrentBlockProcess(chain consensus.ChainHeaderReader, header *types.Header, snap *Snapshot) bool {
	if header.Difficulty.Cmp(diffInTurn) == 0 {
		return false
	}

	highestVerifiedHeader := chain.GetHighestVerifiedHeader()
	if highestVerifiedHeader == nil {
		return false
	}

	if header.ParentHash == highestVerifiedHeader.ParentHash {
		return true
	}
	return false
}

func (p *Parlia) EnoughDistance(chain consensus.ChainReader, header *types.Header) bool {
	snap, err := p.snapshot(chain, header.Number.Uint64()-1, header.ParentHash, nil)
	if err != nil {
		return true
	}
	return snap.enoughDistance(p.val, header)
}

func (p *Parlia) AllowLightProcess(chain consensus.ChainReader, currentHeader *types.Header) bool {
	snap, err := p.snapshot(chain, currentHeader.Number.Uint64()-1, currentHeader.ParentHash, nil)
	if err != nil {
		return true
	}

	idx := snap.indexOfVal(p.val)
	// validator is not allowed to diff sync
	return idx < 0
}

func (p *Parlia) IsLocalBlock(header *types.Header) bool {
	return p.val == header.Coinbase
}

func (p *Parlia) SignRecently(chain consensus.ChainReader, parent *types.Header) (bool, error) {
	snap, err := p.snapshot(chain, parent.Number.Uint64(), parent.ParentHash, nil)
	if err != nil {
		return true, err
	}

	// Bail out if we're unauthorized to sign a block
	if _, authorized := snap.Validators[p.val]; !authorized {
		return true, errUnauthorizedValidator
	}

	// If we're amongst the recent signers, wait for the next block
	number := parent.Number.Uint64() + 1
	for seen, recent := range snap.Recents {
		if recent == p.val {
			// Signer is among recents, only wait if the current block doesn't shift it out
			if limit := uint64(len(snap.Validators)/2 + 1); number < limit || seen > number-limit {
				return true, nil
			}
		}
	}
	return false, nil
}

// CalcDifficulty is the difficulty adjustment algorithm. It returns the difficulty
// that a new block should have based on the previous blocks in the chain and the
// current signer.
func (p *Parlia) CalcDifficulty(chain consensus.ChainHeaderReader, time uint64, parent *types.Header) *big.Int {
	snap, err := p.snapshot(chain, parent.Number.Uint64(), parent.Hash(), nil)
	if err != nil {
		return nil
	}
	return CalcDifficulty(snap, p.val)
}

// CalcDifficulty is the difficulty adjustment algorithm. It returns the difficulty
// that a new block should have based on the previous blocks in the chain and the
// current signer.
func CalcDifficulty(snap *Snapshot, signer common.Address) *big.Int {
	if snap.inturn(signer) {
		return new(big.Int).Set(diffInTurn)
	}
	return new(big.Int).Set(diffNoTurn)
}

// SealHash returns the hash of a block prior to it being sealed.
func (p *Parlia) SealHash(header *types.Header) common.Hash {
	return SealHash(header, p.chainConfig.ChainID)
}

// APIs implements consensus.Engine, returning the user facing RPC API to query snapshot.
func (p *Parlia) APIs(chain consensus.ChainHeaderReader) []rpc.API {
	return []rpc.API{{
		Namespace: "parlia",
		Version:   "1.0",
		Service:   &API{chain: chain, parlia: p},
		Public:    false,
	}}
}

// Close implements consensus.Engine. It's a noop for parlia as there are no background threads.
func (p *Parlia) Close() error {
	return nil
}

// ==========================  interaction with contract/account =========

// getCurrentValidators get current validators
<<<<<<< HEAD
func (p *Parlia) getCurrentValidators(blockHash common.Hash) ([]common.Address, map[common.Address]types.BLSPublicKey, error) {
=======
func (p *Parlia) getCurrentValidators(blockHash common.Hash, blockNumber *big.Int) ([]common.Address, error) {
>>>>>>> 1a27de66
	// block
	blockNr := rpc.BlockNumberOrHashWithHash(blockHash, false)

	// method
<<<<<<< HEAD
	method := "getMiningValidators"
=======
	method := "getValidators"
	if p.chainConfig.IsEuler(blockNumber) {
		method = "getMiningValidators"
	}
>>>>>>> 1a27de66

	ctx, cancel := context.WithCancel(context.Background())
	defer cancel() // cancel when we are finished consuming integers

	data, err := p.validatorSetABI.Pack(method)
	if err != nil {
		log.Error("Unable to pack tx for getMiningValidators", "error", err)
		return nil, nil, err
	}
	// call
	msgData := (hexutil.Bytes)(data)
	toAddress := common.HexToAddress(systemcontracts.ValidatorContract)
	gas := (hexutil.Uint64)(uint64(math.MaxUint64 / 2))
	result, err := p.ethAPI.Call(ctx, ethapi.CallArgs{
		Gas:  &gas,
		To:   &toAddress,
		Data: &msgData,
	}, blockNr, nil)
	if err != nil {
		return nil, nil, err
	}

	var (
		ret0 = new([]common.Address)
		ret1 = new([]types.BLSPublicKey)
	)
	out := struct {
		consensusAddrs []common.Address
		voteAddrs      []types.BLSPublicKey
	}{*ret0, *ret1}

	if err := p.validatorSetABI.UnpackIntoInterface(out, method, result); err != nil {
		return nil, nil, err
	}

	valz := make([]common.Address, len(*ret0))
	voteAddrmap := make(map[common.Address]types.BLSPublicKey)
	for i := 0; i < len(*ret0); i++ {
		valz[i] = (*ret0)[i]
		voteAddrmap[(*ret0)[i]] = (*ret1)[i]
	}
	return valz, voteAddrmap, nil
}

// slash spoiled validators
func (p *Parlia) distributeIncoming(val common.Address, state *state.StateDB, header *types.Header, chain core.ChainContext,
	txs *[]*types.Transaction, receipts *[]*types.Receipt, receivedTxs *[]*types.Transaction, usedGas *uint64, mining bool) error {
	coinbase := header.Coinbase
	balance := state.GetBalance(consensus.SystemAddress)
	if balance.Cmp(common.Big0) <= 0 {
		return nil
	}
	state.SetBalance(consensus.SystemAddress, big.NewInt(0))
	state.AddBalance(coinbase, balance)

	doDistributeSysReward := state.GetBalance(common.HexToAddress(systemcontracts.SystemRewardContract)).Cmp(maxSystemBalance) < 0
	if doDistributeSysReward {
		var rewards = new(big.Int)
		rewards = rewards.Rsh(balance, systemRewardPercent)
		if rewards.Cmp(common.Big0) > 0 {
			err := p.distributeToSystem(rewards, state, header, chain, txs, receipts, receivedTxs, usedGas, mining)
			if err != nil {
				return err
			}
			log.Trace("distribute to system reward pool", "block hash", header.Hash(), "amount", rewards)
			balance = balance.Sub(balance, rewards)
		}
	}
	log.Trace("distribute to validator contract", "block hash", header.Hash(), "amount", balance)
	return p.distributeToValidator(balance, val, state, header, chain, txs, receipts, receivedTxs, usedGas, mining)
}

// slash spoiled validators
func (p *Parlia) slash(spoiledVal common.Address, state *state.StateDB, header *types.Header, chain core.ChainContext,
	txs *[]*types.Transaction, receipts *[]*types.Receipt, receivedTxs *[]*types.Transaction, usedGas *uint64, mining bool) error {
	// method
	method := "slash"

	// get packed data
	data, err := p.slashABI.Pack(method,
		spoiledVal,
	)
	if err != nil {
		log.Error("Unable to pack tx for slash", "error", err)
		return err
	}
	// get system message
	msg := p.getSystemMessage(header.Coinbase, common.HexToAddress(systemcontracts.SlashContract), data, common.Big0)
	// apply message
	return p.applyTransaction(msg, state, header, chain, txs, receipts, receivedTxs, usedGas, mining)
}

// init contract
func (p *Parlia) initContract(state *state.StateDB, header *types.Header, chain core.ChainContext,
	txs *[]*types.Transaction, receipts *[]*types.Receipt, receivedTxs *[]*types.Transaction, usedGas *uint64, mining bool) error {
	// method
	method := "init"
	// contracts
	contracts := []string{
		systemcontracts.ValidatorContract,
		systemcontracts.SlashContract,
		systemcontracts.LightClientContract,
		systemcontracts.RelayerHubContract,
		systemcontracts.TokenHubContract,
		systemcontracts.RelayerIncentivizeContract,
		systemcontracts.CrossChainContract,
	}
	// get packed data
	data, err := p.validatorSetABI.Pack(method)
	if err != nil {
		log.Error("Unable to pack tx for init validator set", "error", err)
		return err
	}
	for _, c := range contracts {
		msg := p.getSystemMessage(header.Coinbase, common.HexToAddress(c), data, common.Big0)
		// apply message
		log.Trace("init contract", "block hash", header.Hash(), "contract", c)
		err = p.applyTransaction(msg, state, header, chain, txs, receipts, receivedTxs, usedGas, mining)
		if err != nil {
			return err
		}
	}
	return nil
}

func (p *Parlia) distributeToSystem(amount *big.Int, state *state.StateDB, header *types.Header, chain core.ChainContext,
	txs *[]*types.Transaction, receipts *[]*types.Receipt, receivedTxs *[]*types.Transaction, usedGas *uint64, mining bool) error {
	// get system message
	msg := p.getSystemMessage(header.Coinbase, common.HexToAddress(systemcontracts.SystemRewardContract), nil, amount)
	// apply message
	return p.applyTransaction(msg, state, header, chain, txs, receipts, receivedTxs, usedGas, mining)
}

// slash spoiled validators
func (p *Parlia) distributeToValidator(amount *big.Int, validator common.Address,
	state *state.StateDB, header *types.Header, chain core.ChainContext,
	txs *[]*types.Transaction, receipts *[]*types.Receipt, receivedTxs *[]*types.Transaction, usedGas *uint64, mining bool) error {
	// method
	method := "deposit"

	// get packed data
	data, err := p.validatorSetABI.Pack(method,
		validator,
	)
	if err != nil {
		log.Error("Unable to pack tx for deposit", "error", err)
		return err
	}
	// get system message
	msg := p.getSystemMessage(header.Coinbase, common.HexToAddress(systemcontracts.ValidatorContract), data, amount)
	// apply message
	return p.applyTransaction(msg, state, header, chain, txs, receipts, receivedTxs, usedGas, mining)
}

// get system message
func (p *Parlia) getSystemMessage(from, toAddress common.Address, data []byte, value *big.Int) callmsg {
	return callmsg{
		ethereum.CallMsg{
			From:     from,
			Gas:      math.MaxUint64 / 2,
			GasPrice: big.NewInt(0),
			Value:    value,
			To:       &toAddress,
			Data:     data,
		},
	}
}

func (p *Parlia) applyTransaction(
	msg callmsg,
	state *state.StateDB,
	header *types.Header,
	chainContext core.ChainContext,
	txs *[]*types.Transaction, receipts *[]*types.Receipt,
	receivedTxs *[]*types.Transaction, usedGas *uint64, mining bool,
) (err error) {
	nonce := state.GetNonce(msg.From())
	expectedTx := types.NewTransaction(nonce, *msg.To(), msg.Value(), msg.Gas(), msg.GasPrice(), msg.Data())
	expectedHash := p.signer.Hash(expectedTx)

	if msg.From() == p.val && mining {
		expectedTx, err = p.signTxFn(accounts.Account{Address: msg.From()}, expectedTx, p.chainConfig.ChainID)
		if err != nil {
			return err
		}
	} else {
		if receivedTxs == nil || len(*receivedTxs) == 0 || (*receivedTxs)[0] == nil {
			return errors.New("supposed to get a actual transaction, but get none")
		}
		actualTx := (*receivedTxs)[0]
		if !bytes.Equal(p.signer.Hash(actualTx).Bytes(), expectedHash.Bytes()) {
			return fmt.Errorf("expected tx hash %v, get %v, nonce %d, to %s, value %s, gas %d, gasPrice %s, data %s", expectedHash.String(), actualTx.Hash().String(),
				expectedTx.Nonce(),
				expectedTx.To().String(),
				expectedTx.Value().String(),
				expectedTx.Gas(),
				expectedTx.GasPrice().String(),
				hex.EncodeToString(expectedTx.Data()),
			)
		}
		expectedTx = actualTx
		// move to next
		*receivedTxs = (*receivedTxs)[1:]
	}
	state.Prepare(expectedTx.Hash(), common.Hash{}, len(*txs))
	gasUsed, err := applyMessage(msg, state, header, p.chainConfig, chainContext)
	if err != nil {
		return err
	}
	*txs = append(*txs, expectedTx)
	var root []byte
	if p.chainConfig.IsByzantium(header.Number) {
		state.Finalise(true)
	} else {
		root = state.IntermediateRoot(p.chainConfig.IsEIP158(header.Number)).Bytes()
	}
	*usedGas += gasUsed
	receipt := types.NewReceipt(root, false, *usedGas)
	receipt.TxHash = expectedTx.Hash()
	receipt.GasUsed = gasUsed

	// Set the receipt logs and create a bloom for filtering
	receipt.Logs = state.GetLogs(expectedTx.Hash())
	receipt.Bloom = types.CreateBloom(types.Receipts{receipt})
	receipt.BlockHash = state.BlockHash()
	receipt.BlockNumber = header.Number
	receipt.TransactionIndex = uint(state.TxIndex())
	*receipts = append(*receipts, receipt)
	state.SetNonce(msg.From(), nonce+1)
	return nil
}

// ===========================     utility function        ==========================
// SealHash returns the hash of a block prior to it being sealed.
func SealHash(header *types.Header, chainId *big.Int) (hash common.Hash) {
	hasher := sha3.NewLegacyKeccak256()
	encodeSigHeader(hasher, header, chainId)
	hasher.Sum(hash[:0])
	return hash
}

func encodeSigHeader(w io.Writer, header *types.Header, chainId *big.Int) {
	err := rlp.Encode(w, []interface{}{
		chainId,
		header.ParentHash,
		header.UncleHash,
		header.Coinbase,
		header.Root,
		header.TxHash,
		header.ReceiptHash,
		header.Bloom,
		header.Difficulty,
		header.Number,
		header.GasLimit,
		header.GasUsed,
		header.Time,
		header.Extra[:len(header.Extra)-65], // this will panic if extra is too short, should check before calling encodeSigHeader
		header.MixDigest,
		header.Nonce,
	})
	if err != nil {
		panic("can't encode: " + err.Error())
	}
}

func backOffTime(snap *Snapshot, val common.Address) uint64 {
	if snap.inturn(val) {
		return 0
	} else {
		idx := snap.indexOfVal(val)
		if idx < 0 {
			// The backOffTime does not matter when a validator is not authorized.
			return 0
		}
		s := rand.NewSource(int64(snap.Number))
		r := rand.New(s)
		n := len(snap.Validators)
		backOffSteps := make([]uint64, 0, n)
		for idx := uint64(0); idx < uint64(n); idx++ {
			backOffSteps = append(backOffSteps, idx)
		}
		r.Shuffle(n, func(i, j int) {
			backOffSteps[i], backOffSteps[j] = backOffSteps[j], backOffSteps[i]
		})
		delay := initialBackOffTime + backOffSteps[idx]*wiggleTime
		return delay
	}
}

// chain context
type chainContext struct {
	Chain  consensus.ChainHeaderReader
	parlia consensus.Engine
}

func (c chainContext) Engine() consensus.Engine {
	return c.parlia
}

func (c chainContext) GetHeader(hash common.Hash, number uint64) *types.Header {
	return c.Chain.GetHeader(hash, number)
}

// callmsg implements core.Message to allow passing it as a transaction simulator.
type callmsg struct {
	ethereum.CallMsg
}

func (m callmsg) From() common.Address { return m.CallMsg.From }
func (m callmsg) Nonce() uint64        { return 0 }
func (m callmsg) CheckNonce() bool     { return false }
func (m callmsg) To() *common.Address  { return m.CallMsg.To }
func (m callmsg) GasPrice() *big.Int   { return m.CallMsg.GasPrice }
func (m callmsg) Gas() uint64          { return m.CallMsg.Gas }
func (m callmsg) Value() *big.Int      { return m.CallMsg.Value }
func (m callmsg) Data() []byte         { return m.CallMsg.Data }

// apply message
func applyMessage(
	msg callmsg,
	state *state.StateDB,
	header *types.Header,
	chainConfig *params.ChainConfig,
	chainContext core.ChainContext,
) (uint64, error) {
	// Create a new context to be used in the EVM environment
	context := core.NewEVMBlockContext(header, chainContext, nil)
	// Create a new environment which holds all relevant information
	// about the transaction and calling mechanisms.
	vmenv := vm.NewEVM(context, vm.TxContext{Origin: msg.From(), GasPrice: big.NewInt(0)}, state, chainConfig, vm.Config{})
	// Apply the transaction to the current state (included in the env)
	ret, returnGas, err := vmenv.Call(
		vm.AccountRef(msg.From()),
		*msg.To(),
		msg.Data(),
		msg.Gas(),
		msg.Value(),
	)
	if err != nil {
		log.Error("apply message failed", "msg", string(ret), "err", err)
	}
	return msg.Gas() - returnGas, err
}<|MERGE_RESOLUTION|>--- conflicted
+++ resolved
@@ -657,7 +657,7 @@
 		return nil
 	}
 
-	newValidators, voteAddressMap, err := p.getCurrentValidators(header.ParentHash)
+	newValidators, voteAddressMap, err := p.getCurrentValidators(header.ParentHash, new(big.Int).Sub(header.Number, big.NewInt(1)))
 	if err != nil {
 		return err
 	}
@@ -717,24 +717,11 @@
 	nextForkHash := forkid.NextForkHash(p.chainConfig, p.genesisHash, number)
 	header.Extra = append(header.Extra, nextForkHash[:]...)
 
-<<<<<<< HEAD
 	if err := p.PrepareValidators(chain, header); err != nil {
 		return err
 	}
 	if err := p.PrepareVoteAttestation(chain, header); err != nil {
 		return err
-=======
-	if number%p.config.Epoch == 0 {
-		newValidators, err := p.getCurrentValidators(header.ParentHash, header.Number)
-		if err != nil {
-			return err
-		}
-		// sort validator by address
-		sort.Sort(validatorsAscending(newValidators))
-		for _, validator := range newValidators {
-			header.Extra = append(header.Extra, validator.Bytes()...)
-		}
->>>>>>> 1a27de66
 	}
 
 	// add extra seal space
@@ -760,7 +747,7 @@
 		return nil
 	}
 
-	newValidators, voteAddressMap, err := p.getCurrentValidators(header.ParentHash)
+	newValidators, voteAddressMap, err := p.getCurrentValidators(header.ParentHash, new(big.Int).Sub(header.Number, big.NewInt(1)))
 	if err != nil {
 		return err
 	}
@@ -872,23 +859,9 @@
 	}
 	// If the block is an epoch end block, verify the validator list
 	// The verification can only be done when the state is ready, it can't be done in VerifyHeader.
-<<<<<<< HEAD
 	if err := p.verifyValidators(header); err != nil {
 		return err
 	}
-=======
-	if header.Number.Uint64()%p.config.Epoch == 0 {
-		newValidators, err := p.getCurrentValidators(header.ParentHash, header.Number)
-		if err != nil {
-			return err
-		}
-		// sort validator by address
-		sort.Sort(validatorsAscending(newValidators))
-		validatorsBytes := make([]byte, len(newValidators)*validatorBytesLength)
-		for i, validator := range newValidators {
-			copy(validatorsBytes[i*validatorBytesLength:], validator.Bytes())
-		}
->>>>>>> 1a27de66
 
 	// If the block is an epoch end block, distribute the finality reward
 	// The distribution can only be done when the state is ready, it can't be done in VerifyHeader.
@@ -1239,23 +1212,15 @@
 // ==========================  interaction with contract/account =========
 
 // getCurrentValidators get current validators
-<<<<<<< HEAD
-func (p *Parlia) getCurrentValidators(blockHash common.Hash) ([]common.Address, map[common.Address]types.BLSPublicKey, error) {
-=======
-func (p *Parlia) getCurrentValidators(blockHash common.Hash, blockNumber *big.Int) ([]common.Address, error) {
->>>>>>> 1a27de66
+func (p *Parlia) getCurrentValidators(blockHash common.Hash, blockNum *big.Int) ([]common.Address, map[common.Address]types.BLSPublicKey, error) {
 	// block
 	blockNr := rpc.BlockNumberOrHashWithHash(blockHash, false)
 
 	// method
-<<<<<<< HEAD
-	method := "getMiningValidators"
-=======
 	method := "getValidators"
-	if p.chainConfig.IsEuler(blockNumber) {
+	if p.chainConfig.IsEuler(blockNum) {
 		method = "getMiningValidators"
 	}
->>>>>>> 1a27de66
 
 	ctx, cancel := context.WithCancel(context.Background())
 	defer cancel() // cancel when we are finished consuming integers
