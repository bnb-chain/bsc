// Copyright 2021 The go-ethereum Authors
// This file is part of the go-ethereum library.
//
// The go-ethereum library is free software: you can redistribute it and/or modify
// it under the terms of the GNU Lesser General Public License as published by
// the Free Software Foundation, either version 3 of the License, or
// (at your option) any later version.
//
// The go-ethereum library is distributed in the hope that it will be useful,
// but WITHOUT ANY WARRANTY; without even the implied warranty of
// MERCHANTABILITY or FITNESS FOR A PARTICULAR PURPOSE. See the
// GNU Lesser General Public License for more details.
//
// You should have received a copy of the GNU Lesser General Public License
// along with the go-ethereum library. If not, see <http://www.gnu.org/licenses/>.

package beacon

import (
	"errors"
	"fmt"
	"math/big"
	"time"

	"github.com/ethereum/go-ethereum/common"
	"github.com/ethereum/go-ethereum/consensus"
	"github.com/ethereum/go-ethereum/consensus/misc/eip1559"
	"github.com/ethereum/go-ethereum/consensus/misc/eip4844"
	"github.com/ethereum/go-ethereum/core/state"
	"github.com/ethereum/go-ethereum/core/types"
	"github.com/ethereum/go-ethereum/params"
	"github.com/ethereum/go-ethereum/rpc"
	"github.com/ethereum/go-ethereum/trie"
)

// Proof-of-stake protocol constants.
var (
	beaconDifficulty = common.Big0          // The default block difficulty in the beacon consensus
	beaconNonce      = types.EncodeNonce(0) // The default block nonce in the beacon consensus
)

// Various error messages to mark blocks invalid. These should be private to
// prevent engine specific errors from being referenced in the remainder of the
// codebase, inherently breaking if the engine is swapped out. Please put common
// error types into the consensus package.
var (
	errTooManyUncles    = errors.New("too many uncles")
	errInvalidNonce     = errors.New("invalid nonce")
	errInvalidUncleHash = errors.New("invalid uncle hash")
	errInvalidTimestamp = errors.New("invalid timestamp")
)

// Beacon is a consensus engine that combines the eth1 consensus and proof-of-stake
// algorithm. There is a special flag inside to decide whether to use legacy consensus
// rules or new rules. The transition rule is described in the eth1/2 merge spec.
// https://github.com/ethereum/EIPs/blob/master/EIPS/eip-3675.md
//
// The beacon here is a half-functional consensus engine with partial functions which
// is only used for necessary consensus checks. The legacy consensus engine can be any
// engine implements the consensus interface (except the beacon itself).
type Beacon struct {
	ethone consensus.Engine // Original consensus engine used in eth1, e.g. ethash or clique
}

// New creates a consensus engine with the given embedded eth1 engine.
func New(ethone consensus.Engine) *Beacon {
	if _, ok := ethone.(*Beacon); ok {
		panic("nested consensus engine")
	}
	return &Beacon{ethone: ethone}
}

// Author implements consensus.Engine, returning the verified author of the block.
func (beacon *Beacon) Author(header *types.Header) (common.Address, error) {
	if !beacon.IsPoSHeader(header) {
		return beacon.ethone.Author(header)
	}
	return header.Coinbase, nil
}

// VerifyHeader checks whether a header conforms to the consensus rules of the
// stock Ethereum consensus engine.
func (beacon *Beacon) VerifyHeader(chain consensus.ChainHeaderReader, header *types.Header) error {
	reached, err := IsTTDReached(chain, header.ParentHash, header.Number.Uint64()-1)
	if err != nil {
		return err
	}
	if !reached {
		return beacon.ethone.VerifyHeader(chain, header)
	}
	// Short circuit if the parent is not known
	parent := chain.GetHeader(header.ParentHash, header.Number.Uint64()-1)
	if parent == nil {
		return consensus.ErrUnknownAncestor
	}
	// Sanity checks passed, do a proper verification
	return beacon.verifyHeader(chain, header, parent)
}

// errOut constructs an error channel with prefilled errors inside.
func errOut(n int, err error) chan error {
	errs := make(chan error, n)
	for i := 0; i < n; i++ {
		errs <- err
	}
	return errs
}

// splitHeaders splits the provided header batch into two parts according to
// the configured ttd. It requires the parent of header batch along with its
// td are stored correctly in chain. If ttd is not configured yet, all headers
// will be treated legacy PoW headers.
// Note, this function will not verify the header validity but just split them.
func (beacon *Beacon) splitHeaders(chain consensus.ChainHeaderReader, headers []*types.Header) ([]*types.Header, []*types.Header, error) {
	// TTD is not defined yet, all headers should be in legacy format.
	ttd := chain.Config().TerminalTotalDifficulty
	if ttd == nil {
		return headers, nil, nil
	}
	ptd := chain.GetTd(headers[0].ParentHash, headers[0].Number.Uint64()-1)
	if ptd == nil {
		return nil, nil, consensus.ErrUnknownAncestor
	}
	// The entire header batch already crosses the transition.
	if ptd.Cmp(ttd) >= 0 {
		return nil, headers, nil
	}
	var (
		preHeaders  = headers
		postHeaders []*types.Header
		td          = new(big.Int).Set(ptd)
		tdPassed    bool
	)
	for i, header := range headers {
		if tdPassed {
			preHeaders = headers[:i]
			postHeaders = headers[i:]
			break
		}
		td = td.Add(td, header.Difficulty)
		if td.Cmp(ttd) >= 0 {
			// This is the last PoW header, it still belongs to
			// the preHeaders, so we cannot split+break yet.
			tdPassed = true
		}
	}
	return preHeaders, postHeaders, nil
}

// VerifyHeaders is similar to VerifyHeader, but verifies a batch of headers
// concurrently. The method returns a quit channel to abort the operations and
// a results channel to retrieve the async verifications.
// VerifyHeaders expect the headers to be ordered and continuous.
func (beacon *Beacon) VerifyHeaders(chain consensus.ChainHeaderReader, headers []*types.Header) (chan<- struct{}, <-chan error) {
	preHeaders, postHeaders, err := beacon.splitHeaders(chain, headers)
	if err != nil {
		return make(chan struct{}), errOut(len(headers), err)
	}
	if len(postHeaders) == 0 {
		return beacon.ethone.VerifyHeaders(chain, headers)
	}
	if len(preHeaders) == 0 {
		return beacon.verifyHeaders(chain, headers, nil)
	}
	// The transition point exists in the middle, separate the headers
	// into two batches and apply different verification rules for them.
	var (
		abort   = make(chan struct{})
		results = make(chan error, len(headers))
	)
	go func() {
		var (
			old, new, out      = 0, len(preHeaders), 0
			errors             = make([]error, len(headers))
			done               = make([]bool, len(headers))
			oldDone, oldResult = beacon.ethone.VerifyHeaders(chain, preHeaders)
			newDone, newResult = beacon.verifyHeaders(chain, postHeaders, preHeaders[len(preHeaders)-1])
		)
		// Collect the results
		for {
			for ; done[out]; out++ {
				results <- errors[out]
				if out == len(headers)-1 {
					return
				}
			}
			select {
			case err := <-oldResult:
				if !done[old] { // skip TTD-verified failures
					errors[old], done[old] = err, true
				}
				old++
			case err := <-newResult:
				errors[new], done[new] = err, true
				new++
			case <-abort:
				close(oldDone)
				close(newDone)
				return
			}
		}
	}()
	return abort, results
}

// VerifyUncles verifies that the given block's uncles conform to the consensus
// rules of the Ethereum consensus engine.
func (beacon *Beacon) VerifyUncles(chain consensus.ChainReader, block *types.Block) error {
	if !beacon.IsPoSHeader(block.Header()) {
		return beacon.ethone.VerifyUncles(chain, block)
	}
	// Verify that there is no uncle block. It's explicitly disabled in the beacon
	if len(block.Uncles()) > 0 {
		return errTooManyUncles
	}
	return nil
}

// verifyHeader checks whether a header conforms to the consensus rules of the
// stock Ethereum consensus engine. The difference between the beacon and classic is
// (a) The following fields are expected to be constants:
//   - difficulty is expected to be 0
//   - nonce is expected to be 0
//   - unclehash is expected to be Hash(emptyHeader)
//     to be the desired constants
//
<<<<<<< HEAD
// (b) the timestamp is not verified anymore
=======
// (b) we don't verify if a block is in the future anymore
>>>>>>> bed84606
// (c) the extradata is limited to 32 bytes
func (beacon *Beacon) verifyHeader(chain consensus.ChainHeaderReader, header, parent *types.Header) error {
	// Ensure that the header's extra-data section is of a reasonable size
	if len(header.Extra) > 32 {
		return fmt.Errorf("extra-data longer than 32 bytes (%d)", len(header.Extra))
	}
	// Verify the seal parts. Ensure the nonce and uncle hash are the expected value.
	if header.Nonce != beaconNonce {
		return errInvalidNonce
	}
	if header.UncleHash != types.EmptyUncleHash {
		return errInvalidUncleHash
	}
	// Verify the timestamp
	if header.Time <= parent.Time {
		return errInvalidTimestamp
	}
	// Verify the block's difficulty to ensure it's the default constant
	if beaconDifficulty.Cmp(header.Difficulty) != 0 {
		return fmt.Errorf("invalid difficulty: have %v, want %v", header.Difficulty, beaconDifficulty)
	}
	// Verify that the gas limit is <= 2^63-1
	if header.GasLimit > params.MaxGasLimit {
		return fmt.Errorf("invalid gasLimit: have %v, max %v", header.GasLimit, params.MaxGasLimit)
	}
	// Verify that the gasUsed is <= gasLimit
	if header.GasUsed > header.GasLimit {
		return fmt.Errorf("invalid gasUsed: have %d, gasLimit %d", header.GasUsed, header.GasLimit)
	}
	// Verify that the block number is parent's +1
	if diff := new(big.Int).Sub(header.Number, parent.Number); diff.Cmp(common.Big1) != 0 {
		return consensus.ErrInvalidNumber
	}
	// Verify the header's EIP-1559 attributes.
	if err := eip1559.VerifyEIP1559Header(chain.Config(), parent, header); err != nil {
		return err
	}
	// Verify existence / non-existence of withdrawalsHash.
	shanghai := chain.Config().IsShanghai(header.Number, header.Time)
	if shanghai && header.WithdrawalsHash == nil {
		return errors.New("missing withdrawalsHash")
	}
	if !shanghai && header.WithdrawalsHash != nil {
		return fmt.Errorf("invalid withdrawalsHash: have %x, expected nil", header.WithdrawalsHash)
	}
	// Verify the existence / non-existence of excessBlobGas
	cancun := chain.Config().IsCancun(header.Number, header.Time)
	if !cancun && header.ExcessBlobGas != nil {
		return fmt.Errorf("invalid excessBlobGas: have %d, expected nil", header.ExcessBlobGas)
	}
	if !cancun && header.BlobGasUsed != nil {
		return fmt.Errorf("invalid blobGasUsed: have %d, expected nil", header.BlobGasUsed)
	}
	if cancun {
		if err := eip4844.VerifyEIP4844Header(parent, header); err != nil {
			return err
		}
	}
	return nil
}

// verifyHeaders is similar to verifyHeader, but verifies a batch of headers
// concurrently. The method returns a quit channel to abort the operations and
// a results channel to retrieve the async verifications. An additional parent
// header will be passed if the relevant header is not in the database yet.
func (beacon *Beacon) verifyHeaders(chain consensus.ChainHeaderReader, headers []*types.Header, ancestor *types.Header) (chan<- struct{}, <-chan error) {
	var (
		abort   = make(chan struct{})
		results = make(chan error, len(headers))
	)
	go func() {
		for i, header := range headers {
			var parent *types.Header
			if i == 0 {
				if ancestor != nil {
					parent = ancestor
				} else {
					parent = chain.GetHeader(headers[0].ParentHash, headers[0].Number.Uint64()-1)
				}
			} else if headers[i-1].Hash() == headers[i].ParentHash {
				parent = headers[i-1]
			}
			if parent == nil {
				select {
				case <-abort:
					return
				case results <- consensus.ErrUnknownAncestor:
				}
				continue
			}
			err := beacon.verifyHeader(chain, header, parent)
			select {
			case <-abort:
				return
			case results <- err:
			}
		}
	}()
	return abort, results
}

// Prepare implements consensus.Engine, initializing the difficulty field of a
// header to conform to the beacon protocol. The changes are done inline.
func (beacon *Beacon) Prepare(chain consensus.ChainHeaderReader, header *types.Header) error {
	// Transition isn't triggered yet, use the legacy rules for preparation.
	reached, err := IsTTDReached(chain, header.ParentHash, header.Number.Uint64()-1)
	if err != nil {
		return err
	}
	if !reached {
		return beacon.ethone.Prepare(chain, header)
	}
	header.Difficulty = beaconDifficulty
	return nil
}

<<<<<<< HEAD
func (beacon *Beacon) Delay(_ consensus.ChainReader, _ *types.Header, _ *time.Duration) *time.Duration {
	return nil
}

// Finalize implements consensus.Engine, setting the final state on the header
func (beacon *Beacon) Finalize(chain consensus.ChainHeaderReader, header *types.Header, state *state.StateDB, txs *[]*types.Transaction, uncles []*types.Header, _ *[]*types.Receipt, _ *[]*types.Transaction, _ *uint64) error {
	// Finalize is different with Prepare, it can be used in both block generation
	// and verification. So determine the consensus rules by header type.
	if !beacon.IsPoSHeader(header) {
		beacon.ethone.Finalize(chain, header, state, txs, uncles, nil, nil, nil)
		return nil
	}
	// The block reward is no longer handled here. It's done by the
	// external consensus engine.
	header.Root = state.IntermediateRoot(true)
	return nil
=======
// Finalize implements consensus.Engine and processes withdrawals on top.
func (beacon *Beacon) Finalize(chain consensus.ChainHeaderReader, header *types.Header, state *state.StateDB, txs []*types.Transaction, uncles []*types.Header, withdrawals []*types.Withdrawal) {
	if !beacon.IsPoSHeader(header) {
		beacon.ethone.Finalize(chain, header, state, txs, uncles, nil)
		return
	}
	// Withdrawals processing.
	for _, w := range withdrawals {
		// Convert amount from gwei to wei.
		amount := new(big.Int).SetUint64(w.Amount)
		amount = amount.Mul(amount, big.NewInt(params.GWei))
		state.AddBalance(w.Address, amount)
	}
	// No block reward which is issued by consensus layer instead.
>>>>>>> bed84606
}

// FinalizeAndAssemble implements consensus.Engine, setting the final state and
// assembling the block.
<<<<<<< HEAD
func (beacon *Beacon) FinalizeAndAssemble(chain consensus.ChainHeaderReader, header *types.Header, state *state.StateDB, txs []*types.Transaction, uncles []*types.Header, receipts []*types.Receipt) (*types.Block, []*types.Receipt, error) {
	// FinalizeAndAssemble is different with Prepare, it can be used in both block
	// generation and verification. So determine the consensus rules by header type.
=======
func (beacon *Beacon) FinalizeAndAssemble(chain consensus.ChainHeaderReader, header *types.Header, state *state.StateDB, txs []*types.Transaction, uncles []*types.Header, receipts []*types.Receipt, withdrawals []*types.Withdrawal) (*types.Block, error) {
>>>>>>> bed84606
	if !beacon.IsPoSHeader(header) {
		return beacon.ethone.FinalizeAndAssemble(chain, header, state, txs, uncles, receipts, nil)
	}
	shanghai := chain.Config().IsShanghai(header.Number, header.Time)
	if shanghai {
		// All blocks after Shanghai must include a withdrawals root.
		if withdrawals == nil {
			withdrawals = make([]*types.Withdrawal, 0)
		}
	} else {
		if len(withdrawals) > 0 {
			return nil, errors.New("withdrawals set before Shanghai activation")
		}
	}
<<<<<<< HEAD
	// Finalize and assemble the block
	beacon.Finalize(chain, header, state, &txs, uncles, nil, nil, nil)
	return types.NewBlock(header, txs, uncles, receipts, trie.NewStackTrie(nil)), receipts, nil
=======
	// Finalize and assemble the block.
	beacon.Finalize(chain, header, state, txs, uncles, withdrawals)

	// Assign the final state root to header.
	header.Root = state.IntermediateRoot(true)

	// Assemble and return the final block.
	return types.NewBlockWithWithdrawals(header, txs, uncles, receipts, withdrawals, trie.NewStackTrie(nil)), nil
>>>>>>> bed84606
}

// Seal generates a new sealing request for the given input block and pushes
// the result into the given channel.
//
// Note, the method returns immediately and will send the result async. More
// than one result may also be returned depending on the consensus algorithm.
func (beacon *Beacon) Seal(chain consensus.ChainHeaderReader, block *types.Block, results chan<- *types.Block, stop <-chan struct{}) error {
	if !beacon.IsPoSHeader(block.Header()) {
		return beacon.ethone.Seal(chain, block, results, stop)
	}
	// The seal verification is done by the external consensus engine,
	// return directly without pushing any block back. In another word
	// beacon won't return any result by `results` channel which may
	// blocks the receiver logic forever.
	return nil
}

// SealHash returns the hash of a block prior to it being sealed.
func (beacon *Beacon) SealHash(header *types.Header) common.Hash {
	return beacon.ethone.SealHash(header)
}

// CalcDifficulty is the difficulty adjustment algorithm. It returns
// the difficulty that a new block should have when created at time
// given the parent block's time and difficulty.
func (beacon *Beacon) CalcDifficulty(chain consensus.ChainHeaderReader, time uint64, parent *types.Header) *big.Int {
	// Transition isn't triggered yet, use the legacy rules for calculation
	if reached, _ := IsTTDReached(chain, parent.Hash(), parent.Number.Uint64()); !reached {
		return beacon.ethone.CalcDifficulty(chain, time, parent)
	}
	return beaconDifficulty
}

// APIs implements consensus.Engine, returning the user facing RPC APIs.
func (beacon *Beacon) APIs(chain consensus.ChainHeaderReader) []rpc.API {
	return beacon.ethone.APIs(chain)
}

// Close shutdowns the consensus engine
func (beacon *Beacon) Close() error {
	return beacon.ethone.Close()
}

// IsPoSHeader reports the header belongs to the PoS-stage with some special fields.
// This function is not suitable for a part of APIs like Prepare or CalcDifficulty
// because the header difficulty is not set yet.
func (beacon *Beacon) IsPoSHeader(header *types.Header) bool {
	if header.Difficulty == nil {
		panic("IsPoSHeader called with invalid difficulty")
	}
	return header.Difficulty.Cmp(beaconDifficulty) == 0
}

// InnerEngine returns the embedded eth1 consensus engine.
func (beacon *Beacon) InnerEngine() consensus.Engine {
	return beacon.ethone
}

// SetThreads updates the mining threads. Delegate the call
// to the eth1 engine if it's threaded.
func (beacon *Beacon) SetThreads(threads int) {
	type threaded interface {
		SetThreads(threads int)
	}
	if th, ok := beacon.ethone.(threaded); ok {
		th.SetThreads(threads)
	}
}

// IsTTDReached checks if the TotalTerminalDifficulty has been surpassed on the `parentHash` block.
// It depends on the parentHash already being stored in the database.
// If the parentHash is not stored in the database a UnknownAncestor error is returned.
func IsTTDReached(chain consensus.ChainHeaderReader, parentHash common.Hash, parentNumber uint64) (bool, error) {
	if chain.Config().TerminalTotalDifficulty == nil {
		return false, nil
	}
	td := chain.GetTd(parentHash, parentNumber)
	if td == nil {
		return false, consensus.ErrUnknownAncestor
	}
	return td.Cmp(chain.Config().TerminalTotalDifficulty) >= 0, nil
}<|MERGE_RESOLUTION|>--- conflicted
+++ resolved
@@ -224,11 +224,7 @@
 //   - unclehash is expected to be Hash(emptyHeader)
 //     to be the desired constants
 //
-<<<<<<< HEAD
-// (b) the timestamp is not verified anymore
-=======
 // (b) we don't verify if a block is in the future anymore
->>>>>>> bed84606
 // (c) the extradata is limited to 32 bytes
 func (beacon *Beacon) verifyHeader(chain consensus.ChainHeaderReader, header, parent *types.Header) error {
 	// Ensure that the header's extra-data section is of a reasonable size
@@ -345,29 +341,16 @@
 	return nil
 }
 
-<<<<<<< HEAD
 func (beacon *Beacon) Delay(_ consensus.ChainReader, _ *types.Header, _ *time.Duration) *time.Duration {
 	return nil
 }
 
 // Finalize implements consensus.Engine, setting the final state on the header
-func (beacon *Beacon) Finalize(chain consensus.ChainHeaderReader, header *types.Header, state *state.StateDB, txs *[]*types.Transaction, uncles []*types.Header, _ *[]*types.Receipt, _ *[]*types.Transaction, _ *uint64) error {
-	// Finalize is different with Prepare, it can be used in both block generation
-	// and verification. So determine the consensus rules by header type.
+func (beacon *Beacon) Finalize(chain consensus.ChainHeaderReader, header *types.Header, state *state.StateDB, txs []*types.Transaction, uncles []*types.Header, withdrawals []*types.Withdrawal, _ []*types.Receipt, _ []*types.Transaction, _ *uint64) error {
+	// Finalize is different with Prepare, it can be used in both block verification.
 	if !beacon.IsPoSHeader(header) {
-		beacon.ethone.Finalize(chain, header, state, txs, uncles, nil, nil, nil)
+		beacon.ethone.Finalize(chain, header, state, txs, uncles, nil, nil, nil, nil)
 		return nil
-	}
-	// The block reward is no longer handled here. It's done by the
-	// external consensus engine.
-	header.Root = state.IntermediateRoot(true)
-	return nil
-=======
-// Finalize implements consensus.Engine and processes withdrawals on top.
-func (beacon *Beacon) Finalize(chain consensus.ChainHeaderReader, header *types.Header, state *state.StateDB, txs []*types.Transaction, uncles []*types.Header, withdrawals []*types.Withdrawal) {
-	if !beacon.IsPoSHeader(header) {
-		beacon.ethone.Finalize(chain, header, state, txs, uncles, nil)
-		return
 	}
 	// Withdrawals processing.
 	for _, w := range withdrawals {
@@ -377,18 +360,13 @@
 		state.AddBalance(w.Address, amount)
 	}
 	// No block reward which is issued by consensus layer instead.
->>>>>>> bed84606
+	return nil
 }
 
 // FinalizeAndAssemble implements consensus.Engine, setting the final state and
 // assembling the block.
-<<<<<<< HEAD
-func (beacon *Beacon) FinalizeAndAssemble(chain consensus.ChainHeaderReader, header *types.Header, state *state.StateDB, txs []*types.Transaction, uncles []*types.Header, receipts []*types.Receipt) (*types.Block, []*types.Receipt, error) {
-	// FinalizeAndAssemble is different with Prepare, it can be used in both block
-	// generation and verification. So determine the consensus rules by header type.
-=======
-func (beacon *Beacon) FinalizeAndAssemble(chain consensus.ChainHeaderReader, header *types.Header, state *state.StateDB, txs []*types.Transaction, uncles []*types.Header, receipts []*types.Receipt, withdrawals []*types.Withdrawal) (*types.Block, error) {
->>>>>>> bed84606
+func (beacon *Beacon) FinalizeAndAssemble(chain consensus.ChainHeaderReader, header *types.Header, state *state.StateDB, txs []*types.Transaction, uncles []*types.Header, receipts []*types.Receipt, withdrawals []*types.Withdrawal) (*types.Block, []*types.Receipt, error) {
+	// FinalizeAndAssemble is different with Prepare, it can be used in both block generation.
 	if !beacon.IsPoSHeader(header) {
 		return beacon.ethone.FinalizeAndAssemble(chain, header, state, txs, uncles, receipts, nil)
 	}
@@ -400,23 +378,16 @@
 		}
 	} else {
 		if len(withdrawals) > 0 {
-			return nil, errors.New("withdrawals set before Shanghai activation")
-		}
-	}
-<<<<<<< HEAD
-	// Finalize and assemble the block
-	beacon.Finalize(chain, header, state, &txs, uncles, nil, nil, nil)
-	return types.NewBlock(header, txs, uncles, receipts, trie.NewStackTrie(nil)), receipts, nil
-=======
+			return nil, nil, errors.New("withdrawals set before Shanghai activation")
+		}
+	}
 	// Finalize and assemble the block.
-	beacon.Finalize(chain, header, state, txs, uncles, withdrawals)
+	beacon.Finalize(chain, header, state, txs, uncles, withdrawals, nil, nil, nil)
 
 	// Assign the final state root to header.
 	header.Root = state.IntermediateRoot(true)
 
-	// Assemble and return the final block.
-	return types.NewBlockWithWithdrawals(header, txs, uncles, receipts, withdrawals, trie.NewStackTrie(nil)), nil
->>>>>>> bed84606
+	return types.NewBlockWithWithdrawals(header, txs, uncles, receipts, withdrawals, trie.NewStackTrie(nil)), receipts, nil
 }
 
 // Seal generates a new sealing request for the given input block and pushes
