// Copyright 2018 The go-ethereum Authors
// This file is part of the go-ethereum library.
//
// The go-ethereum library is free software: you can redistribute it and/or modify
// it under the terms of the GNU Lesser General Public License as published by
// the Free Software Foundation, either version 3 of the License, or
// (at your option) any later version.
//
// The go-ethereum library is distributed in the hope that it will be useful,
// but WITHOUT ANY WARRANTY; without even the implied warranty of
// MERCHANTABILITY or FITNESS FOR A PARTICULAR PURPOSE. See the
// GNU Lesser General Public License for more details.
//
// You should have received a copy of the GNU Lesser General Public License
// along with the go-ethereum library. If not, see <http://www.gnu.org/licenses/>.

// Package memorydb implements the key-value database layer based on memory maps.
package memorydb

import (
	"errors"
	"sort"
	"strings"
	"sync"

	"github.com/ethereum/go-ethereum/common"
	"github.com/ethereum/go-ethereum/ethdb"
)

var (
	// errMemorydbClosed is returned if a memory database was already closed at the
	// invocation of a data access operation.
	errMemorydbClosed = errors.New("database closed")

	// errMemorydbNotFound is returned if a key is requested that is not found in
	// the provided memory database.
	errMemorydbNotFound = errors.New("not found")
<<<<<<< HEAD

	// errSnapshotReleased is returned if callers want to retrieve data from a
	// released snapshot.
	errSnapshotReleased = errors.New("snapshot released")

	// errNotSupported is returned if the database doesn't support the required operation.
	errNotSupported = errors.New("this operation is not supported")
=======
>>>>>>> f3c696fa
)

// Database is an ephemeral key-value store. Apart from basic data storage
// functionality it also supports batch writes and iterating over the keyspace in
// binary-alphabetical order.
type Database struct {
	db   map[string][]byte
	lock sync.RWMutex

	stateStore ethdb.Database
	blockStore ethdb.Database
}

func (db *Database) ModifyAncients(f func(ethdb.AncientWriteOp) error) (int64, error) {
	//TODO implement me
	panic("implement me")
}

func (db *Database) TruncateHead(n uint64) (uint64, error) {
	//TODO implement me
	panic("implement me")
}

func (db *Database) TruncateTail(n uint64) (uint64, error) {
	//TODO implement me
	panic("implement me")
}

func (db *Database) Sync() error {
	//TODO implement me
	panic("implement me")
}

func (db *Database) TruncateTableTail(kind string, tail uint64) (uint64, error) {
	//TODO implement me
	panic("implement me")
}

func (db *Database) ResetTable(kind string, startAt uint64, onlyEmpty bool) error {
	//TODO implement me
	panic("implement me")
}

func (db *Database) HasAncient(kind string, number uint64) (bool, error) {
	//TODO implement me
	panic("implement me")
}

func (db *Database) Ancient(kind string, number uint64) ([]byte, error) {
	//TODO implement me
	panic("implement me")
}

func (db *Database) AncientRange(kind string, start, count, maxBytes uint64) ([][]byte, error) {
	//TODO implement me
	panic("implement me")
}

func (db *Database) Ancients() (uint64, error) {
	//TODO implement me
	panic("implement me")
}

func (db *Database) Tail() (uint64, error) {
	//TODO implement me
	panic("implement me")
}

func (db *Database) AncientSize(kind string) (uint64, error) {
	//TODO implement me
	panic("implement me")
}

func (db *Database) ItemAmountInAncient() (uint64, error) {
	//TODO implement me
	panic("implement me")
}

func (db *Database) AncientOffSet() uint64 {
	//TODO implement me
	panic("implement me")
}

func (db *Database) ReadAncients(fn func(ethdb.AncientReaderOp) error) (err error) {
	//TODO implement me
	panic("implement me")
}

// New returns a wrapped map with all the required database interface methods
// implemented.
func New() *Database {
	return &Database{
		db: make(map[string][]byte),
	}
}

// NewWithCap returns a wrapped map pre-allocated to the provided capacity with
// all the required database interface methods implemented.
func NewWithCap(size int) *Database {
	return &Database{
		db: make(map[string][]byte, size),
	}
}

// Close deallocates the internal map and ensures any consecutive data access op
// fails with an error.
func (db *Database) Close() error {
	db.lock.Lock()
	defer db.lock.Unlock()

	db.db = nil
	return nil
}

// Has retrieves if a key is present in the key-value store.
func (db *Database) Has(key []byte) (bool, error) {
	db.lock.RLock()
	defer db.lock.RUnlock()

	if db.db == nil {
		return false, errMemorydbClosed
	}
	_, ok := db.db[string(key)]
	return ok, nil
}

// Get retrieves the given key if it's present in the key-value store.
func (db *Database) Get(key []byte) ([]byte, error) {
	db.lock.RLock()
	defer db.lock.RUnlock()

	if db.db == nil {
		return nil, errMemorydbClosed
	}
	if entry, ok := db.db[string(key)]; ok {
		return common.CopyBytes(entry), nil
	}
	return nil, errMemorydbNotFound
}

// Put inserts the given value into the key-value store.
func (db *Database) Put(key []byte, value []byte) error {
	db.lock.Lock()
	defer db.lock.Unlock()

	if db.db == nil {
		return errMemorydbClosed
	}
	db.db[string(key)] = common.CopyBytes(value)
	return nil
}

// Delete removes the key from the key-value store.
func (db *Database) Delete(key []byte) error {
	db.lock.Lock()
	defer db.lock.Unlock()

	if db.db == nil {
		return errMemorydbClosed
	}
	delete(db.db, string(key))
	return nil
}

// NewBatch creates a write-only key-value store that buffers changes to its host
// database until a final write is called.
func (db *Database) NewBatch() ethdb.Batch {
	return &batch{
		db: db,
	}
}

// NewBatchWithSize creates a write-only database batch with pre-allocated buffer.
func (db *Database) NewBatchWithSize(size int) ethdb.Batch {
	return &batch{
		db: db,
	}
}

// NewIterator creates a binary-alphabetical iterator over a subset
// of database content with a particular key prefix, starting at a particular
// initial key (or after, if it does not exist).
func (db *Database) NewIterator(prefix []byte, start []byte) ethdb.Iterator {
	db.lock.RLock()
	defer db.lock.RUnlock()

	var (
		pr     = string(prefix)
		st     = string(append(prefix, start...))
		keys   = make([]string, 0, len(db.db))
		values = make([][]byte, 0, len(db.db))
	)
	// Collect the keys from the memory database corresponding to the given prefix
	// and start
	for key := range db.db {
		if !strings.HasPrefix(key, pr) {
			continue
		}
		if key >= st {
			keys = append(keys, key)
		}
	}
	// Sort the items and retrieve the associated values
	sort.Strings(keys)
	for _, key := range keys {
		values = append(values, db.db[key])
	}
	return &iterator{
		index:  -1,
		keys:   keys,
		values: values,
	}
}

// Stat returns the statistic data of the database.
func (db *Database) Stat() (string, error) {
	return "", nil
}

// Compact is not supported on a memory database, but there's no need either as
// a memory database doesn't waste space anyway.
func (db *Database) Compact(start []byte, limit []byte) error {
	return nil
}

// Len returns the number of entries currently present in the memory database.
//
// Note, this method is only used for testing (i.e. not public in general) and
// does not have explicit checks for closed-ness to allow simpler testing code.
func (db *Database) Len() int {
	db.lock.RLock()
	defer db.lock.RUnlock()

	return len(db.db)
}

func (db *Database) StateStoreReader() ethdb.Reader {
	if db.stateStore == nil {
		return db
	}
	return db.stateStore
}

func (db *Database) BlockStoreReader() ethdb.Reader {
	if db.blockStore == nil {
		return db
	}
	return db.blockStore
}

func (db *Database) BlockStoreWriter() ethdb.Writer {
	if db.blockStore == nil {
		return db
	}
	return db.blockStore
}

// convertLegacyFn takes a raw freezer entry in an older format and
// returns it in the new format.
type convertLegacyFn = func([]byte) ([]byte, error)

// MigrateTable processes the entries in a given table in sequence
// converting them to a new format if they're of an old format.
func (db *Database) MigrateTable(kind string, convert convertLegacyFn) error {
	return errNotSupported
}

// keyvalue is a key-value tuple tagged with a deletion field to allow creating
// memory-database write batches.
type keyvalue struct {
	key    string
	value  []byte
	delete bool
}

// batch is a write-only memory batch that commits changes to its host
// database when Write is called. A batch cannot be used concurrently.
type batch struct {
	db     *Database
	writes []keyvalue
	size   int
}

// Put inserts the given value into the batch for later committing.
func (b *batch) Put(key, value []byte) error {
	b.writes = append(b.writes, keyvalue{string(key), common.CopyBytes(value), false})
	b.size += len(key) + len(value)
	return nil
}

// Delete inserts the key removal into the batch for later committing.
func (b *batch) Delete(key []byte) error {
	b.writes = append(b.writes, keyvalue{string(key), nil, true})
	b.size += len(key)
	return nil
}

// ValueSize retrieves the amount of data queued up for writing.
func (b *batch) ValueSize() int {
	return b.size
}

// Write flushes any accumulated data to the memory database.
func (b *batch) Write() error {
	b.db.lock.Lock()
	defer b.db.lock.Unlock()

	if b.db.db == nil {
		return errMemorydbClosed
	}
	for _, keyvalue := range b.writes {
		if keyvalue.delete {
			delete(b.db.db, keyvalue.key)
			continue
		}
		b.db.db[keyvalue.key] = keyvalue.value
	}
	return nil
}

// Reset resets the batch for reuse.
func (b *batch) Reset() {
	b.writes = b.writes[:0]
	b.size = 0
}

// Replay replays the batch contents.
func (b *batch) Replay(w ethdb.KeyValueWriter) error {
	for _, keyvalue := range b.writes {
		if keyvalue.delete {
			if err := w.Delete([]byte(keyvalue.key)); err != nil {
				return err
			}
			continue
		}
		if err := w.Put([]byte(keyvalue.key), keyvalue.value); err != nil {
			return err
		}
	}
	return nil
}

// iterator can walk over the (potentially partial) keyspace of a memory key
// value store. Internally it is a deep copy of the entire iterated state,
// sorted by keys.
type iterator struct {
	index  int
	keys   []string
	values [][]byte
}

// Next moves the iterator to the next key/value pair. It returns whether the
// iterator is exhausted.
func (it *iterator) Next() bool {
	// Short circuit if iterator is already exhausted in the forward direction.
	if it.index >= len(it.keys) {
		return false
	}
	it.index += 1
	return it.index < len(it.keys)
}

// Error returns any accumulated error. Exhausting all the key/value pairs
// is not considered to be an error. A memory iterator cannot encounter errors.
func (it *iterator) Error() error {
	return nil
}

// Key returns the key of the current key/value pair, or nil if done. The caller
// should not modify the contents of the returned slice, and its contents may
// change on the next call to Next.
func (it *iterator) Key() []byte {
	// Short circuit if iterator is not in a valid position
	if it.index < 0 || it.index >= len(it.keys) {
		return nil
	}
	return []byte(it.keys[it.index])
}

// Value returns the value of the current key/value pair, or nil if done. The
// caller should not modify the contents of the returned slice, and its contents
// may change on the next call to Next.
func (it *iterator) Value() []byte {
	// Short circuit if iterator is not in a valid position
	if it.index < 0 || it.index >= len(it.keys) {
		return nil
	}
	return it.values[it.index]
}

// Release releases associated resources. Release should always succeed and can
// be called multiple times without causing error.
func (it *iterator) Release() {
	it.index, it.keys, it.values = -1, nil, nil
}<|MERGE_RESOLUTION|>--- conflicted
+++ resolved
@@ -35,16 +35,9 @@
 	// errMemorydbNotFound is returned if a key is requested that is not found in
 	// the provided memory database.
 	errMemorydbNotFound = errors.New("not found")
-<<<<<<< HEAD
-
-	// errSnapshotReleased is returned if callers want to retrieve data from a
-	// released snapshot.
-	errSnapshotReleased = errors.New("snapshot released")
 
 	// errNotSupported is returned if the database doesn't support the required operation.
 	errNotSupported = errors.New("this operation is not supported")
-=======
->>>>>>> f3c696fa
 )
 
 // Database is an ephemeral key-value store. Apart from basic data storage
@@ -302,16 +295,6 @@
 	return db.blockStore
 }
 
-// convertLegacyFn takes a raw freezer entry in an older format and
-// returns it in the new format.
-type convertLegacyFn = func([]byte) ([]byte, error)
-
-// MigrateTable processes the entries in a given table in sequence
-// converting them to a new format if they're of an old format.
-func (db *Database) MigrateTable(kind string, convert convertLegacyFn) error {
-	return errNotSupported
-}
-
 // keyvalue is a key-value tuple tagged with a deletion field to allow creating
 // memory-database write batches.
 type keyvalue struct {
