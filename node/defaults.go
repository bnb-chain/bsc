--- conflicted
+++ resolved
@@ -75,12 +75,8 @@
 		MaxPeersPerIP: 0, // by default, it will be same as MaxPeers
 		NAT:           nat.Any(),
 	},
-<<<<<<< HEAD
-	DBEngine: "", // Use whatever exists, will default to Leveldb if non-existent and supported
+	DBEngine: "", // Use whatever exists, will default to Pebble if non-existent and supported
 	Instance: 1,
-=======
-	DBEngine: "", // Use whatever exists, will default to Pebble if non-existent and supported
->>>>>>> fd284c74
 }
 
 // DefaultDataDir is the default data directory to use for the databases and other
