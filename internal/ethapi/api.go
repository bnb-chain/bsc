--- conflicted
+++ resolved
@@ -737,17 +737,10 @@
 }
 
 // GetBlockByNumber returns the requested canonical block.
-<<<<<<< HEAD
-// * When blockNr is -1 the chain head is returned.
-// * When blockNr is -2 the pending chain head is returned.
-// * When fullTx is true all transactions in the block are returned, otherwise
-// only the transaction hash is returned.
-=======
 //   - When blockNr is -1 the chain head is returned.
 //   - When blockNr is -2 the pending chain head is returned.
 //   - When fullTx is true all transactions in the block are returned, otherwise
 //     only the transaction hash is returned.
->>>>>>> ece84d4d
 func (s *PublicBlockChainAPI) GetBlockByNumber(ctx context.Context, number rpc.BlockNumber, fullTx bool) (map[string]interface{}, error) {
 	block, err := s.b.BlockByNumber(ctx, number)
 	if block != nil && err == nil {
