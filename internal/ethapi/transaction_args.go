--- conflicted
+++ resolved
@@ -251,11 +251,7 @@
 			excessBlobGas = *head.ExcessBlobGas
 		}
 		// ExcessBlobGas must be set for a Cancun block.
-<<<<<<< HEAD
-		blobBaseFee := eip4844.CalcBlobFee(*head.ExcessBlobGas, b.ChainConfig())
-=======
 		blobBaseFee := eip4844.CalcBlobFee(excessBlobGas, b.ChainConfig())
->>>>>>> 8c8eac03
 		// Set the max fee to be 2 times larger than the previous block's blob base fee.
 		// The additional slack allows the tx to not become invalidated if the base
 		// fee is rising.
