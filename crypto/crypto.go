// Copyright 2014 The go-ethereum Authors
// This file is part of the go-ethereum library.
//
// The go-ethereum library is free software: you can redistribute it and/or modify
// it under the terms of the GNU Lesser General Public License as published by
// the Free Software Foundation, either version 3 of the License, or
// (at your option) any later version.
//
// The go-ethereum library is distributed in the hope that it will be useful,
// but WITHOUT ANY WARRANTY; without even the implied warranty of
// MERCHANTABILITY or FITNESS FOR A PARTICULAR PURPOSE. See the
// GNU Lesser General Public License for more details.
//
// You should have received a copy of the GNU Lesser General Public License
// along with the go-ethereum library. If not, see <http://www.gnu.org/licenses/>.

package crypto

import (
	"bufio"
	"crypto/ecdsa"
	"crypto/elliptic"
	"crypto/rand"
	"encoding/hex"
	"errors"
	"fmt"
	"hash"
	"io"
	"math/big"
	"os"
	"sync"

	"github.com/VictoriaMetrics/fastcache"

	"github.com/ethereum/go-ethereum/common"
	"github.com/ethereum/go-ethereum/common/math"
	"github.com/ethereum/go-ethereum/rlp"
	"golang.org/x/crypto/sha3"
)

// SignatureLength indicates the byte length required to carry a signature with recovery id.
const SignatureLength = 64 + 1 // 64 bytes ECDSA signature + 1 byte recovery id

// RecoveryIDOffset points to the byte offset within the signature that contains the recovery id.
const RecoveryIDOffset = 64

// DigestLength sets the signature digest exact length
const DigestLength = 32

var (
	secp256k1N     = S256().Params().N
	secp256k1halfN = new(big.Int).Div(secp256k1N, big.NewInt(2))

	keccakState256Cache = fastcache.New(100 * 1024 * 1024)
)

var errInvalidPubkey = errors.New("invalid secp256k1 public key")

<<<<<<< HEAD
var keccakState256Pool = sync.Pool{
	New: func() interface{} {
		return sha3.NewLegacyKeccak256().(KeccakState)
	}}
=======
// EllipticCurve contains curve operations.
type EllipticCurve interface {
	elliptic.Curve

	// Point marshaling/unmarshaing.
	Marshal(x, y *big.Int) []byte
	Unmarshal(data []byte) (x, y *big.Int)
}
>>>>>>> f3c696fa

// KeccakState wraps sha3.state. In addition to the usual hash methods, it also supports
// Read to get a variable amount of data from the hash state. Read is faster than Sum
// because it doesn't copy the internal state, but also modifies the internal state.
type KeccakState interface {
	hash.Hash
	Read([]byte) (int, error)
}

// NewKeccakState creates a new KeccakState
func NewKeccakState() KeccakState {
	return sha3.NewLegacyKeccak256().(KeccakState)
}

// HashData hashes the provided data using the KeccakState and returns a 32 byte hash
func HashData(kh KeccakState, data []byte) (h common.Hash) {
	if hash, ok := keccakState256Cache.HasGet(nil, data); ok {
		return common.BytesToHash(hash)
	}
	kh.Reset()
	kh.Write(data)
	kh.Read(h[:])
	keccakState256Cache.Set(data, h.Bytes())
	return h
}

// Keccak256 calculates and returns the Keccak256 hash of the input data.
func Keccak256(data ...[]byte) []byte {
	if len(data) == 1 {
		if hash, ok := keccakState256Cache.HasGet(nil, data[0]); ok {
			return hash
		}
	}
	b := make([]byte, 32)
	d := keccakState256Pool.Get().(KeccakState)
	defer keccakState256Pool.Put(d)
	d.Reset()
	for _, b := range data {
		d.Write(b)
	}
	d.Read(b)
	if len(data) == 1 {
		keccakState256Cache.Set(data[0], b)
	}
	return b
}

// Keccak256Hash calculates and returns the Keccak256 hash of the input data,
// converting it to an internal Hash data structure.
func Keccak256Hash(data ...[]byte) (h common.Hash) {
	if len(data) == 1 {
		if hash, ok := keccakState256Cache.HasGet(nil, data[0]); ok {
			return common.BytesToHash(hash)
		}
	}
	d := keccakState256Pool.Get().(KeccakState)
	defer keccakState256Pool.Put(d)
	d.Reset()
	for _, b := range data {
		d.Write(b)
	}
	d.Read(h[:])
	if len(data) == 1 {
		keccakState256Cache.Set(data[0], h.Bytes())
	}
	return h
}

// Keccak512 calculates and returns the Keccak512 hash of the input data.
func Keccak512(data ...[]byte) []byte {
	d := sha3.NewLegacyKeccak512()
	for _, b := range data {
		d.Write(b)
	}
	return d.Sum(nil)
}

// CreateAddress creates an ethereum address given the bytes and the nonce
func CreateAddress(b common.Address, nonce uint64) common.Address {
	data, _ := rlp.EncodeToBytes([]interface{}{b, nonce})
	return common.BytesToAddress(Keccak256(data)[12:])
}

// CreateAddress2 creates an ethereum address given the address bytes, initial
// contract code hash and a salt.
func CreateAddress2(b common.Address, salt [32]byte, inithash []byte) common.Address {
	return common.BytesToAddress(Keccak256([]byte{0xff}, b.Bytes(), salt[:], inithash)[12:])
}

// ToECDSA creates a private key with the given D value.
func ToECDSA(d []byte) (*ecdsa.PrivateKey, error) {
	return toECDSA(d, true)
}

// ToECDSAUnsafe blindly converts a binary blob to a private key. It should almost
// never be used unless you are sure the input is valid and want to avoid hitting
// errors due to bad origin encoding (0 prefixes cut off).
func ToECDSAUnsafe(d []byte) *ecdsa.PrivateKey {
	priv, _ := toECDSA(d, false)
	return priv
}

// toECDSA creates a private key with the given D value. The strict parameter
// controls whether the key's length should be enforced at the curve size or
// it can also accept legacy encodings (0 prefixes).
func toECDSA(d []byte, strict bool) (*ecdsa.PrivateKey, error) {
	priv := new(ecdsa.PrivateKey)
	priv.PublicKey.Curve = S256()
	if strict && 8*len(d) != priv.Params().BitSize {
		return nil, fmt.Errorf("invalid length, need %d bits", priv.Params().BitSize)
	}
	priv.D = new(big.Int).SetBytes(d)

	// The priv.D must < N
	if priv.D.Cmp(secp256k1N) >= 0 {
		return nil, errors.New("invalid private key, >=N")
	}
	// The priv.D must not be zero or negative.
	if priv.D.Sign() <= 0 {
		return nil, errors.New("invalid private key, zero or negative")
	}

	priv.PublicKey.X, priv.PublicKey.Y = S256().ScalarBaseMult(d)
	if priv.PublicKey.X == nil {
		return nil, errors.New("invalid private key")
	}
	return priv, nil
}

// FromECDSA exports a private key into a binary dump.
func FromECDSA(priv *ecdsa.PrivateKey) []byte {
	if priv == nil {
		return nil
	}
	return math.PaddedBigBytes(priv.D, priv.Params().BitSize/8)
}

// UnmarshalPubkey converts bytes to a secp256k1 public key.
func UnmarshalPubkey(pub []byte) (*ecdsa.PublicKey, error) {
<<<<<<< HEAD
	x, y := elliptic.Unmarshal(S256(), pub) //nolint:all //TODO
=======
	x, y := S256().Unmarshal(pub)
>>>>>>> f3c696fa
	if x == nil {
		return nil, errInvalidPubkey
	}
	return &ecdsa.PublicKey{Curve: S256(), X: x, Y: y}, nil
}

func FromECDSAPub(pub *ecdsa.PublicKey) []byte {
	if pub == nil || pub.X == nil || pub.Y == nil {
		return nil
	}
<<<<<<< HEAD
	return elliptic.Marshal(S256(), pub.X, pub.Y) //nolint:all //TODO
=======
	return S256().Marshal(pub.X, pub.Y)
>>>>>>> f3c696fa
}

// HexToECDSA parses a secp256k1 private key.
func HexToECDSA(hexkey string) (*ecdsa.PrivateKey, error) {
	b, err := hex.DecodeString(hexkey)
	if byteErr, ok := err.(hex.InvalidByteError); ok {
		return nil, fmt.Errorf("invalid hex character %q in private key", byte(byteErr))
	} else if err != nil {
		return nil, errors.New("invalid hex data for private key")
	}
	return ToECDSA(b)
}

// LoadECDSA loads a secp256k1 private key from the given file.
func LoadECDSA(file string) (*ecdsa.PrivateKey, error) {
	fd, err := os.Open(file)
	if err != nil {
		return nil, err
	}
	defer fd.Close()

	r := bufio.NewReader(fd)
	buf := make([]byte, 64)
	n, err := readASCII(buf, r)
	if err != nil {
		return nil, err
	} else if n != len(buf) {
		return nil, errors.New("key file too short, want 64 hex characters")
	}
	if err := checkKeyFileEnd(r); err != nil {
		return nil, err
	}

	return HexToECDSA(string(buf))
}

// readASCII reads into 'buf', stopping when the buffer is full or
// when a non-printable control character is encountered.
func readASCII(buf []byte, r *bufio.Reader) (n int, err error) {
	for ; n < len(buf); n++ {
		buf[n], err = r.ReadByte()
		switch {
		case err == io.EOF || buf[n] < '!':
			return n, nil
		case err != nil:
			return n, err
		}
	}
	return n, nil
}

// checkKeyFileEnd skips over additional newlines at the end of a key file.
func checkKeyFileEnd(r *bufio.Reader) error {
	for i := 0; ; i++ {
		b, err := r.ReadByte()
		switch {
		case err == io.EOF:
			return nil
		case err != nil:
			return err
		case b != '\n' && b != '\r':
			return fmt.Errorf("invalid character %q at end of key file", b)
		case i >= 2:
			return errors.New("key file too long, want 64 hex characters")
		}
	}
}

// SaveECDSA saves a secp256k1 private key to the given file with
// restrictive permissions. The key data is saved hex-encoded.
func SaveECDSA(file string, key *ecdsa.PrivateKey) error {
	k := hex.EncodeToString(FromECDSA(key))
	return os.WriteFile(file, []byte(k), 0600)
}

// GenerateKey generates a new private key.
func GenerateKey() (*ecdsa.PrivateKey, error) {
	return ecdsa.GenerateKey(S256(), rand.Reader)
}

// ValidateSignatureValues verifies whether the signature values are valid with
// the given chain rules. The v value is assumed to be either 0 or 1.
func ValidateSignatureValues(v byte, r, s *big.Int, homestead bool) bool {
	if r.Cmp(common.Big1) < 0 || s.Cmp(common.Big1) < 0 {
		return false
	}
	// reject upper range of s values (ECDSA malleability)
	// see discussion in secp256k1/libsecp256k1/include/secp256k1.h
	if homestead && s.Cmp(secp256k1halfN) > 0 {
		return false
	}
	// Frontier: allow s to be in full N range
	return r.Cmp(secp256k1N) < 0 && s.Cmp(secp256k1N) < 0 && (v == 0 || v == 1)
}

func PubkeyToAddress(p ecdsa.PublicKey) common.Address {
	pubBytes := FromECDSAPub(&p)
	return common.BytesToAddress(Keccak256(pubBytes[1:])[12:])
}

func zeroBytes(bytes []byte) {
	clear(bytes)
}<|MERGE_RESOLUTION|>--- conflicted
+++ resolved
@@ -56,12 +56,11 @@
 
 var errInvalidPubkey = errors.New("invalid secp256k1 public key")
 
-<<<<<<< HEAD
 var keccakState256Pool = sync.Pool{
 	New: func() interface{} {
 		return sha3.NewLegacyKeccak256().(KeccakState)
 	}}
-=======
+
 // EllipticCurve contains curve operations.
 type EllipticCurve interface {
 	elliptic.Curve
@@ -70,7 +69,6 @@
 	Marshal(x, y *big.Int) []byte
 	Unmarshal(data []byte) (x, y *big.Int)
 }
->>>>>>> f3c696fa
 
 // KeccakState wraps sha3.state. In addition to the usual hash methods, it also supports
 // Read to get a variable amount of data from the hash state. Read is faster than Sum
@@ -210,11 +208,7 @@
 
 // UnmarshalPubkey converts bytes to a secp256k1 public key.
 func UnmarshalPubkey(pub []byte) (*ecdsa.PublicKey, error) {
-<<<<<<< HEAD
-	x, y := elliptic.Unmarshal(S256(), pub) //nolint:all //TODO
-=======
 	x, y := S256().Unmarshal(pub)
->>>>>>> f3c696fa
 	if x == nil {
 		return nil, errInvalidPubkey
 	}
@@ -225,11 +219,7 @@
 	if pub == nil || pub.X == nil || pub.Y == nil {
 		return nil
 	}
-<<<<<<< HEAD
-	return elliptic.Marshal(S256(), pub.X, pub.Y) //nolint:all //TODO
-=======
 	return S256().Marshal(pub.X, pub.Y)
->>>>>>> f3c696fa
 }
 
 // HexToECDSA parses a secp256k1 private key.
