## Overview

The BSC network has introduced the [Builder API Specification](https://github.com/bnb-chain/BEPs/blob/master/BEPs/BEP322.md) to establish a fair and unified MEV market. Previously, BSC clients lacked native support for validators to integrate with multiple MEV providers at once. The network became unstable because of the many different versions of the client software being used. The latest BSC client adopts the [Proposer-Builder Separation](https://ethereum.org/en/roadmap/pbs/) model. Within this unified framework, several aspects of the BSC network have been improved:

- Stability: Validators only need to use the official client to seamlessly integrate with various Builders.
- Economy: Builders that can enter without permission promote healthy market competition. Validators can extract more value by integrating with more builders, which benefits delegators as well.
- Transparency: This specification aims to bring transparency to the BSC MEV market, exposing profit distribution among stakeholders to the public.

This project represents a minimal implementation of the protocol and is provided as is. We make no guarantees regarding its functionality or security.

<<<<<<< HEAD
## What is MEV and PBS

MEV, also known as Maximum (or Miner) Extractable Value, can be described as the measure of total value that may be extracted from transaction ordering. Common examples include arbitraging swaps on decentralized exchanges or identifying opportunities to liquidate DeFi positions. Maximizing MEV requires advanced technical expertise and custom software integrated into regular validators. The returns are likely higher with centralized operators.

Proposer-builder separation(PBS) solves this problem by reconfiguring the economics of MEV. Block builders create blocks and submit them to the block proposer, and the block proposer simply chooses the most profitable one, paying a fee to the block builder. This means even if a small group of specialized block builders dominate MEV extraction, the reward still goes to any validator on the network.

## How it Works on BSC
=======
But from that baseline of EVM compatible, BNB Smart Chain introduces a system of 21 validators with Proof of Staked Authority (PoSA) consensus that can support short block time and lower fees. The most bonded validator candidates of staking will become validators and produce blocks. The double-sign detection and other slashing logic guarantee security, stability, and chain finality.

**The BNB Smart Chain** will be:

- **A self-sovereign blockchain**: Provides security and safety with elected validators.
- **EVM-compatible**: Supports all the existing Ethereum tooling along with faster finality and cheaper transaction fees.
- **Distributed with on-chain governance**: Proof of Staked Authority brings in decentralization and community participants. As the native token, BNB will serve as both the gas of smart contract execution and tokens for staking.

More details in [White Paper](https://github.com/bnb-chain/whitepaper/blob/master/WHITEPAPER.md).
>>>>>>> ec318b9c

![PBS Workflow](./docs/assets/pbs_workflow.png)

The figure above illustrates the basic workflow of PBS operating on the BSC network.

- MEV Searchers are independent network participants who detect profitable MEV opportunities and submit their transactions to builders. Transactions from searchers are usually bundled together and included in a block, or none of them will be included.
- The builder collects transactions from various sources to create an unsealed block and offer it to the block proposer. The builder will specify in the request the amount of fees the proposer needs to pay to the builder if this block is adopted. The unsealed block from the builder is also called a block bid as it may request tips.
- The proposer chooses the most profitable block from multiple builders, and pays the fee to the builder by appending a payment transaction at the end of the block.

A new component called "Sentry" has been introduced to enhance network security and account isolation. It assists proposers in communicating with builders and enables payment processing.

## What is More

<<<<<<< HEAD
The PBS model on BSC differs in several aspects from its implementation on Ethereum. This is primarily due to：

1. Different Trust Model. Validators in the BNB Smart Chain are considered more trustworthy, as it requires substantial BNB delegation and must maintain a high reputation. This stands in contrast to Ethereum, where becoming an Ethereum validator is much easier, the barrier to becoming a validator is very low (i.e., 32 ETH).
2. Different Consensus Algorithms. In Ethereum, a block header is transferred from a builder to a validator for signing, allowing the block to be broadcasted to the network without disclosing the transactions to the validator. In contrast, in BSC, creating a valid block header requires executing transactions and system contract calls (such as transferring reward and depositing to the validator set contract), making it impossible for builders to propose the whole block.
3. Different Blocking Time. With a shorter block time of 3 seconds in BSC compared to Ethereum's 12 seconds, designing for time efficiency becomes crucial.

These differences have led to different designs on BSC's PBS regarding payment, interaction, and APIs. For more design philosophy, please refer to [BEP322:Builder API Specification for BNB Smart Chain](https://github.com/bnb-chain/BEPs/blob/master/BEPs/BEP322.md).

## Integration Guide for Builder
=======
1. Blocks are produced by a limited set of validators.
2. Validators take turns to produce blocks in a PoA manner, similar to Ethereum's Clique consensus engine.
3. Validator set are elected in and out based on a staking based governance on BNB Smart Chain.
4. Parlia consensus engine will interact with a set of [system contracts](https://docs.bnbchain.org/bnb-smart-chain/staking/overview/#system-contracts) to achieve liveness slash, revenue distributing and validator set renewing func.
>>>>>>> ec318b9c

The [Builder API Specification](https://github.com/bnb-chain/BEPs/blob/master/BEPs/BEP322.md) defines the standard interface that builders should implement, while the specific implementation is left open to MEV API providers. The BNB Chain community offers a [simple implementation](https://github.com/bnb-chain/bsc-builder) example for reference.

### Customize Builder

<<<<<<< HEAD
Although the builder offers great flexibility, there are still some essential standards that must be followed:
=======
1. pay `gas` to deploy or invoke Smart Contract on BSC
>>>>>>> ec318b9c

1. The builder needs to set up a builder account, which is used to sign the block bid and receive fees. The builder can ask for a tip (builder fee) on the block that it sends to the sentry. If the block is finally selected, the builder account will receive the tip.
2. The builder needs to implement the mev_reportIssue API to receive the errors report from validators.
3. In order to prevent transaction leakage, the builder can only send block bids to the in-turn validator.
4. At most 3 block bids are allowed to be sent at the same height from the same builder.

Here are some sentry APIs that may interest a builder:

1. `mev_bestBidGasFee`. It will return the current most profitable reward that the validator received among all the blocks received from all builders. The reward is calculated as: `gasFee*(1 - commissionRate) - tipToBuilder`. A builder may compare the `bestBidGasFee` with a local one and then decide to send the block bid or not.
2. `mev_params`. It will return the `BidSimulationLeftOver`,`ValidatorCommission`, `GasCeil` and `BidFeeCeil` settings on the validator. If the current time is after `(except block time - BidSimulationLeftOver)`, then there is no need to send block bids anymore; `ValidatorCommission` and `BidFeeCeil` helps the builder to build its fee charge strategy. The `GasCeil` helps a builder know when to stop adding more transactions.

Builders have the freedom to define various aspects like pricing models for users, creating intuitive APIs, and define the bundle verification rules.

### Setup with Example Builder

Step 1: Find Validator Information
For validators that open MEV integration, the public information is shown at [bsc-mev-info](https://github.com/bnb-chain/bsc-mev-info). Builders can also provide information here to the validator.

Step 2: Set up Builder.
The builder must sign the bid using an account, such as the etherbase account specified in the config.toml file.

```toml
[Eth.Miner.Mev]
BuilderEnabled = true # open bid sending
BuilderAccount = "0x..." # builder address which signs bid, usually it is the same as etherbase address

# Configure the validator node list, including the address of the validator and the public URL. The public URL refers to the sentry service.
[[Eth.Miner.Mev.Validators]]
Address = "0x23707D3D71E31e4Cb5B4A9816DfBDCA6455B52B3"
URL = "https://bsc-fuji.io"

<<<<<<< HEAD
[[Eth.Miner.Mev.Validators]]
Address = "0x..."
URL = "https://bsc-mathwallet.io"
=======
### Operating a private network
- [BSC-Deploy](https://github.com/bnb-chain/node-deploy/): deploy tool for setting up BNB Smart Chain.

## Running a bootnode

Bootnodes are super-lightweight nodes that are not behind a NAT and are running just discovery protocol. When you start up a node it should log your enode, which is a public identifier that others can use to connect to your node. 

First the bootnode requires a key, which can be created with the following command, which will save a key to boot.key:

```
bootnode -genkey boot.key
>>>>>>> ec318b9c
```

## License

The bsc library (i.e. all code outside of the `cmd` directory) is licensed under the
[GNU Lesser General Public License v3.0](https://www.gnu.org/licenses/lgpl-3.0.en.html),
also included in our repository in the `COPYING.LESSER` file.

The bsc binaries (i.e. all code inside of the `cmd` directory) is licensed under the
[GNU General Public License v3.0](https://www.gnu.org/licenses/gpl-3.0.en.html), also
included in our repository in the `COPYING` file.<|MERGE_RESOLUTION|>--- conflicted
+++ resolved
@@ -8,7 +8,6 @@
 
 This project represents a minimal implementation of the protocol and is provided as is. We make no guarantees regarding its functionality or security.
 
-<<<<<<< HEAD
 ## What is MEV and PBS
 
 MEV, also known as Maximum (or Miner) Extractable Value, can be described as the measure of total value that may be extracted from transaction ordering. Common examples include arbitraging swaps on decentralized exchanges or identifying opportunities to liquidate DeFi positions. Maximizing MEV requires advanced technical expertise and custom software integrated into regular validators. The returns are likely higher with centralized operators.
@@ -16,17 +15,6 @@
 Proposer-builder separation(PBS) solves this problem by reconfiguring the economics of MEV. Block builders create blocks and submit them to the block proposer, and the block proposer simply chooses the most profitable one, paying a fee to the block builder. This means even if a small group of specialized block builders dominate MEV extraction, the reward still goes to any validator on the network.
 
 ## How it Works on BSC
-=======
-But from that baseline of EVM compatible, BNB Smart Chain introduces a system of 21 validators with Proof of Staked Authority (PoSA) consensus that can support short block time and lower fees. The most bonded validator candidates of staking will become validators and produce blocks. The double-sign detection and other slashing logic guarantee security, stability, and chain finality.
-
-**The BNB Smart Chain** will be:
-
-- **A self-sovereign blockchain**: Provides security and safety with elected validators.
-- **EVM-compatible**: Supports all the existing Ethereum tooling along with faster finality and cheaper transaction fees.
-- **Distributed with on-chain governance**: Proof of Staked Authority brings in decentralization and community participants. As the native token, BNB will serve as both the gas of smart contract execution and tokens for staking.
-
-More details in [White Paper](https://github.com/bnb-chain/whitepaper/blob/master/WHITEPAPER.md).
->>>>>>> ec318b9c
 
 ![PBS Workflow](./docs/assets/pbs_workflow.png)
 
@@ -40,7 +28,6 @@
 
 ## What is More
 
-<<<<<<< HEAD
 The PBS model on BSC differs in several aspects from its implementation on Ethereum. This is primarily due to：
 
 1. Different Trust Model. Validators in the BNB Smart Chain are considered more trustworthy, as it requires substantial BNB delegation and must maintain a high reputation. This stands in contrast to Ethereum, where becoming an Ethereum validator is much easier, the barrier to becoming a validator is very low (i.e., 32 ETH).
@@ -50,22 +37,12 @@
 These differences have led to different designs on BSC's PBS regarding payment, interaction, and APIs. For more design philosophy, please refer to [BEP322:Builder API Specification for BNB Smart Chain](https://github.com/bnb-chain/BEPs/blob/master/BEPs/BEP322.md).
 
 ## Integration Guide for Builder
-=======
-1. Blocks are produced by a limited set of validators.
-2. Validators take turns to produce blocks in a PoA manner, similar to Ethereum's Clique consensus engine.
-3. Validator set are elected in and out based on a staking based governance on BNB Smart Chain.
-4. Parlia consensus engine will interact with a set of [system contracts](https://docs.bnbchain.org/bnb-smart-chain/staking/overview/#system-contracts) to achieve liveness slash, revenue distributing and validator set renewing func.
->>>>>>> ec318b9c
 
 The [Builder API Specification](https://github.com/bnb-chain/BEPs/blob/master/BEPs/BEP322.md) defines the standard interface that builders should implement, while the specific implementation is left open to MEV API providers. The BNB Chain community offers a [simple implementation](https://github.com/bnb-chain/bsc-builder) example for reference.
 
 ### Customize Builder
 
-<<<<<<< HEAD
 Although the builder offers great flexibility, there are still some essential standards that must be followed:
-=======
-1. pay `gas` to deploy or invoke Smart Contract on BSC
->>>>>>> ec318b9c
 
 1. The builder needs to set up a builder account, which is used to sign the block bid and receive fees. The builder can ask for a tip (builder fee) on the block that it sends to the sentry. If the block is finally selected, the builder account will receive the tip.
 2. The builder needs to implement the mev_reportIssue API to receive the errors report from validators.
@@ -97,23 +74,9 @@
 Address = "0x23707D3D71E31e4Cb5B4A9816DfBDCA6455B52B3"
 URL = "https://bsc-fuji.io"
 
-<<<<<<< HEAD
 [[Eth.Miner.Mev.Validators]]
 Address = "0x..."
 URL = "https://bsc-mathwallet.io"
-=======
-### Operating a private network
-- [BSC-Deploy](https://github.com/bnb-chain/node-deploy/): deploy tool for setting up BNB Smart Chain.
-
-## Running a bootnode
-
-Bootnodes are super-lightweight nodes that are not behind a NAT and are running just discovery protocol. When you start up a node it should log your enode, which is a public identifier that others can use to connect to your node. 
-
-First the bootnode requires a key, which can be created with the following command, which will save a key to boot.key:
-
-```
-bootnode -genkey boot.key
->>>>>>> ec318b9c
 ```
 
 ## License
