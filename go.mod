module github.com/ethereum/go-ethereum

go 1.21

toolchain go1.21.5

require (
	github.com/Azure/azure-sdk-for-go/sdk/storage/azblob v0.3.0
	github.com/VictoriaMetrics/fastcache v1.12.1
	github.com/aws/aws-sdk-go-v2 v1.17.8
	github.com/aws/aws-sdk-go-v2/config v1.1.1
	github.com/aws/aws-sdk-go-v2/credentials v1.1.1
	github.com/aws/aws-sdk-go-v2/service/route53 v1.1.1
	github.com/bnb-chain/ics23 v0.1.0
	github.com/btcsuite/btcd/btcec/v2 v2.3.2
	github.com/cespare/cp v1.1.1
	github.com/cloudflare/cloudflare-go v0.14.0
	github.com/cockroachdb/errors v1.9.1
	github.com/cockroachdb/pebble v0.0.0-20230928194634-aa077af62593
	github.com/cometbft/cometbft v0.37.0
	github.com/consensys/gnark-crypto v0.12.1
	github.com/crate-crypto/go-kzg-4844 v0.7.0
	github.com/davecgh/go-spew v1.1.1
	github.com/deckarep/golang-set/v2 v2.1.0
	github.com/docker/docker v24.0.7+incompatible
	github.com/dop251/goja v0.0.0-20230806174421-c933cf95e127
	github.com/ethereum/c-kzg-4844 v0.4.0
	github.com/fatih/color v1.13.0
	github.com/fatih/structs v1.1.0
	github.com/fjl/gencodec v0.0.0-20230517082657-f9840df7b83e
	github.com/fjl/memsize v0.0.0-20190710130421-bcb5799ab5e5
	github.com/fsnotify/fsnotify v1.6.0
	github.com/gballet/go-libpcsclite v0.0.0-20191108122812-4678299bea08
	github.com/gballet/go-verkle v0.0.0-20230607174250-df487255f46b
	github.com/go-stack/stack v1.8.1
	github.com/gofrs/flock v0.8.1
	github.com/golang-jwt/jwt/v4 v4.5.0
	github.com/golang/protobuf v1.5.3
	github.com/golang/snappy v0.0.5-0.20220116011046-fa5810519dcb
	github.com/google/gofuzz v1.2.0
	github.com/google/pprof v0.0.0-20231023181126-ff6d637d2a7b
	github.com/google/uuid v1.3.0
	github.com/gorilla/websocket v1.5.0
	github.com/graph-gophers/graphql-go v1.3.0
	github.com/hashicorp/go-bexpr v0.1.10
	github.com/hashicorp/golang-lru v0.5.5-0.20210104140557-80c98217689d
	github.com/holiman/billy v0.0.0-20230718173358-1c7e68d277a7
	github.com/holiman/bloomfilter/v2 v2.0.3
	github.com/holiman/uint256 v1.2.3
	github.com/huin/goupnp v1.3.0
	github.com/influxdata/influxdb-client-go/v2 v2.4.0
	github.com/influxdata/influxdb1-client v0.0.0-20220302092344-a9ab5670611c
	github.com/jackpal/go-nat-pmp v1.0.2
	github.com/jedisct1/go-minisign v0.0.0-20190909160543-45766022959e
	github.com/julienschmidt/httprouter v1.3.0
	github.com/karalabe/usb v0.0.3-0.20230711191512-61db3e06439c
	github.com/kylelemons/godebug v1.1.0
	github.com/logrusorgru/aurora v2.0.3+incompatible
	github.com/mattn/go-colorable v0.1.13
	github.com/mattn/go-isatty v0.0.20
	github.com/naoina/toml v0.1.2-0.20170918210437-9fafd6967416
	github.com/olekukonko/tablewriter v0.0.5
	github.com/panjf2000/ants/v2 v2.4.5
	github.com/peterh/liner v1.2.0
	github.com/pkg/errors v0.9.1
	github.com/prometheus/tsdb v0.10.0
	github.com/protolambda/bls12-381-util v0.0.0-20220416220906-d8552aa452c7
	github.com/prysmaticlabs/prysm/v4 v4.2.0
	github.com/rs/cors v1.8.2
	github.com/shirou/gopsutil v3.21.11+incompatible
	github.com/status-im/keycard-go v0.2.0
	github.com/stretchr/testify v1.8.4
	github.com/supranational/blst v0.3.11
	github.com/syndtr/goleveldb v1.0.1
	github.com/tendermint/go-amino v0.14.1
	github.com/tendermint/iavl v0.12.0
	github.com/tendermint/tendermint v0.31.15
	github.com/tidwall/wal v1.1.7
	github.com/tyler-smith/go-bip39 v1.1.0
	github.com/urfave/cli/v2 v2.25.7
	github.com/wealdtech/go-eth2-wallet-encryptor-keystorev4 v1.1.3
	github.com/willf/bitset v1.1.3
	go.uber.org/automaxprocs v1.5.2
	golang.org/x/crypto v0.17.0
	golang.org/x/exp v0.0.0-20231214170342-aacd6d4b4611
	golang.org/x/sync v0.5.0
	golang.org/x/sys v0.15.0
	golang.org/x/text v0.14.0
	golang.org/x/time v0.3.0
	golang.org/x/tools v0.16.0
	gopkg.in/natefinch/lumberjack.v2 v2.0.0
	gopkg.in/natefinch/npipe.v2 v2.0.0-20160621034901-c1b8fa8bdcce
	gopkg.in/yaml.v3 v3.0.1
)

require (
	contrib.go.opencensus.io/exporter/jaeger v0.2.1 // indirect
	github.com/Azure/azure-sdk-for-go/sdk/azcore v0.21.1 // indirect
	github.com/Azure/azure-sdk-for-go/sdk/internal v0.8.3 // indirect
	github.com/BurntSushi/toml v1.3.2 // indirect
	github.com/DataDog/zstd v1.5.2 // indirect
	github.com/aristanetworks/goarista v0.0.0-20200805130819-fd197cf57d96 // indirect
	github.com/aws/aws-sdk-go-v2/feature/ec2/imds v1.0.2 // indirect
	github.com/aws/aws-sdk-go-v2/internal/ini v1.3.33 // indirect
	github.com/aws/aws-sdk-go-v2/service/internal/presigned-url v1.0.2 // indirect
	github.com/aws/aws-sdk-go-v2/service/sso v1.1.1 // indirect
	github.com/aws/aws-sdk-go-v2/service/sts v1.1.1 // indirect
	github.com/aws/smithy-go v1.13.5 // indirect
	github.com/benbjohnson/clock v1.3.5 // indirect
	github.com/beorn7/perks v1.0.1 // indirect
	github.com/bits-and-blooms/bitset v1.7.0 // indirect
	github.com/cespare/xxhash v1.1.0 // indirect
	github.com/cespare/xxhash/v2 v2.2.0 // indirect
	github.com/chzyer/readline v1.5.1 // indirect
	github.com/cockroachdb/logtags v0.0.0-20230118201751-21c54148d20b // indirect
	github.com/cockroachdb/redact v1.1.3 // indirect
	github.com/cockroachdb/tokenbucket v0.0.0-20230807174530-cc333fc44b06 // indirect
	github.com/consensys/bavard v0.1.13 // indirect
	github.com/containerd/cgroups v1.1.0 // indirect
	github.com/coreos/go-systemd/v22 v22.5.0 // indirect
	github.com/cosmos/gogoproto v1.4.1 // indirect
	github.com/cpuguy83/go-md2man/v2 v2.0.2 // indirect
	github.com/crate-crypto/go-ipa v0.0.0-20230601170251-1830d0757c80 // indirect
	github.com/davidlazar/go-crypto v0.0.0-20200604182044-b73af7476f6c // indirect
	github.com/decred/dcrd/dcrec/secp256k1/v4 v4.2.0 // indirect
	github.com/deepmap/oapi-codegen v1.8.2 // indirect
	github.com/dgraph-io/ristretto v0.0.4-0.20210318174700-74754f61e018 // indirect
	github.com/dlclark/regexp2 v1.7.0 // indirect
	github.com/docker/go-units v0.5.0 // indirect
	github.com/dustin/go-humanize v1.0.0 // indirect
	github.com/elastic/gosigar v0.14.2 // indirect
	github.com/etcd-io/bbolt v1.3.3 // indirect
	github.com/ferranbt/fastssz v0.0.0-20210905181407-59cf6761a7d5 // indirect
	github.com/flynn/noise v1.0.0 // indirect
	github.com/francoispqt/gojay v1.2.13 // indirect
	github.com/garslo/gogen v0.0.0-20170306192744-1d203ffc1f61 // indirect
	github.com/getsentry/sentry-go v0.18.0 // indirect
	github.com/go-kit/kit v0.12.0 // indirect
	github.com/go-kit/log v0.2.1 // indirect
	github.com/go-logfmt/logfmt v0.5.1 // indirect
	github.com/go-logr/logr v1.2.4 // indirect
	github.com/go-ole/go-ole v1.2.6 // indirect
	github.com/go-playground/locales v0.14.1 // indirect
	github.com/go-playground/universal-translator v0.18.1 // indirect
	github.com/go-playground/validator/v10 v10.13.0 // indirect
	github.com/go-sourcemap/sourcemap v2.1.3+incompatible // indirect
	github.com/go-task/slim-sprig v0.0.0-20230315185526-52ccab3ef572 // indirect
	github.com/godbus/dbus/v5 v5.1.0 // indirect
	github.com/gogo/protobuf v1.3.2 // indirect
	github.com/golang/groupcache v0.0.0-20210331224755-41bb18bfe9da // indirect
	github.com/google/go-cmp v0.5.9 // indirect
	github.com/google/gopacket v1.1.19 // indirect
	github.com/gorilla/mux v1.8.0 // indirect
	github.com/grpc-ecosystem/go-grpc-middleware v1.3.0 // indirect
	github.com/grpc-ecosystem/go-grpc-prometheus v1.2.0 // indirect
	github.com/grpc-ecosystem/grpc-gateway/v2 v2.0.1 // indirect
	github.com/gtank/merlin v0.1.1 // indirect
	github.com/hashicorp/golang-lru/v2 v2.0.5 // indirect
	github.com/herumi/bls-eth-go-binary v0.0.0-20210917013441-d37c07cfda4e // indirect
	github.com/influxdata/line-protocol v0.0.0-20210311194329-9aa0e372d097 // indirect
	github.com/ipfs/go-cid v0.4.1 // indirect
	github.com/ipfs/go-log/v2 v2.5.1 // indirect
	github.com/jbenet/go-temp-err-catcher v0.1.0 // indirect
	github.com/jmhodges/levigo v1.0.0 // indirect
	github.com/json-iterator/go v1.1.12 // indirect
	github.com/juju/ansiterm v0.0.0-20180109212912-720a0952cc2a // indirect
	github.com/k0kubun/go-ansi v0.0.0-20180517002512-3bf9e2903213 // indirect
	github.com/kilic/bls12-381 v0.1.0 // indirect
	github.com/klauspost/compress v1.17.2 // indirect
	github.com/klauspost/cpuid/v2 v2.2.5 // indirect
	github.com/koron/go-ssdp v0.0.4 // indirect
	github.com/kr/pretty v0.3.1 // indirect
	github.com/kr/text v0.2.0 // indirect
	github.com/leodido/go-urn v1.2.3 // indirect
	github.com/libp2p/go-buffer-pool v0.1.0 // indirect
	github.com/libp2p/go-flow-metrics v0.1.0 // indirect
	github.com/libp2p/go-libp2p v0.32.1 // indirect
	github.com/libp2p/go-libp2p-asn-util v0.4.1 // indirect
	github.com/libp2p/go-libp2p-mplex v0.9.0 // indirect
	github.com/libp2p/go-libp2p-pubsub v0.10.0 // indirect
	github.com/libp2p/go-mplex v0.7.0 // indirect
	github.com/libp2p/go-msgio v0.3.0 // indirect
	github.com/libp2p/go-nat v0.2.0 // indirect
	github.com/libp2p/go-netroute v0.2.1 // indirect
	github.com/libp2p/go-reuseport v0.4.0 // indirect
	github.com/libp2p/go-yamux/v4 v4.0.1 // indirect
	github.com/lunixbochs/vtclean v1.0.0 // indirect
	github.com/manifoldco/promptui v0.7.0 // indirect
	github.com/marten-seemann/tcp v0.0.0-20210406111302-dfbc87cc63fd // indirect
	github.com/mattn/go-runewidth v0.0.14 // indirect
	github.com/matttproud/golang_protobuf_extensions v1.0.4 // indirect
	github.com/miekg/dns v1.1.56 // indirect
	github.com/mikioh/tcpinfo v0.0.0-20190314235526-30a79bb1804b // indirect
	github.com/mikioh/tcpopt v0.0.0-20190314235656-172688c1accc // indirect
	github.com/mimoo/StrobeGo v0.0.0-20210601165009-122bf33a46e0 // indirect
	github.com/minio/highwayhash v1.0.2 // indirect
	github.com/minio/sha256-simd v1.0.1 // indirect
	github.com/mitchellh/colorstring v0.0.0-20190213212951-d06e56a500db // indirect
	github.com/mitchellh/mapstructure v1.5.0 // indirect
	github.com/mitchellh/pointerstructure v1.2.0 // indirect
	github.com/mmcloughlin/addchain v0.4.0 // indirect
	github.com/modern-go/concurrent v0.0.0-20180306012644-bacd9c7ef1dd // indirect
	github.com/modern-go/reflect2 v1.0.2 // indirect
	github.com/mohae/deepcopy v0.0.0-20170929034955-c48cc78d4826 // indirect
	github.com/mr-tron/base58 v1.2.0 // indirect
	github.com/multiformats/go-base32 v0.1.0 // indirect
	github.com/multiformats/go-base36 v0.2.0 // indirect
	github.com/multiformats/go-multiaddr v0.12.1 // indirect
	github.com/multiformats/go-multiaddr-dns v0.3.1 // indirect
	github.com/multiformats/go-multiaddr-fmt v0.1.0 // indirect
	github.com/multiformats/go-multibase v0.2.0 // indirect
	github.com/multiformats/go-multicodec v0.9.0 // indirect
	github.com/multiformats/go-multihash v0.2.3 // indirect
	github.com/multiformats/go-multistream v0.5.0 // indirect
	github.com/multiformats/go-varint v0.0.7 // indirect
	github.com/naoina/go-stringutil v0.1.0 // indirect
	github.com/onsi/ginkgo/v2 v2.13.0 // indirect
	github.com/opencontainers/runtime-spec v1.1.0 // indirect
	github.com/opentracing/opentracing-go v1.2.0 // indirect
	github.com/patrickmn/go-cache v2.1.0+incompatible // indirect
	github.com/pbnjay/memory v0.0.0-20210728143218-7b4eea64cf58 // indirect
	github.com/petermattis/goid v0.0.0-20180202154549-b0b1615b78e5 // indirect
	github.com/pmezard/go-difflib v1.0.0 // indirect
	github.com/prometheus/client_golang v1.14.0 // indirect
	github.com/prometheus/client_model v0.4.0 // indirect
	github.com/prometheus/common v0.42.0 // indirect
	github.com/prometheus/procfs v0.9.0 // indirect
	github.com/prometheus/prom2json v1.3.0 // indirect
	github.com/prysmaticlabs/eth2-types v0.0.0-20210303084904-c9735a06829d // indirect
	github.com/prysmaticlabs/fastssz v0.0.0-20221107182844-78142813af44 // indirect
	github.com/prysmaticlabs/go-bitfield v0.0.0-20210809151128-385d8c5e3fb7 // indirect
	github.com/prysmaticlabs/gohashtree v0.0.3-alpha // indirect
	github.com/prysmaticlabs/prombbolt v0.0.0-20210126082820-9b7adba6db7c // indirect
	github.com/prysmaticlabs/prysm v0.0.0-20220124113610-e26cde5e091b // indirect
	github.com/quic-go/qpack v0.4.0 // indirect
	github.com/quic-go/qtls-go1-20 v0.3.4 // indirect
	github.com/quic-go/quic-go v0.39.3 // indirect
	github.com/quic-go/webtransport-go v0.6.0 // indirect
	github.com/raulk/go-watchdog v1.3.0 // indirect
	github.com/rcrowley/go-metrics v0.0.0-20201227073835-cf1acfcdf475 // indirect
	github.com/rivo/uniseg v0.4.4 // indirect
	github.com/rogpeppe/go-internal v1.9.0 // indirect
	github.com/russross/blackfriday/v2 v2.1.0 // indirect
	github.com/sasha-s/go-deadlock v0.3.1 // indirect
	github.com/schollz/progressbar/v3 v3.3.4 // indirect
	github.com/sirupsen/logrus v1.9.0 // indirect
	github.com/spaolacci/murmur3 v1.1.0 // indirect
	github.com/spf13/afero v1.10.0 // indirect
	github.com/thomaso-mirodin/intmath v0.0.0-20160323211736-5dc6d854e46e // indirect
	github.com/tidwall/gjson v1.10.2 // indirect
	github.com/tidwall/match v1.1.1 // indirect
	github.com/tidwall/pretty v1.2.0 // indirect
	github.com/tidwall/tinylru v1.1.0 // indirect
	github.com/tklauser/go-sysconf v0.3.12 // indirect
	github.com/tklauser/numcpus v0.6.1 // indirect
	github.com/trailofbits/go-mutexasserts v0.0.0-20230328101604-8cdbc5f3d279 // indirect
	github.com/uber/jaeger-client-go v2.25.0+incompatible // indirect
	github.com/wealdtech/go-bytesutil v1.1.1 // indirect
	github.com/wealdtech/go-eth2-types/v2 v2.5.2 // indirect
	github.com/wealdtech/go-eth2-util v1.6.3 // indirect
	github.com/xrash/smetrics v0.0.0-20201216005158-039620a65673 // indirect
	github.com/yusufpapurcu/wmi v1.2.2 // indirect
	go.etcd.io/bbolt v1.3.7 // indirect
	go.opencensus.io v0.24.0 // indirect
	go.uber.org/dig v1.17.1 // indirect
	go.uber.org/fx v1.20.1 // indirect
	go.uber.org/mock v0.3.0 // indirect
	go.uber.org/multierr v1.11.0 // indirect
<<<<<<< HEAD
	go.uber.org/zap v1.24.0 // indirect
	golang.org/x/mod v0.11.0 // indirect
	golang.org/x/net v0.10.0 // indirect
	golang.org/x/oauth2 v0.7.0 // indirect
	golang.org/x/term v0.11.0 // indirect
=======
	go.uber.org/zap v1.26.0 // indirect
	golang.org/x/mod v0.14.0 // indirect
	golang.org/x/net v0.19.0 // indirect
	golang.org/x/oauth2 v0.7.0 // indirect
	golang.org/x/term v0.15.0 // indirect
>>>>>>> ef462c2b
	google.golang.org/api v0.44.0 // indirect
	google.golang.org/appengine v1.6.7 // indirect
	google.golang.org/genproto v0.0.0-20230410155749-daa745c078e1 // indirect
	google.golang.org/grpc v1.56.3 // indirect
	google.golang.org/protobuf v1.30.0 // indirect
	gopkg.in/inf.v0 v0.9.1 // indirect
	gopkg.in/yaml.v2 v2.4.0 // indirect
	k8s.io/apimachinery v0.20.0 // indirect
	k8s.io/client-go v0.20.0 // indirect
	k8s.io/klog/v2 v2.80.0 // indirect
	k8s.io/utils v0.0.0-20201110183641-67b214c5f920 // indirect
	lukechampine.com/blake3 v1.2.1 // indirect
	rsc.io/tmplfunc v0.0.3 // indirect
	sigs.k8s.io/structured-merge-diff/v4 v4.0.2 // indirect
	sigs.k8s.io/yaml v1.2.0 // indirect
)

replace (
	github.com/btcsuite/btcd => github.com/btcsuite/btcd v0.23.0
	github.com/cometbft/cometbft => github.com/bnb-chain/greenfield-tendermint v0.0.0-20230417032003-4cda1f296fb2
	github.com/grpc-ecosystem/grpc-gateway/v2 => github.com/prysmaticlabs/grpc-gateway/v2 v2.3.1-0.20210702154020-550e1cd83ec1
	github.com/syndtr/goleveldb v1.0.1 => github.com/syndtr/goleveldb v1.0.1-0.20210819022825-2ae1ddf74ef7
	github.com/tendermint/tendermint => github.com/bnb-chain/tendermint v0.31.15
)<|MERGE_RESOLUTION|>--- conflicted
+++ resolved
@@ -266,19 +266,11 @@
 	go.uber.org/fx v1.20.1 // indirect
 	go.uber.org/mock v0.3.0 // indirect
 	go.uber.org/multierr v1.11.0 // indirect
-<<<<<<< HEAD
-	go.uber.org/zap v1.24.0 // indirect
-	golang.org/x/mod v0.11.0 // indirect
-	golang.org/x/net v0.10.0 // indirect
-	golang.org/x/oauth2 v0.7.0 // indirect
-	golang.org/x/term v0.11.0 // indirect
-=======
 	go.uber.org/zap v1.26.0 // indirect
 	golang.org/x/mod v0.14.0 // indirect
 	golang.org/x/net v0.19.0 // indirect
 	golang.org/x/oauth2 v0.7.0 // indirect
 	golang.org/x/term v0.15.0 // indirect
->>>>>>> ef462c2b
 	google.golang.org/api v0.44.0 // indirect
 	google.golang.org/appengine v1.6.7 // indirect
 	google.golang.org/genproto v0.0.0-20230410155749-daa745c078e1 // indirect
