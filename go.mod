--- conflicted
+++ resolved
@@ -1,11 +1,7 @@
 module github.com/ethereum/go-ethereum
 
-<<<<<<< HEAD
-go 1.22.0
+go 1.23.0
 toolchain go1.23.7
-=======
-go 1.23.0
->>>>>>> 09e56d9e
 
 require (
 	github.com/Azure/azure-sdk-for-go/sdk/storage/azblob v1.2.0
