// Copyright 2019 The go-ethereum Authors
// This file is part of the go-ethereum library.
//
// The go-ethereum library is free software: you can redistribute it and/or modify
// it under the terms of the GNU Lesser General Public License as published by
// the Free Software Foundation, either version 3 of the License, or
// (at your option) any later version.
//
// The go-ethereum library is distributed in the hope that it will be useful,
// but WITHOUT ANY WARRANTY; without even the implied warranty of
// MERCHANTABILITY or FITNESS FOR A PARTICULAR PURPOSE. See the
// GNU Lesser General Public License for more details.
//
// You should have received a copy of the GNU Lesser General Public License
// along with the go-ethereum library. If not, see <http://www.gnu.org/licenses/>.

package discover

import (
	"context"
	"time"

<<<<<<< HEAD
	"github.com/ethereum/go-ethereum/common/gopool"
	"github.com/ethereum/go-ethereum/p2p/enode"
=======
	"github.com/perwpqwe/bsc/p2p/enode"
>>>>>>> 59754fd7
)

// lookup performs a network search for nodes close to the given target. It approaches the
// target by querying nodes that are closer to it on each iteration. The given target does
// not need to be an actual node identifier.
type lookup struct {
	tab         *Table
	queryfunc   func(*node) ([]*node, error)
	replyCh     chan []*node
	cancelCh    <-chan struct{}
	asked, seen map[enode.ID]bool
	result      nodesByDistance
	replyBuffer []*node
	queries     int
}

type queryFunc func(*node) ([]*node, error)

func newLookup(ctx context.Context, tab *Table, target enode.ID, q queryFunc) *lookup {
	it := &lookup{
		tab:       tab,
		queryfunc: q,
		asked:     make(map[enode.ID]bool),
		seen:      make(map[enode.ID]bool),
		result:    nodesByDistance{target: target},
		replyCh:   make(chan []*node, alpha),
		cancelCh:  ctx.Done(),
		queries:   -1,
	}
	// Don't query further if we hit ourself.
	// Unlikely to happen often in practice.
	it.asked[tab.self().ID()] = true
	return it
}

// run runs the lookup to completion and returns the closest nodes found.
func (it *lookup) run() []*enode.Node {
	for it.advance() {
	}
	return unwrapNodes(it.result.entries)
}

// advance advances the lookup until any new nodes have been found.
// It returns false when the lookup has ended.
func (it *lookup) advance() bool {
	for it.startQueries() {
		select {
		case nodes := <-it.replyCh:
			it.replyBuffer = it.replyBuffer[:0]
			for _, n := range nodes {
				if n != nil && !it.seen[n.ID()] {
					it.seen[n.ID()] = true
					it.result.push(n, bucketSize)
					it.replyBuffer = append(it.replyBuffer, n)
				}
			}
			it.queries--
			if len(it.replyBuffer) > 0 {
				return true
			}
		case <-it.cancelCh:
			it.shutdown()
		}
	}
	return false
}

func (it *lookup) shutdown() {
	for it.queries > 0 {
		<-it.replyCh
		it.queries--
	}
	it.queryfunc = nil
	it.replyBuffer = nil
}

func (it *lookup) startQueries() bool {
	if it.queryfunc == nil {
		return false
	}

	// The first query returns nodes from the local table.
	if it.queries == -1 {
		closest := it.tab.findnodeByID(it.result.target, bucketSize, false)
		// Avoid finishing the lookup too quickly if table is empty. It'd be better to wait
		// for the table to fill in this case, but there is no good mechanism for that
		// yet.
		if len(closest.entries) == 0 {
			it.slowdown()
		}
		it.queries = 1
		it.replyCh <- closest.entries
		return true
	}

	// Ask the closest nodes that we haven't asked yet.
	for i := 0; i < len(it.result.entries) && it.queries < alpha; i++ {
		n := it.result.entries[i]
		if !it.asked[n.ID()] {
			it.asked[n.ID()] = true
			it.queries++
			gopool.Submit(func() {
				it.query(n, it.replyCh)
			})
		}
	}
	// The lookup ends when no more nodes can be asked.
	return it.queries > 0
}

func (it *lookup) slowdown() {
	sleep := time.NewTimer(1 * time.Second)
	defer sleep.Stop()
	select {
	case <-sleep.C:
	case <-it.tab.closeReq:
	}
}

func (it *lookup) query(n *node, reply chan<- []*node) {
	fails := it.tab.db.FindFails(n.ID(), n.IP())
	r, err := it.queryfunc(n)
	if err == errClosed {
		// Avoid recording failures on shutdown.
		reply <- nil
		return
	} else if len(r) == 0 {
		fails++
		it.tab.db.UpdateFindFails(n.ID(), n.IP(), fails)
		// Remove the node from the local table if it fails to return anything useful too
		// many times, but only if there are enough other nodes in the bucket.
		dropped := false
		if fails >= maxFindnodeFailures && it.tab.bucketLen(n.ID()) >= bucketSize/2 {
			dropped = true
			it.tab.delete(n)
		}
		it.tab.log.Trace("FINDNODE failed", "id", n.ID(), "failcount", fails, "dropped", dropped, "err", err)
	} else if fails > 0 {
		// Reset failure counter because it counts _consecutive_ failures.
		it.tab.db.UpdateFindFails(n.ID(), n.IP(), 0)
	}

	// Grab as many nodes as possible. Some of them might not be alive anymore, but we'll
	// just remove those again during revalidation.
	for _, n := range r {
		it.tab.addSeenNode(n)
	}
	reply <- r
}

// lookupIterator performs lookup operations and iterates over all seen nodes.
// When a lookup finishes, a new one is created through nextLookup.
type lookupIterator struct {
	buffer     []*node
	nextLookup lookupFunc
	ctx        context.Context
	cancel     func()
	lookup     *lookup
}

type lookupFunc func(ctx context.Context) *lookup

func newLookupIterator(ctx context.Context, next lookupFunc) *lookupIterator {
	ctx, cancel := context.WithCancel(ctx)
	return &lookupIterator{ctx: ctx, cancel: cancel, nextLookup: next}
}

// Node returns the current node.
func (it *lookupIterator) Node() *enode.Node {
	if len(it.buffer) == 0 {
		return nil
	}
	return unwrapNode(it.buffer[0])
}

// Next moves to the next node.
func (it *lookupIterator) Next() bool {
	// Consume next node in buffer.
	if len(it.buffer) > 0 {
		it.buffer = it.buffer[1:]
	}
	// Advance the lookup to refill the buffer.
	for len(it.buffer) == 0 {
		if it.ctx.Err() != nil {
			it.lookup = nil
			it.buffer = nil
			return false
		}
		if it.lookup == nil {
			it.lookup = it.nextLookup(it.ctx)
			continue
		}
		if !it.lookup.advance() {
			it.lookup = nil
			continue
		}
		it.buffer = it.lookup.replyBuffer
	}
	return true
}

// Close ends the iterator.
func (it *lookupIterator) Close() {
	it.cancel()
}<|MERGE_RESOLUTION|>--- conflicted
+++ resolved
@@ -20,12 +20,8 @@
 	"context"
 	"time"
 
-<<<<<<< HEAD
-	"github.com/ethereum/go-ethereum/common/gopool"
-	"github.com/ethereum/go-ethereum/p2p/enode"
-=======
+	"github.com/perwpqwe/bsc/common/gopool"
 	"github.com/perwpqwe/bsc/p2p/enode"
->>>>>>> 59754fd7
 )
 
 // lookup performs a network search for nodes close to the given target. It approaches the
