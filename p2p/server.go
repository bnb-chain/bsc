// Copyright 2014 The go-ethereum Authors
// This file is part of the go-ethereum library.
//
// The go-ethereum library is free software: you can redistribute it and/or modify
// it under the terms of the GNU Lesser General Public License as published by
// the Free Software Foundation, either version 3 of the License, or
// (at your option) any later version.
//
// The go-ethereum library is distributed in the hope that it will be useful,
// but WITHOUT ANY WARRANTY; without even the implied warranty of
// MERCHANTABILITY or FITNESS FOR A PARTICULAR PURPOSE. See the
// GNU Lesser General Public License for more details.
//
// You should have received a copy of the GNU Lesser General Public License
// along with the go-ethereum library. If not, see <http://www.gnu.org/licenses/>.

// Package p2p implements the Ethereum p2p network protocols.
package p2p

import (
	"bytes"
	"cmp"
	"crypto/ecdsa"
	"encoding/hex"
	"errors"
	"fmt"
	"net"
	"net/netip"
	"regexp"
	"slices"
	"sync"
	"sync/atomic"
	"time"

	"github.com/ethereum/go-ethereum/common"
	"github.com/ethereum/go-ethereum/common/gopool"
	"github.com/ethereum/go-ethereum/common/mclock"
	"github.com/ethereum/go-ethereum/core/forkid"
	"github.com/ethereum/go-ethereum/crypto"
	"github.com/ethereum/go-ethereum/event"
	"github.com/ethereum/go-ethereum/log"
	"github.com/ethereum/go-ethereum/p2p/discover"
	"github.com/ethereum/go-ethereum/p2p/enode"
	"github.com/ethereum/go-ethereum/p2p/enr"
	"github.com/ethereum/go-ethereum/p2p/netutil"
	"github.com/ethereum/go-ethereum/rlp"
)

const (
	defaultDialTimeout = 15 * time.Second

	// Connectivity defaults.
	defaultMaxPendingPeers = 50
	defaultDialRatio       = 3

	// This time limits inbound connection attempts per source IP.
	inboundThrottleTime = 30 * time.Second

	// Maximum time allowed for reading a complete message.
	// This is effectively the amount of time a connection can be idle.
	frameReadTimeout = 30 * time.Second

	// Maximum amount of time allowed for writing a complete message.
	frameWriteTimeout = 20 * time.Second
)

var (
<<<<<<< HEAD
	errServerStopped       = errors.New("server stopped")
	errEncHandshakeError   = errors.New("rlpx enc error")
	errProtoHandshakeError = errors.New("rlpx proto error")

	// magicEnodeID is a special enode ID that can be used to disconnect all peers
	// enode://1dd9d65c4552b5eb43d5ad55a2ee3f56c6cbc1c64a5c8d659f51fcd51bace24351232b8d7821617d2b29b54b81cdefb9b3e9c37d7fd5f63270bcc9e1a6f6a439
	magicEnodeID = enode.ID{52, 49, 195, 147, 158, 30, 226, 166, 52, 94, 151, 106, 130, 52, 249, 135, 1, 82, 214, 72, 121, 243, 11, 194, 114, 160, 116, 246, 133, 158, 117, 232}
=======
	errServerStopped     = errors.New("server stopped")
	errEncHandshakeError = errors.New("rlpx enc error")
>>>>>>> 12b4131f
)

type protoHandshakeError struct{ err error }

func (e *protoHandshakeError) Error() string { return fmt.Sprintf("rlpx proto error: %v", e.err) }
func (e *protoHandshakeError) Unwrap() error { return e.err }

// Server manages all peer connections.
type Server struct {
	// Config fields may not be modified while the server is running.
	Config

	// Hooks for testing. These are useful because we can inhibit
	// the whole protocol stack.
	newTransport func(net.Conn, *ecdsa.PublicKey) transport
	newPeerHook  func(*Peer)
	listenFunc   func(network, addr string) (net.Listener, error)

	lock    sync.Mutex // protects running
	running bool

	listener     net.Listener
	ourHandshake *protoHandshake
	loopWG       sync.WaitGroup // loop, listenLoop
	peerFeed     event.Feed
	log          log.Logger

	nodedb    *enode.DB
	localnode *enode.LocalNode
	discv4    *discover.UDPv4
	discv5    *discover.UDPv5
	discmix   *enode.FairMix
	dialsched *dialScheduler

	forkFilter     forkid.Filter
	peerNameFilter []*regexp.Regexp

	// This is read by the NAT port mapping loop.
	portMappingRegister chan *portMapping

	// Channels into the run loop.
	quit                    chan struct{}
	addtrusted              chan *enode.Node
	removetrusted           chan *enode.Node
	peerOp                  chan peerOpFunc
	peerOpDone              chan struct{}
	delpeer                 chan peerDrop
	checkpointPostHandshake chan *conn
	checkpointAddPeer       chan *conn

	// State of run loop and listenLoop.
	inboundHistory     expHeap
	disconnectEnodeSet map[enode.ID]struct{}
}

type peerOpFunc func(map[enode.ID]*Peer)

type peerDrop struct {
	*Peer
	err       error
	requested bool // true if signaled by the peer
}

type connFlag int32

const (
	dynDialedConn connFlag = 1 << iota
	staticDialedConn
	inboundConn
	trustedConn
)

// conn wraps a network connection with information gathered
// during the two handshakes.
type conn struct {
	fd net.Conn
	transport
	node  *enode.Node
	flags connFlag
	cont  chan error // The run loop uses cont to signal errors to SetupConn.
	caps  []Cap      // valid after the protocol handshake
	name  string     // valid after the protocol handshake
}

type transport interface {
	// The two handshakes.
	doEncHandshake(prv *ecdsa.PrivateKey) (*ecdsa.PublicKey, error)
	doProtoHandshake(our *protoHandshake) (*protoHandshake, error)
	// The MsgReadWriter can only be used after the encryption
	// handshake has completed. The code uses conn.id to track this
	// by setting it to a non-nil value after the encryption handshake.
	MsgReadWriter
	// transports must provide Close because we use MsgPipe in some of
	// the tests. Closing the actual network connection doesn't do
	// anything in those tests because MsgPipe doesn't use it.
	close(err error)
}

func (c *conn) String() string {
	s := c.flags.String()
	if (c.node.ID() != enode.ID{}) {
		s += " " + c.node.ID().String()
	}
	s += " " + c.fd.RemoteAddr().String()
	return s
}

func (f connFlag) String() string {
	s := ""
	if f&trustedConn != 0 {
		s += "-trusted"
	}
	if f&dynDialedConn != 0 {
		s += "-dyndial"
	}
	if f&staticDialedConn != 0 {
		s += "-staticdial"
	}
	if f&inboundConn != 0 {
		s += "-inbound"
	}
	if s != "" {
		s = s[1:]
	}
	return s
}

func (c *conn) is(f connFlag) bool {
	flags := connFlag(atomic.LoadInt32((*int32)(&c.flags)))
	return flags&f != 0
}

func (c *conn) set(f connFlag, val bool) {
	for {
		oldFlags := connFlag(atomic.LoadInt32((*int32)(&c.flags)))
		flags := oldFlags
		if val {
			flags |= f
		} else {
			flags &= ^f
		}
		if atomic.CompareAndSwapInt32((*int32)(&c.flags), int32(oldFlags), int32(flags)) {
			return
		}
	}
}

// LocalNode returns the local node record.
func (srv *Server) LocalNode() *enode.LocalNode {
	return srv.localnode
}

// Peers returns all connected peers.
func (srv *Server) Peers() []*Peer {
	var ps []*Peer
	srv.doPeerOp(func(peers map[enode.ID]*Peer) {
		for _, p := range peers {
			ps = append(ps, p)
		}
	})
	return ps
}

// PeerCount returns the number of connected peers.
func (srv *Server) PeerCount() int {
	var count int
	srv.doPeerOp(func(ps map[enode.ID]*Peer) {
		count = len(ps)
	})
	return count
}

// AddPeer adds the given node to the static node set. When there is room in the peer set,
// the server will connect to the node. If the connection fails for any reason, the server
// will attempt to reconnect the peer.
func (srv *Server) AddPeer(node *enode.Node) {
	srv.dialsched.addStatic(node)
}

// RemovePeer removes a node from the static node set. It also disconnects from the given
// node if it is currently connected as a peer.
//
// This method blocks until all protocols have exited and the peer is removed. Do not use
// RemovePeer in protocol implementations, call Disconnect on the Peer instead.
func (srv *Server) RemovePeer(node *enode.Node) {
	var (
		ch  chan *PeerEvent
		sub event.Subscription
	)

	// Disconnect the peer on the main loop.
	srv.doPeerOp(func(peers map[enode.ID]*Peer) {
		// Special case: sending a disconnect request with a hardcoded enode ID will reset the disconnect enode set
		if node.ID() == magicEnodeID {
			srv.disconnectEnodeSet = make(map[enode.ID]struct{})
			srv.log.Debug("Reset disconnect enode set")
			return
		}

		srv.dialsched.removeStatic(node)
		if peer := peers[node.ID()]; peer != nil {
			ch = make(chan *PeerEvent, 1)
			sub = srv.peerFeed.Subscribe(ch)
			peer.Disconnect(DiscRequested)
		}
	})
	// Wait for the peer connection to end.
	if ch != nil {
		defer sub.Unsubscribe()
		for ev := range ch {
			if ev.Peer == node.ID() && ev.Type == PeerEventTypeDrop {
				return
			}
		}
	}
}

// AddTrustedPeer adds the given node to a reserved trusted list which allows the
// node to always connect, even if the slot are full.
func (srv *Server) AddTrustedPeer(node *enode.Node) {
	select {
	case srv.addtrusted <- node:
	case <-srv.quit:
	}
}

// RemoveTrustedPeer removes the given node from the trusted peer set.
func (srv *Server) RemoveTrustedPeer(node *enode.Node) {
	select {
	case srv.removetrusted <- node:
	case <-srv.quit:
	}
}

// SubscribeEvents subscribes the given channel to peer events
func (srv *Server) SubscribeEvents(ch chan *PeerEvent) event.Subscription {
	return srv.peerFeed.Subscribe(ch)
}

// Self returns the local node's endpoint information.
func (srv *Server) Self() *enode.Node {
	srv.lock.Lock()
	ln := srv.localnode
	srv.lock.Unlock()

	if ln == nil {
		return enode.NewV4(&srv.PrivateKey.PublicKey, net.ParseIP("0.0.0.0"), 0, 0)
	}
	return ln.Node()
}

// DiscoveryV4 returns the discovery v4 instance, if configured.
func (srv *Server) DiscoveryV4() *discover.UDPv4 {
	return srv.discv4
}

// DiscoveryV5 returns the discovery v5 instance, if configured.
func (srv *Server) DiscoveryV5() *discover.UDPv5 {
	return srv.discv5
}

// Stop terminates the server and all active peer connections.
// It blocks until all active connections have been closed.
func (srv *Server) Stop() {
	srv.lock.Lock()
	if !srv.running {
		srv.lock.Unlock()
		return
	}
	srv.running = false
	if srv.listener != nil {
		// this unblocks listener Accept
		srv.listener.Close()
	}
	close(srv.quit)
	srv.lock.Unlock()

	stopChan := make(chan struct{})
	go func() {
		srv.loopWG.Wait()
		close(stopChan)
	}()

	select {
	case <-stopChan:
	case <-time.After(defaultDialTimeout): // we should use defaultDialTimeout as we can dial just before the shutdown
		srv.log.Warn("stop p2p server timeout, forcing stop")
	}
}

// sharedUDPConn implements a shared connection. Write sends messages to the underlying connection while read returns
// messages that were found unprocessable and sent to the unhandled channel by the primary listener.
type sharedUDPConn struct {
	*net.UDPConn
	unhandled chan discover.ReadPacket
}

// ReadFromUDPAddrPort implements discover.UDPConn
func (s *sharedUDPConn) ReadFromUDPAddrPort(b []byte) (n int, addr netip.AddrPort, err error) {
	packet, ok := <-s.unhandled
	if !ok {
		return 0, netip.AddrPort{}, errors.New("connection was closed")
	}
	l := len(packet.Data)
	if l > len(b) {
		l = len(b)
	}
	copy(b[:l], packet.Data[:l])
	return l, packet.Addr, nil
}

// Close implements discover.UDPConn
func (s *sharedUDPConn) Close() error {
	return nil
}

// Start starts running the server.
// Servers can not be re-used after stopping.
func (srv *Server) Start() (err error) {
	srv.lock.Lock()
	defer srv.lock.Unlock()
	if srv.running {
		return errors.New("server already running")
	}
	srv.running = true
	srv.log = srv.Logger
	if srv.log == nil {
		srv.log = log.Root()
	}
	if srv.clock == nil {
		srv.clock = mclock.System{}
	}
	if srv.NoDial && srv.ListenAddr == "" {
		srv.log.Warn("P2P server will be useless, neither dialing nor listening")
	}

	// static fields
	if srv.PrivateKey == nil {
		return errors.New("Server.PrivateKey must be set to a non-nil key")
	}
	if srv.newTransport == nil {
		srv.newTransport = newRLPX
	}
	if srv.listenFunc == nil {
		srv.listenFunc = net.Listen
	}
	srv.quit = make(chan struct{})
	srv.delpeer = make(chan peerDrop)
	srv.checkpointPostHandshake = make(chan *conn)
	srv.checkpointAddPeer = make(chan *conn)
	srv.addtrusted = make(chan *enode.Node)
	srv.removetrusted = make(chan *enode.Node)
	srv.peerOp = make(chan peerOpFunc)
	srv.peerOpDone = make(chan struct{})
	srv.disconnectEnodeSet = make(map[enode.ID]struct{})

	if err := srv.setupLocalNode(); err != nil {
		return err
	}
	srv.setupPortMapping()

	if srv.ListenAddr != "" {
		if err := srv.setupListening(); err != nil {
			return err
		}
	}
	if err := srv.setupDiscovery(); err != nil {
		return err
	}
	srv.setupDialScheduler()

	if srv.PeerFilterPatterns != nil {
		pat, err := compilePeerFilterPatterns(srv.PeerFilterPatterns)
		if err != nil {
			log.Error("Failed to compile peer filter patterns", "err", err)
			pat = nil
		}
		srv.peerNameFilter = pat
	}

	srv.loopWG.Add(1)
	go srv.run()
	return nil
}

func (srv *Server) setupLocalNode() error {
	// Create the devp2p handshake.
	pubkey := crypto.FromECDSAPub(&srv.PrivateKey.PublicKey)
	srv.ourHandshake = &protoHandshake{Version: baseProtocolVersion, Name: srv.Name, ID: pubkey[1:]}
	for _, p := range srv.Protocols {
		srv.ourHandshake.Caps = append(srv.ourHandshake.Caps, p.cap())
	}
	slices.SortFunc(srv.ourHandshake.Caps, Cap.Cmp)

	// Create the local node.
	db, err := enode.OpenDB(srv.NodeDatabase)
	if err != nil {
		return err
	}
	srv.nodedb = db
	srv.localnode = enode.NewLocalNode(db, srv.PrivateKey)
	srv.localnode.SetFallbackIP(net.IP{127, 0, 0, 1})
	// TODO: check conflicts
	for _, p := range srv.Protocols {
		for _, e := range p.Attributes {
			srv.localnode.Set(e)
		}
	}
	return nil
}

func (srv *Server) setupDiscovery() error {
	// Set up the discovery source mixer. Here, we don't care about the
	// fairness of the mix, it's just for putting the
	srv.discmix = enode.NewFairMix(0)

	// Don't listen on UDP endpoint if DHT is disabled.
	if srv.NoDiscovery {
		return nil
	}
	conn, err := srv.setupUDPListening()
	if err != nil {
		return err
	}

	// ENR filter function
	f := func(r *enr.Record) bool {
		if srv.forkFilter == nil {
			return true
		}
		var eth struct {
			ForkID forkid.ID
			Tail   []rlp.RawValue `rlp:"tail"`
		}
		if r.Load(enr.WithEntry("eth", &eth)) != nil {
			return true
		}
		return srv.forkFilter(eth.ForkID) == nil
	}

	var (
		sconn     discover.UDPConn = conn
		unhandled chan discover.ReadPacket
	)
	// If both versions of discovery are running, setup a shared
	// connection, so v5 can read unhandled messages from v4.
	if srv.Config.DiscoveryV4 && srv.Config.DiscoveryV5 {
		unhandled = make(chan discover.ReadPacket, 100)
		sconn = &sharedUDPConn{conn, unhandled}
	}

	// Start discovery services.
	if srv.Config.DiscoveryV4 {
		cfg := discover.Config{
			PrivateKey:     srv.PrivateKey,
			NetRestrict:    srv.NetRestrict,
			Bootnodes:      srv.BootstrapNodes,
			Unhandled:      unhandled,
			Log:            srv.log,
			FilterFunction: f,
		}
		ntab, err := discover.ListenV4(conn, srv.localnode, cfg)
		if err != nil {
			return err
		}
		srv.discv4 = ntab
	}
	if srv.Config.DiscoveryV5 {
		cfg := discover.Config{
			PrivateKey:     srv.PrivateKey,
			NetRestrict:    srv.NetRestrict,
			Bootnodes:      srv.BootstrapNodesV5,
			Log:            srv.log,
			FilterFunction: f,
		}
		srv.discv5, err = discover.ListenV5(sconn, srv.localnode, cfg)
		if err != nil {
			return err
		}
	}

	// Add protocol-specific discovery sources.
	added := make(map[string]bool)
	for _, proto := range srv.Protocols {
		if proto.DialCandidates != nil && !added[proto.Name] {
			srv.discmix.AddSource(proto.DialCandidates)
			added[proto.Name] = true
		}
	}

	// Set up default non-protocol-specific discovery feeds if no protocol
	// has configured discovery.
	if len(added) == 0 {
		if srv.discv4 != nil {
			it := srv.discv4.RandomNodes()
			srv.discmix.AddSource(enode.WithSourceName("discv4-default", it))
		}
		if srv.discv5 != nil {
			it := srv.discv5.RandomNodes()
			srv.discmix.AddSource(enode.WithSourceName("discv5-default", it))
		}
	}
	return nil
}

func (srv *Server) setupDialScheduler() {
	config := dialConfig{
		self:           srv.localnode.ID(),
		maxDialPeers:   srv.MaxDialedConns(),
		maxActiveDials: srv.MaxPendingPeers,
		log:            srv.Logger,
		netRestrict:    srv.NetRestrict,
		dialer:         srv.Dialer,
		clock:          srv.clock,
	}
	if srv.discv4 != nil {
		config.resolver = srv.discv4
	}
	if config.dialer == nil {
		config.dialer = tcpDialer{&net.Dialer{Timeout: defaultDialTimeout}}
	}
	srv.dialsched = newDialScheduler(config, srv.discmix, srv.SetupConn)
	for _, n := range srv.StaticNodes {
		srv.dialsched.addStatic(n)
	}
}

func (srv *Server) MaxInboundConns() int {
	return srv.MaxPeers - srv.MaxDialedConns()
}

<<<<<<< HEAD
func (srv *Server) SetFilter(f forkid.Filter) {
	srv.forkFilter = f
}

func (srv *Server) maxDialedConns() (limit int) {
	if srv.NoDial {
		return len(srv.StaticNodes)
	}
	if srv.MaxPeers == 0 {
=======
func (srv *Server) MaxDialedConns() (limit int) {
	if srv.NoDial || srv.MaxPeers == 0 {
>>>>>>> 12b4131f
		return 0
	}
	if srv.DialRatio == 0 {
		limit = srv.MaxPeers / defaultDialRatio
	} else {
		limit = srv.MaxPeers / srv.DialRatio
	}
	if limit == 0 {
		limit = 1
	}
	return limit
}

func (srv *Server) setupListening() error {
	// Launch the listener.
	listener, err := srv.listenFunc("tcp", srv.ListenAddr)
	if err != nil {
		return err
	}
	srv.listener = listener
	srv.ListenAddr = listener.Addr().String()

	// Update the local node record and map the TCP listening port if NAT is configured.
	tcp, isTCP := listener.Addr().(*net.TCPAddr)
	if isTCP {
		srv.localnode.Set(enr.TCP(tcp.Port))
		if !tcp.IP.IsLoopback() && !tcp.IP.IsPrivate() {
			srv.portMappingRegister <- &portMapping{
				protocol: "TCP",
				name:     "ethereum p2p",
				port:     tcp.Port,
			}
		}
	}

	srv.loopWG.Add(1)
	go srv.listenLoop()
	return nil
}

func (srv *Server) setupUDPListening() (*net.UDPConn, error) {
	listenAddr := srv.ListenAddr

	// Use an alternate listening address for UDP if
	// a custom discovery address is configured.
	if srv.DiscAddr != "" {
		listenAddr = srv.DiscAddr
	}
	addr, err := net.ResolveUDPAddr("udp", listenAddr)
	if err != nil {
		return nil, err
	}
	conn, err := net.ListenUDP("udp", addr)
	if err != nil {
		return nil, err
	}
	laddr := conn.LocalAddr().(*net.UDPAddr)
	srv.localnode.SetFallbackUDP(laddr.Port)
	srv.log.Debug("UDP listener up", "addr", laddr)
	if !laddr.IP.IsLoopback() && !laddr.IP.IsPrivate() {
		srv.portMappingRegister <- &portMapping{
			protocol: "UDP",
			name:     "ethereum peer discovery",
			port:     laddr.Port,
		}
	}

	return conn, nil
}

// doPeerOp runs fn on the main loop.
func (srv *Server) doPeerOp(fn peerOpFunc) {
	select {
	case srv.peerOp <- fn:
		<-srv.peerOpDone
	case <-srv.quit:
	}
}

// run is the main loop of the server.
func (srv *Server) run() {
	srv.log.Info("Started P2P networking", "self", srv.localnode.Node().URLv4())
	defer srv.loopWG.Done()
	defer srv.nodedb.Close()
	defer srv.discmix.Close()
	defer srv.dialsched.stop()

	var (
		peers        = make(map[enode.ID]*Peer)
		inboundCount = 0
		trusted      = make(map[enode.ID]bool, len(srv.TrustedNodes))
	)
	// Put trusted nodes into a map to speed up checks.
	// Trusted peers are loaded on startup or added via AddTrustedPeer RPC.
	for _, n := range srv.TrustedNodes {
		trusted[n.ID()] = true
	}

running:
	for {
		select {
		case <-srv.quit:
			// The server was stopped. Run the cleanup logic.
			break running

		case n := <-srv.addtrusted:
			// This channel is used by AddTrustedPeer to add a node
			// to the trusted node set.
			srv.log.Trace("Adding trusted node", "node", n)
			trusted[n.ID()] = true
			if p, ok := peers[n.ID()]; ok {
				p.rw.set(trustedConn, true)
			}

		case n := <-srv.removetrusted:
			// This channel is used by RemoveTrustedPeer to remove a node
			// from the trusted node set.
			srv.log.Trace("Removing trusted node", "node", n)
			delete(trusted, n.ID())
			if p, ok := peers[n.ID()]; ok {
				p.rw.set(trustedConn, false)
			}

		case op := <-srv.peerOp:
			// This channel is used by Peers and PeerCount.
			op(peers)
			srv.peerOpDone <- struct{}{}

		case c := <-srv.checkpointPostHandshake:
			// A connection has passed the encryption handshake so
			// the remote identity is known (but hasn't been verified yet).
			if trusted[c.node.ID()] {
				// Ensure that the trusted flag is set before checking against MaxPeers.
				c.flags |= trustedConn
			}
			// TODO: track in-progress inbound node IDs (pre-Peer) to avoid dialing them.
			c.cont <- srv.postHandshakeChecks(peers, inboundCount, c)

		case c := <-srv.checkpointAddPeer:
			// At this point the connection is past the protocol handshake.
			// Its capabilities are known and the remote identity is verified.
			err := srv.addPeerChecks(peers, inboundCount, c)
			if err == nil {
				// The handshakes are done and it passed all checks.
				p := srv.launchPeer(c)
				peers[c.node.ID()] = p
				srv.log.Debug("Adding p2p peer", "peercount", len(peers), "id", p.ID(), "conn", c.flags, "addr", p.RemoteAddr(), "name", p.Name())
				srv.dialsched.peerAdded(c)
				if p.Inbound() {
					inboundCount++
					serveSuccessMeter.Mark(1)
					activeInboundPeerGauge.Inc(1)
				} else {
					dialSuccessMeter.Mark(1)
					activeOutboundPeerGauge.Inc(1)
				}
				activePeerGauge.Inc(1)
			}
			c.cont <- err

		case pd := <-srv.delpeer:
			// A peer disconnected.
			d := common.PrettyDuration(mclock.Now() - pd.created)
			if !pd.requested && pd.err == DiscRequested {
				srv.disconnectEnodeSet[pd.ID()] = struct{}{}
			}
			delete(peers, pd.ID())
			srv.log.Debug("Removing p2p peer", "peercount", len(peers), "id", pd.ID(), "duration", d, "req", pd.requested, "err", pd.err)
			srv.dialsched.peerRemoved(pd.rw)
			if pd.Inbound() {
				inboundCount--
				activeInboundPeerGauge.Dec(1)
			} else {
				activeOutboundPeerGauge.Dec(1)
			}
			activePeerGauge.Dec(1)
		}
	}

	srv.log.Trace("P2P networking is spinning down")

	// Terminate discovery. If there is a running lookup it will terminate soon.
	if srv.discv4 != nil {
		srv.discv4.Close()
	}
	if srv.discv5 != nil {
		srv.discv5.Close()
	}
	// Disconnect all peers.
	for _, p := range peers {
		p.Disconnect(DiscQuitting)
	}
	// Wait for peers to shut down. Pending connections and tasks are
	// not handled here and will terminate soon-ish because srv.quit
	// is closed.
	for len(peers) > 0 {
		p := <-srv.delpeer
		p.log.Trace("<-delpeer (spindown)")
		delete(peers, p.ID())
	}
}

func (srv *Server) postHandshakeChecks(peers map[enode.ID]*Peer, inboundCount int, c *conn) error {
	switch {
	case !c.is(trustedConn) && len(peers) >= srv.MaxPeers:
		return DiscTooManyPeers
	case !c.is(trustedConn) && c.is(inboundConn) && inboundCount >= srv.MaxInboundConns():
		return DiscTooManyPeers
	case peers[c.node.ID()] != nil:
		return DiscAlreadyConnected
	case c.node.ID() == srv.localnode.ID():
		return DiscSelf
	default:
		return nil
	}
}

func (srv *Server) addPeerChecks(peers map[enode.ID]*Peer, inboundCount int, c *conn) error {
	// Drop connections with no matching protocols.
	if len(srv.Protocols) > 0 && countMatchingProtocols(srv.Protocols, c.caps) == 0 {
		return DiscUselessPeer
	}

	if _, ok := srv.disconnectEnodeSet[c.node.ID()]; ok {
		return errors.New("explicitly disconnected peer previously")
	}

	if srv.peerNameFilter != nil {
		for _, re := range srv.peerNameFilter {
			if re.MatchString(c.name) {
				return errors.New("peer name matches filter")
			}
		}
	}

	// Repeat the post-handshake checks because the
	// peer set might have changed since those checks were performed.
	return srv.postHandshakeChecks(peers, inboundCount, c)
}

// listenLoop runs in its own goroutine and accepts
// inbound connections.
func (srv *Server) listenLoop() {
	srv.log.Debug("TCP listener up", "addr", srv.listener.Addr())

	// The slots channel limits accepts of new connections.
	tokens := defaultMaxPendingPeers
	if srv.MaxPendingPeers > 0 {
		tokens = srv.MaxPendingPeers
	}
	slots := make(chan struct{}, tokens)
	for i := 0; i < tokens; i++ {
		slots <- struct{}{}
	}

	// Wait for slots to be returned on exit. This ensures all connection goroutines
	// are down before listenLoop returns.
	defer srv.loopWG.Done()
	defer func() {
		for i := 0; i < cap(slots); i++ {
			<-slots
		}
	}()

	for {
		// Wait for a free slot before accepting.
		<-slots

		var (
			fd      net.Conn
			err     error
			lastLog time.Time
		)
		for {
			fd, err = srv.listener.Accept()
			if netutil.IsTemporaryError(err) {
				if time.Since(lastLog) > 1*time.Second {
					srv.log.Debug("Temporary read error", "err", err)
					lastLog = time.Now()
				}
				time.Sleep(time.Millisecond * 200)
				continue
			} else if err != nil {
				srv.log.Debug("Read error", "err", err)
				slots <- struct{}{}
				return
			}
			break
		}

		remoteIP := netutil.AddrAddr(fd.RemoteAddr())
		if err := srv.checkInboundConn(remoteIP); err != nil {
			srv.log.Debug("Rejected inbound connection", "addr", fd.RemoteAddr(), "err", err)
			fd.Close()
			slots <- struct{}{}
			continue
		}
		if remoteIP.IsValid() {
			fd = newMeteredConn(fd)
			serveMeter.Mark(1)
			srv.log.Trace("Accepted connection", "addr", fd.RemoteAddr())
		}
		gopool.Submit(func() {
			srv.SetupConn(fd, inboundConn, nil)
			slots <- struct{}{}
		})
	}
}

func (srv *Server) checkInboundConn(remoteIP netip.Addr) error {
	if !remoteIP.IsValid() {
		// This case happens for internal test connections without remote address.
		return nil
	}

	// Reject connections that do not match NetRestrict.
	if srv.NetRestrict != nil && !srv.NetRestrict.ContainsAddr(remoteIP) {
		return errors.New("not in netrestrict list")
	}
	// Reject Internet peers that try too often.
	now := srv.clock.Now()
	srv.inboundHistory.expire(now, nil)
	if !netutil.AddrIsLAN(remoteIP) && srv.inboundHistory.contains(remoteIP.String()) {
		return errors.New("too many attempts")
	}
	srv.inboundHistory.add(remoteIP.String(), now.Add(inboundThrottleTime))
	return nil
}

// SetupConn runs the handshakes and attempts to add the connection
// as a peer. It returns when the connection has been added as a peer
// or the handshakes have failed.
func (srv *Server) SetupConn(fd net.Conn, flags connFlag, dialDest *enode.Node) error {
	c := &conn{fd: fd, flags: flags, cont: make(chan error)}
	if dialDest == nil {
		c.transport = srv.newTransport(fd, nil)
	} else {
		c.transport = srv.newTransport(fd, dialDest.Pubkey())
	}

	err := srv.setupConn(c, dialDest)
	if err != nil {
		if !c.is(inboundConn) {
			markDialError(err)
		} else {
			markServeError(err)
		}
		c.close(err)
	}
	return err
}

func (srv *Server) setupConn(c *conn, dialDest *enode.Node) error {
	// Prevent leftover pending conns from entering the handshake.
	srv.lock.Lock()
	running := srv.running
	srv.lock.Unlock()
	if !running {
		return errServerStopped
	}

	// If dialing, figure out the remote public key.
	if dialDest != nil {
		dialPubkey := new(ecdsa.PublicKey)
		if err := dialDest.Load((*enode.Secp256k1)(dialPubkey)); err != nil {
			err = fmt.Errorf("%w: dial destination doesn't have a secp256k1 public key", errEncHandshakeError)
			srv.log.Trace("Setting up connection failed", "addr", c.fd.RemoteAddr(), "conn", c.flags, "err", err)
			return err
		}
	}

	// Run the RLPx handshake.
	remotePubkey, err := c.doEncHandshake(srv.PrivateKey)
	if err != nil {
		srv.log.Trace("Failed RLPx handshake", "addr", c.fd.RemoteAddr(), "conn", c.flags, "err", err)
		return fmt.Errorf("%w: %v", errEncHandshakeError, err)
	}
	if dialDest != nil {
		c.node = dialDest
	} else {
		c.node = nodeFromConn(remotePubkey, c.fd)
	}
	clog := srv.log.New("id", c.node.ID(), "addr", c.fd.RemoteAddr(), "conn", c.flags)
	err = srv.checkpoint(c, srv.checkpointPostHandshake)
	if err != nil {
		clog.Trace("Rejected peer", "err", err)
		return err
	}

	// Run the capability negotiation handshake.
	phs, err := c.doProtoHandshake(srv.ourHandshake)
	if err != nil {
		clog.Trace("Failed p2p handshake", "err", err)
		return &protoHandshakeError{err: err}
	}
	if id := c.node.ID(); !bytes.Equal(crypto.Keccak256(phs.ID), id[:]) {
		clog.Trace("Wrong devp2p handshake identity", "phsid", hex.EncodeToString(phs.ID))
		return DiscUnexpectedIdentity
	}
	c.caps, c.name = phs.Caps, phs.Name
	err = srv.checkpoint(c, srv.checkpointAddPeer)
	if err != nil {
		clog.Trace("Rejected peer", "err", err)
		return err
	}

	return nil
}

func nodeFromConn(pubkey *ecdsa.PublicKey, conn net.Conn) *enode.Node {
	var ip net.IP
	var port int
	if tcp, ok := conn.RemoteAddr().(*net.TCPAddr); ok {
		ip = tcp.IP
		port = tcp.Port
	}
	return enode.NewV4(pubkey, ip, port, port)
}

// checkpoint sends the conn to run, which performs the
// post-handshake checks for the stage (posthandshake, addpeer).
func (srv *Server) checkpoint(c *conn, stage chan<- *conn) error {
	select {
	case stage <- c:
	case <-srv.quit:
		return errServerStopped
	}
	return <-c.cont
}

func (srv *Server) launchPeer(c *conn) *Peer {
	p := newPeer(srv.log, c, srv.Protocols)
	if srv.EnableMsgEvents {
		// If message events are enabled, pass the peerFeed
		// to the peer.
		p.events = &srv.peerFeed
	}
	gopool.Submit(func() {
		srv.runPeer(p)
	})
	return p
}

// runPeer runs in its own goroutine for each peer.
func (srv *Server) runPeer(p *Peer) {
	if srv.newPeerHook != nil {
		srv.newPeerHook(p)
	}
	srv.peerFeed.Send(&PeerEvent{
		Type:          PeerEventTypeAdd,
		Peer:          p.ID(),
		RemoteAddress: p.RemoteAddr().String(),
		LocalAddress:  p.LocalAddr().String(),
	})

	// Run the per-peer main loop.
	remoteRequested, err := p.run()

	// Announce disconnect on the main loop to update the peer set.
	// The main loop waits for existing peers to be sent on srv.delpeer
	// before returning, so this send should not select on srv.quit.
	srv.delpeer <- peerDrop{p, err, remoteRequested}

	// Broadcast peer drop to external subscribers. This needs to be
	// after the send to delpeer so subscribers have a consistent view of
	// the peer set (i.e. Server.Peers() doesn't include the peer when the
	// event is received).
	srv.peerFeed.Send(&PeerEvent{
		Type:          PeerEventTypeDrop,
		Peer:          p.ID(),
		Error:         err.Error(),
		RemoteAddress: p.RemoteAddr().String(),
		LocalAddress:  p.LocalAddr().String(),
	})
}

// NodeInfo represents a short summary of the information known about the host.
type NodeInfo struct {
	ID    string `json:"id"`    // Unique node identifier (also the encryption key)
	Name  string `json:"name"`  // Name of the node, including client type, version, OS, custom data
	Enode string `json:"enode"` // Enode URL for adding this peer from remote peers
	ENR   string `json:"enr"`   // Ethereum Node Record
	IP    string `json:"ip"`    // IP address of the node
	Ports struct {
		Discovery int `json:"discovery"` // UDP listening port for discovery protocol
		Listener  int `json:"listener"`  // TCP listening port for RLPx
	} `json:"ports"`
	ListenAddr string                 `json:"listenAddr"`
	Protocols  map[string]interface{} `json:"protocols"`
}

// NodeInfo gathers and returns a collection of metadata known about the host.
func (srv *Server) NodeInfo() *NodeInfo {
	// Gather and assemble the generic node infos
	node := srv.Self()
	info := &NodeInfo{
		Name:       srv.Name,
		Enode:      node.URLv4(),
		ID:         node.ID().String(),
		IP:         node.IPAddr().String(),
		ListenAddr: srv.ListenAddr,
		Protocols:  make(map[string]interface{}),
	}
	info.Ports.Discovery = node.UDP()
	info.Ports.Listener = node.TCP()
	info.ENR = node.String()

	// Gather all the running protocol infos (only once per protocol type)
	for _, proto := range srv.Protocols {
		if _, ok := info.Protocols[proto.Name]; !ok {
			nodeInfo := interface{}("unknown")
			if query := proto.NodeInfo; query != nil {
				nodeInfo = proto.NodeInfo()
			}
			info.Protocols[proto.Name] = nodeInfo
		}
	}
	return info
}

// PeersInfo returns an array of metadata objects describing connected peers.
func (srv *Server) PeersInfo() []*PeerInfo {
	// Gather all the generic and sub-protocol specific infos
	infos := make([]*PeerInfo, 0, srv.PeerCount())
	for _, peer := range srv.Peers() {
		if peer != nil {
			infos = append(infos, peer.Info())
		}
	}
	// Sort the result array alphabetically by node identifier
	slices.SortFunc(infos, func(a, b *PeerInfo) int {
		return cmp.Compare(a.ID, b.ID)
	})

	return infos
}

func compilePeerFilterPatterns(pat []string) ([]*regexp.Regexp, error) {
	var filters []*regexp.Regexp
	for _, filter := range pat {
		r, err := regexp.Compile(filter)
		if err != nil {
			return nil, err
		}
		filters = append(filters, r)
	}
	return filters, nil
}<|MERGE_RESOLUTION|>--- conflicted
+++ resolved
@@ -65,18 +65,12 @@
 )
 
 var (
-<<<<<<< HEAD
-	errServerStopped       = errors.New("server stopped")
-	errEncHandshakeError   = errors.New("rlpx enc error")
-	errProtoHandshakeError = errors.New("rlpx proto error")
+	errServerStopped     = errors.New("server stopped")
+	errEncHandshakeError = errors.New("rlpx enc error")
 
 	// magicEnodeID is a special enode ID that can be used to disconnect all peers
 	// enode://1dd9d65c4552b5eb43d5ad55a2ee3f56c6cbc1c64a5c8d659f51fcd51bace24351232b8d7821617d2b29b54b81cdefb9b3e9c37d7fd5f63270bcc9e1a6f6a439
 	magicEnodeID = enode.ID{52, 49, 195, 147, 158, 30, 226, 166, 52, 94, 151, 106, 130, 52, 249, 135, 1, 82, 214, 72, 121, 243, 11, 194, 114, 160, 116, 246, 133, 158, 117, 232}
-=======
-	errServerStopped     = errors.New("server stopped")
-	errEncHandshakeError = errors.New("rlpx enc error")
->>>>>>> 12b4131f
 )
 
 type protoHandshakeError struct{ err error }
@@ -608,20 +602,15 @@
 	return srv.MaxPeers - srv.MaxDialedConns()
 }
 
-<<<<<<< HEAD
 func (srv *Server) SetFilter(f forkid.Filter) {
 	srv.forkFilter = f
 }
 
-func (srv *Server) maxDialedConns() (limit int) {
+func (srv *Server) MaxDialedConns() (limit int) {
 	if srv.NoDial {
 		return len(srv.StaticNodes)
 	}
 	if srv.MaxPeers == 0 {
-=======
-func (srv *Server) MaxDialedConns() (limit int) {
-	if srv.NoDial || srv.MaxPeers == 0 {
->>>>>>> 12b4131f
 		return 0
 	}
 	if srv.DialRatio == 0 {
