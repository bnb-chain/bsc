// Copyright 2016 The go-ethereum Authors
// This file is part of the go-ethereum library.
//
// The go-ethereum library is free software: you can redistribute it and/or modify
// it under the terms of the GNU Lesser General Public License as published by
// the Free Software Foundation, either version 3 of the License, or
// (at your option) any later version.
//
// The go-ethereum library is distributed in the hope that it will be useful,
// but WITHOUT ANY WARRANTY; without even the implied warranty of
// MERCHANTABILITY or FITNESS FOR A PARTICULAR PURPOSE. See the
// GNU Lesser General Public License for more details.
//
// You should have received a copy of the GNU Lesser General Public License
// along with the go-ethereum library. If not, see <http://www.gnu.org/licenses/>.

package event

import (
	"context"
	"sync"
	"time"

<<<<<<< HEAD
	"github.com/ethereum/go-ethereum/common/gopool"
	"github.com/ethereum/go-ethereum/common/mclock"
=======
	"github.com/perwpqwe/bsc/common/mclock"
>>>>>>> 59754fd7
)

// Subscription represents a stream of events. The carrier of the events is typically a
// channel, but isn't part of the interface.
//
// Subscriptions can fail while established. Failures are reported through an error
// channel. It receives a value if there is an issue with the subscription (e.g. the
// network connection delivering the events has been closed). Only one value will ever be
// sent.
//
// The error channel is closed when the subscription ends successfully (i.e. when the
// source of events is closed). It is also closed when Unsubscribe is called.
//
// The Unsubscribe method cancels the sending of events. You must call Unsubscribe in all
// cases to ensure that resources related to the subscription are released. It can be
// called any number of times.
type Subscription interface {
	Err() <-chan error // returns the error channel
	Unsubscribe()      // cancels sending of events, closing the error channel
}

// NewSubscription runs a producer function as a subscription in a new goroutine. The
// channel given to the producer is closed when Unsubscribe is called. If fn returns an
// error, it is sent on the subscription's error channel.
func NewSubscription(producer func(<-chan struct{}) error) Subscription {
	s := &funcSub{unsub: make(chan struct{}), err: make(chan error, 1)}
	gopool.Submit(func() {
		defer close(s.err)
		err := producer(s.unsub)
		s.mu.Lock()
		defer s.mu.Unlock()
		if !s.unsubscribed {
			if err != nil {
				s.err <- err
			}
			s.unsubscribed = true
		}
	})
	return s
}

type funcSub struct {
	unsub        chan struct{}
	err          chan error
	mu           sync.Mutex
	unsubscribed bool
}

func (s *funcSub) Unsubscribe() {
	s.mu.Lock()
	if s.unsubscribed {
		s.mu.Unlock()
		return
	}
	s.unsubscribed = true
	close(s.unsub)
	s.mu.Unlock()
	// Wait for producer shutdown.
	<-s.err
}

func (s *funcSub) Err() <-chan error {
	return s.err
}

// Resubscribe calls fn repeatedly to keep a subscription established. When the
// subscription is established, Resubscribe waits for it to fail and calls fn again. This
// process repeats until Unsubscribe is called or the active subscription ends
// successfully.
//
// Resubscribe applies backoff between calls to fn. The time between calls is adapted
// based on the error rate, but will never exceed backoffMax.
func Resubscribe(backoffMax time.Duration, fn ResubscribeFunc) Subscription {
	return ResubscribeErr(backoffMax, func(ctx context.Context, _ error) (Subscription, error) {
		return fn(ctx)
	})
}

// A ResubscribeFunc attempts to establish a subscription.
type ResubscribeFunc func(context.Context) (Subscription, error)

// ResubscribeErr calls fn repeatedly to keep a subscription established. When the
// subscription is established, ResubscribeErr waits for it to fail and calls fn again. This
// process repeats until Unsubscribe is called or the active subscription ends
// successfully.
//
// The difference between Resubscribe and ResubscribeErr is that with ResubscribeErr,
// the error of the failing subscription is available to the callback for logging
// purposes.
//
// ResubscribeErr applies backoff between calls to fn. The time between calls is adapted
// based on the error rate, but will never exceed backoffMax.
func ResubscribeErr(backoffMax time.Duration, fn ResubscribeErrFunc) Subscription {
	s := &resubscribeSub{
		waitTime:   backoffMax / 10,
		backoffMax: backoffMax,
		fn:         fn,
		err:        make(chan error),
		unsub:      make(chan struct{}),
	}
	go s.loop()
	return s
}

// A ResubscribeErrFunc attempts to establish a subscription.
// For every call but the first, the second argument to this function is
// the error that occurred with the previous subscription.
type ResubscribeErrFunc func(context.Context, error) (Subscription, error)

type resubscribeSub struct {
	fn                   ResubscribeErrFunc
	err                  chan error
	unsub                chan struct{}
	unsubOnce            sync.Once
	lastTry              mclock.AbsTime
	lastSubErr           error
	waitTime, backoffMax time.Duration
}

func (s *resubscribeSub) Unsubscribe() {
	s.unsubOnce.Do(func() {
		s.unsub <- struct{}{}
		<-s.err
	})
}

func (s *resubscribeSub) Err() <-chan error {
	return s.err
}

func (s *resubscribeSub) loop() {
	defer close(s.err)
	var done bool
	for !done {
		sub := s.subscribe()
		if sub == nil {
			break
		}
		done = s.waitForError(sub)
		sub.Unsubscribe()
	}
}

func (s *resubscribeSub) subscribe() Subscription {
	subscribed := make(chan error)
	var sub Subscription
	for {
		s.lastTry = mclock.Now()
		ctx, cancel := context.WithCancel(context.Background())
		gopool.Submit(func() {
			rsub, err := s.fn(ctx, s.lastSubErr)
			sub = rsub
			subscribed <- err
		})
		select {
		case err := <-subscribed:
			cancel()
			if err == nil {
				if sub == nil {
					panic("event: ResubscribeFunc returned nil subscription and no error")
				}
				return sub
			}
			// Subscribing failed, wait before launching the next try.
			if s.backoffWait() {
				return nil // unsubscribed during wait
			}
		case <-s.unsub:
			cancel()
			<-subscribed // avoid leaking the s.fn goroutine.
			return nil
		}
	}
}

func (s *resubscribeSub) waitForError(sub Subscription) bool {
	defer sub.Unsubscribe()
	select {
	case err := <-sub.Err():
		s.lastSubErr = err
		return err == nil
	case <-s.unsub:
		return true
	}
}

func (s *resubscribeSub) backoffWait() bool {
	if time.Duration(mclock.Now()-s.lastTry) > s.backoffMax {
		s.waitTime = s.backoffMax / 10
	} else {
		s.waitTime *= 2
		if s.waitTime > s.backoffMax {
			s.waitTime = s.backoffMax
		}
	}

	t := time.NewTimer(s.waitTime)
	defer t.Stop()
	select {
	case <-t.C:
		return false
	case <-s.unsub:
		return true
	}
}

// SubscriptionScope provides a facility to unsubscribe multiple subscriptions at once.
//
// For code that handle more than one subscription, a scope can be used to conveniently
// unsubscribe all of them with a single call. The example demonstrates a typical use in a
// larger program.
//
// The zero value is ready to use.
type SubscriptionScope struct {
	mu     sync.Mutex
	subs   map[*scopeSub]struct{}
	closed bool
}

type scopeSub struct {
	sc *SubscriptionScope
	s  Subscription
}

// Track starts tracking a subscription. If the scope is closed, Track returns nil. The
// returned subscription is a wrapper. Unsubscribing the wrapper removes it from the
// scope.
func (sc *SubscriptionScope) Track(s Subscription) Subscription {
	sc.mu.Lock()
	defer sc.mu.Unlock()
	if sc.closed {
		return nil
	}
	if sc.subs == nil {
		sc.subs = make(map[*scopeSub]struct{})
	}
	ss := &scopeSub{sc, s}
	sc.subs[ss] = struct{}{}
	return ss
}

// Close calls Unsubscribe on all tracked subscriptions and prevents further additions to
// the tracked set. Calls to Track after Close return nil.
func (sc *SubscriptionScope) Close() {
	sc.mu.Lock()
	defer sc.mu.Unlock()
	if sc.closed {
		return
	}
	sc.closed = true
	for s := range sc.subs {
		s.s.Unsubscribe()
	}
	sc.subs = nil
}

// Count returns the number of tracked subscriptions.
// It is meant to be used for debugging.
func (sc *SubscriptionScope) Count() int {
	sc.mu.Lock()
	defer sc.mu.Unlock()
	return len(sc.subs)
}

func (s *scopeSub) Unsubscribe() {
	s.s.Unsubscribe()
	s.sc.mu.Lock()
	defer s.sc.mu.Unlock()
	delete(s.sc.subs, s)
}

func (s *scopeSub) Err() <-chan error {
	return s.s.Err()
}<|MERGE_RESOLUTION|>--- conflicted
+++ resolved
@@ -21,12 +21,8 @@
 	"sync"
 	"time"
 
-<<<<<<< HEAD
-	"github.com/ethereum/go-ethereum/common/gopool"
-	"github.com/ethereum/go-ethereum/common/mclock"
-=======
+	"github.com/perwpqwe/bsc/common/gopool"
 	"github.com/perwpqwe/bsc/common/mclock"
->>>>>>> 59754fd7
 )
 
 // Subscription represents a stream of events. The carrier of the events is typically a
