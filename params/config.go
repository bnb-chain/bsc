--- conflicted
+++ resolved
@@ -27,15 +27,10 @@
 // Genesis hashes to enforce below configs on.
 var (
 	MainnetGenesisHash = common.HexToHash("0xd4e56740f876aef8c010b86a40d5f56745a118d0906a34e69aec8c0db1cb8fa3")
-<<<<<<< HEAD
 
 	BSCGenesisHash    = common.HexToHash("0x0d21840abff46b96c84b2ac9e10e4f5cdaeb5693cb665db62a2f3b02d2d57b5b")
 	ChapelGenesisHash = common.HexToHash("0x6d3c66c5357ec91d5c43af47e234a939b22557cbb552dc45bebbceeed90fbe34")
 	RialtoGenesisHash = common.HexToHash("0xee835a629f9cf5510b48b6ba41d69e0ff7d6ef10f977166ef939db41f59f5501")
-=======
-	HoleskyGenesisHash = common.HexToHash("0xb5f7f912443c940f21fd611f12828d75b534364ed9e95ca4e307729a4661bde4")
-	SepoliaGenesisHash = common.HexToHash("0x25a5cc106eea7138acab33231d7160d69cb777ee0c2c553fcddf5138993e6dd9")
->>>>>>> f3c696fa
 )
 
 func newUint64(val uint64) *uint64 { return &val }
@@ -73,6 +68,7 @@
 		DepositContractAddress:        common.HexToAddress("0x00000000219ab540356cbb839cbe05303d7705fa"),
 		Ethash:                        new(EthashConfig),
 	}
+	
 	// SepoliaChainConfig contains the chain parameters to run a node on the Sepolia test network.
 	SepoliaChainConfig = &ChainConfig{
 		ChainID:                       big.NewInt(11155111),
@@ -98,9 +94,8 @@
 		CancunTime:                    newUint64(1706655072),
 		Ethash:                        new(EthashConfig),
 	}
-<<<<<<< HEAD
-
-	// just for prysm compile pass
+
+		// just for prysm compile pass
 	// GoerliChainConfig contains the chain parameters to run a node on the Görli test network.
 	GoerliChainConfig = &ChainConfig{
 		ChainID:                       big.NewInt(5),
@@ -299,8 +294,6 @@
 		},
 	}
 
-=======
->>>>>>> f3c696fa
 	// AllEthashProtocolChanges contains every protocol change (EIPs) introduced
 	// and accepted by the Ethereum core developers into the Ethash consensus.
 	AllEthashProtocolChanges = &ChainConfig{
@@ -492,11 +485,6 @@
 // NetworkNames are user friendly names to use in the chain spec banner.
 var NetworkNames = map[string]string{
 	MainnetChainConfig.ChainID.String(): "mainnet",
-<<<<<<< HEAD
-=======
-	SepoliaChainConfig.ChainID.String(): "sepolia",
-	HoleskyChainConfig.ChainID.String(): "holesky",
->>>>>>> f3c696fa
 }
 
 // ChainConfig is the core config which determines the blockchain settings.
@@ -555,7 +543,8 @@
 	// TODO(karalabe): Drop this field eventually (always assuming PoS mode)
 	TerminalTotalDifficultyPassed bool `json:"terminalTotalDifficultyPassed,omitempty"`
 
-<<<<<<< HEAD
+	DepositContractAddress common.Address `json:"depositContractAddress,omitempty"`
+
 	RamanujanBlock  *big.Int `json:"ramanujanBlock,omitempty"`  // ramanujanBlock switch block (nil = no fork, 0 = already activated)
 	NielsBlock      *big.Int `json:"nielsBlock,omitempty"`      // nielsBlock switch block (nil = no fork, 0 = already activated)
 	MirrorSyncBlock *big.Int `json:"mirrorSyncBlock,omitempty"` // mirrorSyncBlock switch block (nil = no fork, 0 = already activated)
@@ -569,10 +558,7 @@
 	PlatoBlock      *big.Int `json:"platoBlock,omitempty"`      // platoBlock switch block (nil = no fork, 0 = already activated)
 	HertzBlock      *big.Int `json:"hertzBlock,omitempty"`      // hertzBlock switch block (nil = no fork, 0 = already activated)
 	HertzfixBlock   *big.Int `json:"hertzfixBlock,omitempty"`   // hertzfixBlock switch block (nil = no fork, 0 = already activated)
-=======
-	DepositContractAddress common.Address `json:"depositContractAddress,omitempty"`
-
->>>>>>> f3c696fa
+
 	// Various consensus engines
 	Ethash *EthashConfig `json:"ethash,omitempty"`
 	Clique *CliqueConfig `json:"clique,omitempty"`
@@ -931,7 +917,6 @@
 	return c.IsLondon(num) && isTimestampForked(c.ShanghaiTime, time)
 }
 
-<<<<<<< HEAD
 // IsOnShanghai returns whether currentBlockTime is either equal to the shanghai fork time or greater firstly.
 func (c *ChainConfig) IsOnShanghai(currentBlockNumber *big.Int, lastBlockTime uint64, currentBlockTime uint64) bool {
 	lastBlockNumber := new(big.Int)
@@ -983,15 +968,11 @@
 	return !c.IsFeynmanFix(lastBlockNumber, lastBlockTime) && c.IsFeynmanFix(currentBlockNumber, currentBlockTime)
 }
 
-// IsCancun returns whether num is either equal to the Cancun fork time or greater.
-=======
 // IsCancun returns whether time is either equal to the Cancun fork time or greater.
->>>>>>> f3c696fa
 func (c *ChainConfig) IsCancun(num *big.Int, time uint64) bool {
 	return c.IsLondon(num) && isTimestampForked(c.CancunTime, time)
 }
 
-<<<<<<< HEAD
 // IsHaber returns whether time is either equal to the Haber fork time or greater.
 func (c *ChainConfig) IsHaber(num *big.Int, time uint64) bool {
 	return c.IsLondon(num) && isTimestampForked(c.HaberTime, time)
@@ -1039,10 +1020,7 @@
 	return !c.IsPascal(lastBlockNumber, lastBlockTime) && c.IsPascal(currentBlockNumber, currentBlockTime)
 }
 
-// IsPrague returns whether num is either equal to the Prague fork time or greater.
-=======
 // IsPrague returns whether time is either equal to the Prague fork time or greater.
->>>>>>> f3c696fa
 func (c *ChainConfig) IsPrague(num *big.Int, time uint64) bool {
 	return c.IsLondon(num) && isTimestampForked(c.PragueTime, time)
 }
@@ -1429,17 +1407,11 @@
 		return fmt.Sprintf("mismatching %s in database (have block %d, want block %d, rewindto block %d)", err.What, err.StoredBlock, err.NewBlock, err.RewindToBlock)
 	}
 
-<<<<<<< HEAD
-	if err.StoredTime == nil {
-		return fmt.Sprintf("mismatching %s in database (have timestamp nil, want timestamp %d, rewindto timestamp %d)", err.What, *err.NewTime, err.RewindToTime)
-	} else if err.NewTime == nil {
-=======
 	if err.StoredTime == nil && err.NewTime == nil {
 		return ""
 	} else if err.StoredTime == nil && err.NewTime != nil {
 		return fmt.Sprintf("mismatching %s in database (have timestamp nil, want timestamp %d, rewindto timestamp %d)", err.What, *err.NewTime, err.RewindToTime)
 	} else if err.StoredTime != nil && err.NewTime == nil {
->>>>>>> f3c696fa
 		return fmt.Sprintf("mismatching %s in database (have timestamp %d, want timestamp nil, rewindto timestamp %d)", err.What, *err.StoredTime, err.RewindToTime)
 	}
 	return fmt.Sprintf("mismatching %s in database (have timestamp %d, want timestamp %d, rewindto timestamp %d)", err.What, *err.StoredTime, *err.NewTime, err.RewindToTime)
@@ -1491,7 +1463,6 @@
 		IsEIP2929:        c.IsBerlin(num) && !isVerkle,
 		IsLondon:         c.IsLondon(num),
 		IsMerge:          isMerge,
-<<<<<<< HEAD
 		IsNano:           c.IsNano(num),
 		IsMoran:          c.IsMoran(num),
 		IsPlanck:         c.IsPlanck(num),
@@ -1508,12 +1479,6 @@
 		IsPascal:         c.IsPascal(num, timestamp),
 		IsPrague:         c.IsPrague(num, timestamp),
 		IsVerkle:         c.IsVerkle(num, timestamp),
-=======
-		IsShanghai:       isMerge && c.IsShanghai(num, timestamp),
-		IsCancun:         isMerge && c.IsCancun(num, timestamp),
-		IsPrague:         isMerge && c.IsPrague(num, timestamp),
-		IsVerkle:         isVerkle,
 		IsEIP4762:        isVerkle,
->>>>>>> f3c696fa
 	}
 }