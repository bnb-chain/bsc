// Copyright 2016 The go-ethereum Authors
// This file is part of the go-ethereum library.
//
// The go-ethereum library is free software: you can redistribute it and/or modify
// it under the terms of the GNU Lesser General Public License as published by
// the Free Software Foundation, either version 3 of the License, or
// (at your option) any later version.
//
// The go-ethereum library is distributed in the hope that it will be useful,
// but WITHOUT ANY WARRANTY; without even the implied warranty of
// MERCHANTABILITY or FITNESS FOR A PARTICULAR PURPOSE. See the
// GNU Lesser General Public License for more details.
//
// You should have received a copy of the GNU Lesser General Public License
// along with the go-ethereum library. If not, see <http://www.gnu.org/licenses/>.

package params

import (
	"encoding/binary"
	"errors"
	"fmt"
	"math/big"

	"github.com/ethereum/go-ethereum/common"
	"golang.org/x/crypto/sha3"
)

// Genesis hashes to enforce below configs on.
var (
	MainnetGenesisHash = common.HexToHash("0xd4e56740f876aef8c010b86a40d5f56745a118d0906a34e69aec8c0db1cb8fa3")
	RopstenGenesisHash = common.HexToHash("0x41941023680923e0fe4d74a34bdac8141f2540e3ae90623718e47d66d1ca4a2d")
	RinkebyGenesisHash = common.HexToHash("0x6341fd3daf94b748c72ced5a5b26028f2474f5f00d824504e4fa37a75767e177")
	GoerliGenesisHash  = common.HexToHash("0xbf7e331f7f7c1dd2e05159666b3bf8bc7a8a3a9eb1d518969eab529dd9b88c1a")

	BSCGenesisHash    = common.HexToHash("0x0d21840abff46b96c84b2ac9e10e4f5cdaeb5693cb665db62a2f3b02d2d57b5b")
	ChapelGenesisHash = common.HexToHash("0x6d3c66c5357ec91d5c43af47e234a939b22557cbb552dc45bebbceeed90fbe34")
	RialtoGenesisHash = common.HexToHash("0x6b5cf721c57dec67700d664c98c4f779b7bb980301b9a649842ba584fd72dd6c")
	YoloV3GenesisHash = common.HexToHash("0xf1f2876e8500c77afcc03228757b39477eceffccf645b734967fe3c7e16967b7")
)

// TrustedCheckpoints associates each known checkpoint with the genesis hash of
// the chain it belongs to.
var TrustedCheckpoints = map[common.Hash]*TrustedCheckpoint{
	MainnetGenesisHash: MainnetTrustedCheckpoint,
	RopstenGenesisHash: RopstenTrustedCheckpoint,
	RinkebyGenesisHash: RinkebyTrustedCheckpoint,
	GoerliGenesisHash:  GoerliTrustedCheckpoint,
}

// CheckpointOracles associates each known checkpoint oracles with the genesis hash of
// the chain it belongs to.
var CheckpointOracles = map[common.Hash]*CheckpointOracleConfig{
	MainnetGenesisHash: MainnetCheckpointOracle,
	RopstenGenesisHash: RopstenCheckpointOracle,
	RinkebyGenesisHash: RinkebyCheckpointOracle,
	GoerliGenesisHash:  GoerliCheckpointOracle,
}

var (
	// MainnetChainConfig is the chain parameters to run a node on the main network.
	MainnetChainConfig = &ChainConfig{
		ChainID:             big.NewInt(1),
		HomesteadBlock:      big.NewInt(1_150_000),
		DAOForkBlock:        big.NewInt(1_920_000),
		DAOForkSupport:      true,
		EIP150Block:         big.NewInt(2_463_000),
		EIP150Hash:          common.HexToHash("0x2086799aeebeae135c246c65021c82b4e15a2c451340993aacfd2751886514f0"),
		EIP155Block:         big.NewInt(2_675_000),
		EIP158Block:         big.NewInt(2_675_000),
		ByzantiumBlock:      big.NewInt(4_370_000),
		ConstantinopleBlock: big.NewInt(7_280_000),
		PetersburgBlock:     big.NewInt(7_280_000),
		IstanbulBlock:       big.NewInt(9_069_000),
		MuirGlacierBlock:    big.NewInt(9_200_000),
		RamanujanBlock:      big.NewInt(0),
		NielsBlock:          big.NewInt(0),
		MirrorSyncBlock:     big.NewInt(0),
		BrunoBlock:          big.NewInt(0),
		EulerBlock:          big.NewInt(0),
		BerlinBlock:         big.NewInt(12_244_000),
		Ethash:              new(EthashConfig),
	}

	// MainnetTrustedCheckpoint contains the light client trusted checkpoint for the main network.
	MainnetTrustedCheckpoint = &TrustedCheckpoint{
		SectionIndex: 371,
		SectionHead:  common.HexToHash("0x50fd3cec5376ede90ef9129772022690cd1467f22c18abb7faa11e793c51e9c9"),
		CHTRoot:      common.HexToHash("0xb57b4b22a77b5930847b1ca9f62daa11eae6578948cb7b18997f2c0fe5757025"),
		BloomRoot:    common.HexToHash("0xa338f8a868a194fa90327d0f5877f656a9f3640c618d2a01a01f2e76ef9ef954"),
	}

	// MainnetCheckpointOracle contains a set of configs for the main network oracle.
	MainnetCheckpointOracle = &CheckpointOracleConfig{
		Address: common.HexToAddress("0x9a9070028361F7AAbeB3f2F2Dc07F82C4a98A02a"),
		Signers: []common.Address{
			common.HexToAddress("0x1b2C260efc720BE89101890E4Db589b44E950527"), // Peter
			common.HexToAddress("0x78d1aD571A1A09D60D9BBf25894b44e4C8859595"), // Martin
			common.HexToAddress("0x286834935f4A8Cfb4FF4C77D5770C2775aE2b0E7"), // Zsolt
			common.HexToAddress("0xb86e2B0Ab5A4B1373e40c51A7C712c70Ba2f9f8E"), // Gary
			common.HexToAddress("0x0DF8fa387C602AE62559cC4aFa4972A7045d6707"), // Guillaume
		},
		Threshold: 2,
	}

	// RopstenChainConfig contains the chain parameters to run a node on the Ropsten test network.
	RopstenChainConfig = &ChainConfig{
		ChainID:             big.NewInt(3),
		HomesteadBlock:      big.NewInt(0),
		DAOForkBlock:        nil,
		DAOForkSupport:      true,
		EIP150Block:         big.NewInt(0),
		EIP150Hash:          common.HexToHash("0x41941023680923e0fe4d74a34bdac8141f2540e3ae90623718e47d66d1ca4a2d"),
		EIP155Block:         big.NewInt(10),
		EIP158Block:         big.NewInt(10),
		ByzantiumBlock:      big.NewInt(1_700_000),
		ConstantinopleBlock: big.NewInt(4_230_000),
		PetersburgBlock:     big.NewInt(4_939_394),
		IstanbulBlock:       big.NewInt(6_485_846),
		MuirGlacierBlock:    big.NewInt(7_117_117),
		RamanujanBlock:      big.NewInt(0),
		NielsBlock:          big.NewInt(0),
		MirrorSyncBlock:     big.NewInt(0),
		BrunoBlock:          big.NewInt(0),
		EulerBlock:          big.NewInt(0),
		BerlinBlock:         big.NewInt(9_812_189),
		Ethash:              new(EthashConfig),
	}

	// RopstenTrustedCheckpoint contains the light client trusted checkpoint for the Ropsten test network.
	RopstenTrustedCheckpoint = &TrustedCheckpoint{
		SectionIndex: 279,
		SectionHead:  common.HexToHash("0x4a4912848d4c06090097073357c10015d11c6f4544a0f93cbdd584701c3b7d58"),
		CHTRoot:      common.HexToHash("0x9053b7867ae921e80a4e2f5a4b15212e4af3d691ca712fb33dc150e9c6ea221c"),
		BloomRoot:    common.HexToHash("0x3dc04cb1be7ddc271f3f83469b47b76184a79d7209ef51d85b1539ea6d25a645"),
	}

	// RopstenCheckpointOracle contains a set of configs for the Ropsten test network oracle.
	RopstenCheckpointOracle = &CheckpointOracleConfig{
		Address: common.HexToAddress("0xEF79475013f154E6A65b54cB2742867791bf0B84"),
		Signers: []common.Address{
			common.HexToAddress("0x32162F3581E88a5f62e8A61892B42C46E2c18f7b"), // Peter
			common.HexToAddress("0x78d1aD571A1A09D60D9BBf25894b44e4C8859595"), // Martin
			common.HexToAddress("0x286834935f4A8Cfb4FF4C77D5770C2775aE2b0E7"), // Zsolt
			common.HexToAddress("0xb86e2B0Ab5A4B1373e40c51A7C712c70Ba2f9f8E"), // Gary
			common.HexToAddress("0x0DF8fa387C602AE62559cC4aFa4972A7045d6707"), // Guillaume
		},
		Threshold: 2,
	}

	// RinkebyChainConfig contains the chain parameters to run a node on the Rinkeby test network.
	RinkebyChainConfig = &ChainConfig{
		ChainID:             big.NewInt(4),
		HomesteadBlock:      big.NewInt(1),
		DAOForkBlock:        nil,
		DAOForkSupport:      true,
		EIP150Block:         big.NewInt(2),
		EIP150Hash:          common.HexToHash("0x9b095b36c15eaf13044373aef8ee0bd3a382a5abb92e402afa44b8249c3a90e9"),
		EIP155Block:         big.NewInt(3),
		EIP158Block:         big.NewInt(3),
		ByzantiumBlock:      big.NewInt(1_035_301),
		ConstantinopleBlock: big.NewInt(3_660_663),
		PetersburgBlock:     big.NewInt(4_321_234),
		IstanbulBlock:       big.NewInt(5_435_345),
		MuirGlacierBlock:    nil,
		RamanujanBlock:      big.NewInt(0),
		NielsBlock:          big.NewInt(0),
		MirrorSyncBlock:     big.NewInt(0),
		BrunoBlock:          big.NewInt(0),
		EulerBlock:          big.NewInt(0),
		BerlinBlock:         big.NewInt(8_290_928),
		Clique: &CliqueConfig{
			Period: 15,
			Epoch:  30000,
		},
	}

	// RinkebyTrustedCheckpoint contains the light client trusted checkpoint for the Rinkeby test network.
	RinkebyTrustedCheckpoint = &TrustedCheckpoint{
		SectionIndex: 254,
		SectionHead:  common.HexToHash("0x0cba01dd71baa22ac8fa0b105bc908e94f9ecfbc79b4eb97427fe07b5851dd10"),
		CHTRoot:      common.HexToHash("0x5673d8fc49c9c7d8729068640e4b392d46952a5a38798973bac1cf1d0d27ad7d"),
		BloomRoot:    common.HexToHash("0x70e01232b66df9a7778ae3291c9217afb9a2d9f799f32d7b912bd37e7bce83a8"),
	}

	// RinkebyCheckpointOracle contains a set of configs for the Rinkeby test network oracle.
	RinkebyCheckpointOracle = &CheckpointOracleConfig{
		Address: common.HexToAddress("0xebe8eFA441B9302A0d7eaECc277c09d20D684540"),
		Signers: []common.Address{
			common.HexToAddress("0xd9c9cd5f6779558b6e0ed4e6acf6b1947e7fa1f3"), // Peter
			common.HexToAddress("0x78d1aD571A1A09D60D9BBf25894b44e4C8859595"), // Martin
			common.HexToAddress("0x286834935f4A8Cfb4FF4C77D5770C2775aE2b0E7"), // Zsolt
			common.HexToAddress("0xb86e2B0Ab5A4B1373e40c51A7C712c70Ba2f9f8E"), // Gary
		},
		Threshold: 2,
	}

	// GoerliChainConfig contains the chain parameters to run a node on the Görli test network.
	GoerliChainConfig = &ChainConfig{
		ChainID:             big.NewInt(5),
		HomesteadBlock:      big.NewInt(0),
		DAOForkBlock:        nil,
		DAOForkSupport:      true,
		EIP150Block:         big.NewInt(0),
		EIP155Block:         big.NewInt(0),
		EIP158Block:         big.NewInt(0),
		ByzantiumBlock:      big.NewInt(0),
		ConstantinopleBlock: big.NewInt(0),
		PetersburgBlock:     big.NewInt(0),
		RamanujanBlock:      big.NewInt(0),
		NielsBlock:          big.NewInt(0),
		MirrorSyncBlock:     big.NewInt(0),
		BrunoBlock:          big.NewInt(0),
		EulerBlock:          big.NewInt(0),
		IstanbulBlock:       big.NewInt(1_561_651),
		MuirGlacierBlock:    nil,
		BerlinBlock:         big.NewInt(4_460_644),
		Clique: &CliqueConfig{
			Period: 15,
			Epoch:  30000,
		},
	}

	// GoerliTrustedCheckpoint contains the light client trusted checkpoint for the Görli test network.
	GoerliTrustedCheckpoint = &TrustedCheckpoint{
		SectionIndex: 138,
		SectionHead:  common.HexToHash("0xb7ea0566abd7d0def5b3c9afa3431debb7bb30b65af35f106ca93a59e6c859a7"),
		CHTRoot:      common.HexToHash("0x378c7ea9081242beb982e2e39567ba12f2ed3e59e5aba3f9db1d595646d7c9f4"),
		BloomRoot:    common.HexToHash("0x523c169286cfca52e8a6579d8c35dc8bf093412d8a7478163bfa81ae91c2492d"),
	}

	// GoerliCheckpointOracle contains a set of configs for the Goerli test network oracle.
	GoerliCheckpointOracle = &CheckpointOracleConfig{
		Address: common.HexToAddress("0x18CA0E045F0D772a851BC7e48357Bcaab0a0795D"),
		Signers: []common.Address{
			common.HexToAddress("0x4769bcaD07e3b938B7f43EB7D278Bc7Cb9efFb38"), // Peter
			common.HexToAddress("0x78d1aD571A1A09D60D9BBf25894b44e4C8859595"), // Martin
			common.HexToAddress("0x286834935f4A8Cfb4FF4C77D5770C2775aE2b0E7"), // Zsolt
			common.HexToAddress("0xb86e2B0Ab5A4B1373e40c51A7C712c70Ba2f9f8E"), // Gary
			common.HexToAddress("0x0DF8fa387C602AE62559cC4aFa4972A7045d6707"), // Guillaume
		},
		Threshold: 2,
	}
	BSCChainConfig = &ChainConfig{
		ChainID:             big.NewInt(56),
		HomesteadBlock:      big.NewInt(0),
		EIP150Block:         big.NewInt(0),
		EIP155Block:         big.NewInt(0),
		EIP158Block:         big.NewInt(0),
		ByzantiumBlock:      big.NewInt(0),
		ConstantinopleBlock: big.NewInt(0),
		PetersburgBlock:     big.NewInt(0),
		IstanbulBlock:       big.NewInt(0),
		MuirGlacierBlock:    big.NewInt(0),
		RamanujanBlock:      big.NewInt(0),
		NielsBlock:          big.NewInt(0),
		MirrorSyncBlock:     big.NewInt(5184000),
		BrunoBlock:          big.NewInt(13082000),

		// TODO modify blockNumber, make sure the blockNumber is not an integer multiple of 200 (epoch number)
		// TODO Caution !!! it should be very careful !!!
		EulerBlock: big.NewInt(15703576),

		Parlia: &ParliaConfig{
			Period: 3,
			Epoch:  200,
		},
	}

	ChapelChainConfig = &ChainConfig{
		ChainID:             big.NewInt(97),
		HomesteadBlock:      big.NewInt(0),
		EIP150Block:         big.NewInt(0),
		EIP155Block:         big.NewInt(0),
		EIP158Block:         big.NewInt(0),
		ByzantiumBlock:      big.NewInt(0),
		ConstantinopleBlock: big.NewInt(0),
		PetersburgBlock:     big.NewInt(0),
		IstanbulBlock:       big.NewInt(0),
		MuirGlacierBlock:    big.NewInt(0),
		RamanujanBlock:      big.NewInt(1010000),
		NielsBlock:          big.NewInt(1014369),
		MirrorSyncBlock:     big.NewInt(5582500),
		BrunoBlock:          big.NewInt(13837000),

		// TODO modify blockNumber, make sure the blockNumber is not an integer multiple of 200 (epoch number)
		// TODO Caution !!! it should be very careful !!!
		EulerBlock: big.NewInt(15703576),

		Parlia: &ParliaConfig{
			Period: 3,
			Epoch:  200,
		},
	}

	RialtoChainConfig = &ChainConfig{
		ChainID:             big.NewInt(1417),
		HomesteadBlock:      big.NewInt(0),
		EIP150Block:         big.NewInt(0),
		EIP155Block:         big.NewInt(0),
		EIP158Block:         big.NewInt(0),
		ByzantiumBlock:      big.NewInt(0),
		ConstantinopleBlock: big.NewInt(0),
		PetersburgBlock:     big.NewInt(0),
		IstanbulBlock:       big.NewInt(0),
		MuirGlacierBlock:    big.NewInt(0),
		RamanujanBlock:      big.NewInt(400),
		NielsBlock:          big.NewInt(0),
		MirrorSyncBlock:     big.NewInt(400),
		BrunoBlock:          big.NewInt(400),

		// TODO
		EulerBlock: big.NewInt(324800),
		Parlia: &ParliaConfig{
			Period: 3,
			Epoch:  200,
		},
	}

	// YoloV3ChainConfig contains the chain parameters to run a node on the YOLOv3 test network.
	YoloV3ChainConfig = &ChainConfig{
		ChainID:             new(big.Int).SetBytes([]byte("yolov3x")),
		HomesteadBlock:      big.NewInt(0),
		DAOForkBlock:        nil,
		DAOForkSupport:      true,
		EIP150Block:         big.NewInt(0),
		EIP155Block:         big.NewInt(0),
		EIP158Block:         big.NewInt(0),
		ByzantiumBlock:      big.NewInt(0),
		ConstantinopleBlock: big.NewInt(0),
		PetersburgBlock:     big.NewInt(0),
		IstanbulBlock:       big.NewInt(0),
		RamanujanBlock:      big.NewInt(0),
		NielsBlock:          big.NewInt(0),
		MirrorSyncBlock:     big.NewInt(0),
		BrunoBlock:          big.NewInt(0),
		EulerBlock:          big.NewInt(0),
		MuirGlacierBlock:    nil,
		BerlinBlock:         nil, // Don't enable Berlin directly, we're YOLOing it
		YoloV3Block:         big.NewInt(0),
		Clique: &CliqueConfig{
			Period: 15,
			Epoch:  30000,
		},
	}

	// AllEthashProtocolChanges contains every protocol change (EIPs) introduced
	// and accepted by the Ethereum core developers into the Ethash consensus.
	//
	// This configuration is intentionally not using keyed fields to force anyone
	// adding flags to the config to also have to set these fields.
	AllEthashProtocolChanges = &ChainConfig{big.NewInt(1337), big.NewInt(0), nil, false, big.NewInt(0), common.Hash{}, big.NewInt(0), big.NewInt(0), big.NewInt(0), big.NewInt(0), big.NewInt(0), big.NewInt(0), big.NewInt(0), big.NewInt(0), nil, nil, nil, big.NewInt(0), big.NewInt(0), big.NewInt(0), big.NewInt(0), big.NewInt(0), new(EthashConfig), nil, nil}

	// AllCliqueProtocolChanges contains every protocol change (EIPs) introduced
	// and accepted by the Ethereum core developers into the Clique consensus.
	//
	// This configuration is intentionally not using keyed fields to force anyone
	// adding flags to the config to also have to set these fields.
	AllCliqueProtocolChanges = &ChainConfig{big.NewInt(1337), big.NewInt(0), nil, false, big.NewInt(0), common.Hash{}, big.NewInt(0), big.NewInt(0), big.NewInt(0), big.NewInt(0), big.NewInt(0), big.NewInt(0), big.NewInt(0), big.NewInt(0), nil, nil, nil, big.NewInt(0), big.NewInt(0), big.NewInt(0), big.NewInt(0), big.NewInt(0), nil, &CliqueConfig{Period: 0, Epoch: 30000}, nil}

	TestChainConfig = &ChainConfig{big.NewInt(1), big.NewInt(0), nil, false, big.NewInt(0), common.Hash{}, big.NewInt(0), big.NewInt(0), big.NewInt(0), big.NewInt(0), big.NewInt(0), big.NewInt(0), big.NewInt(0), big.NewInt(0), nil, nil, nil, big.NewInt(0), big.NewInt(0), big.NewInt(0), big.NewInt(0), big.NewInt(0), new(EthashConfig), nil, nil}

	TestRules = TestChainConfig.Rules(new(big.Int))
)

// TrustedCheckpoint represents a set of post-processed trie roots (CHT and
// BloomTrie) associated with the appropriate section index and head hash. It is
// used to start light syncing from this checkpoint and avoid downloading the
// entire header chain while still being able to securely access old headers/logs.
type TrustedCheckpoint struct {
	SectionIndex uint64      `json:"sectionIndex"`
	SectionHead  common.Hash `json:"sectionHead"`
	CHTRoot      common.Hash `json:"chtRoot"`
	BloomRoot    common.Hash `json:"bloomRoot"`
}

// HashEqual returns an indicator comparing the itself hash with given one.
func (c *TrustedCheckpoint) HashEqual(hash common.Hash) bool {
	if c.Empty() {
		return hash == common.Hash{}
	}
	return c.Hash() == hash
}

// Hash returns the hash of checkpoint's four key fields(index, sectionHead, chtRoot and bloomTrieRoot).
func (c *TrustedCheckpoint) Hash() common.Hash {
	var sectionIndex [8]byte
	binary.BigEndian.PutUint64(sectionIndex[:], c.SectionIndex)

	w := sha3.NewLegacyKeccak256()
	w.Write(sectionIndex[:])
	w.Write(c.SectionHead[:])
	w.Write(c.CHTRoot[:])
	w.Write(c.BloomRoot[:])

	var h common.Hash
	w.Sum(h[:0])
	return h
}

// Empty returns an indicator whether the checkpoint is regarded as empty.
func (c *TrustedCheckpoint) Empty() bool {
	return c.SectionHead == (common.Hash{}) || c.CHTRoot == (common.Hash{}) || c.BloomRoot == (common.Hash{})
}

// CheckpointOracleConfig represents a set of checkpoint contract(which acts as an oracle)
// config which used for light client checkpoint syncing.
type CheckpointOracleConfig struct {
	Address   common.Address   `json:"address"`
	Signers   []common.Address `json:"signers"`
	Threshold uint64           `json:"threshold"`
}

// ChainConfig is the core config which determines the blockchain settings.
//
// ChainConfig is stored in the database on a per block basis. This means
// that any network, identified by its genesis block, can have its own
// set of configuration options.
type ChainConfig struct {
	ChainID *big.Int `json:"chainId"` // chainId identifies the current chain and is used for replay protection

	HomesteadBlock *big.Int `json:"homesteadBlock,omitempty" toml:",omitempty"` // Homestead switch block (nil = no fork, 0 = already homestead)

	DAOForkBlock   *big.Int `json:"daoForkBlock,omitempty" toml:",omitempty"`   // TheDAO hard-fork switch block (nil = no fork)
	DAOForkSupport bool     `json:"daoForkSupport,omitempty" toml:",omitempty"` // Whether the nodes supports or opposes the DAO hard-fork

	// EIP150 implements the Gas price changes (https://github.com/ethereum/EIPs/issues/150)
	EIP150Block *big.Int    `json:"eip150Block,omitempty"` // EIP150 HF block (nil = no fork)
	EIP150Hash  common.Hash `json:"eip150Hash,omitempty"`  // EIP150 HF hash (needed for header only clients as only gas pricing changed)

	EIP155Block *big.Int `json:"eip155Block,omitempty"` // EIP155 HF block
	EIP158Block *big.Int `json:"eip158Block,omitempty"` // EIP158 HF block

	ByzantiumBlock      *big.Int `json:"byzantiumBlock,omitempty"`      // Byzantium switch block (nil = no fork, 0 = already on byzantium)
	ConstantinopleBlock *big.Int `json:"constantinopleBlock,omitempty"` // Constantinople switch block (nil = no fork, 0 = already activated)
	PetersburgBlock     *big.Int `json:"petersburgBlock,omitempty"`     // Petersburg switch block (nil = same as Constantinople)
	IstanbulBlock       *big.Int `json:"istanbulBlock,omitempty"`       // Istanbul switch block (nil = no fork, 0 = already on istanbul)
	MuirGlacierBlock    *big.Int `json:"muirGlacierBlock,omitempty"`    // Eip-2384 (bomb delay) switch block (nil = no fork, 0 = already activated)
	BerlinBlock         *big.Int `json:"berlinBlock,omitempty"`         // Berlin switch block (nil = no fork, 0 = already on berlin)

	YoloV3Block   *big.Int `json:"yoloV3Block,omitempty"`   // YOLO v3: Gas repricings TODO @holiman add EIP references
	EWASMBlock    *big.Int `json:"ewasmBlock,omitempty"`    // EWASM switch block (nil = no fork, 0 = already activated)	RamanujanBlock      *big.Int `json:"ramanujanBlock,omitempty" toml:",omitempty"`      // ramanujanBlock switch block (nil = no fork, 0 = already activated)
	CatalystBlock *big.Int `json:"catalystBlock,omitempty"` // Catalyst switch block (nil = no fork, 0 = already on catalyst)

	RamanujanBlock  *big.Int `json:"ramanujanBlock,omitempty" toml:",omitempty"`  // ramanujanBlock switch block (nil = no fork, 0 = already activated)
	NielsBlock      *big.Int `json:"nielsBlock,omitempty" toml:",omitempty"`      // nielsBlock switch block (nil = no fork, 0 = already activated)
	MirrorSyncBlock *big.Int `json:"mirrorSyncBlock,omitempty" toml:",omitempty"` // mirrorSyncBlock switch block (nil = no fork, 0 = already activated)
	BrunoBlock      *big.Int `json:"brunoBlock,omitempty" toml:",omitempty"`      // brunoBlock switch block (nil = no fork, 0 = already activated)
<<<<<<< HEAD
	BonehBlock      *big.Int `json:"bonehBlock,omitempty" toml:",omitempty"`      // bonehBlock switch block (nil = no fork, 0 = already activated)
=======
	EulerBlock      *big.Int `json:"eulerBlock,omitempty" toml:",omitempty"`      // eulerBlock switch block (nil = no fork, 0 = already activated)
>>>>>>> 1a27de66

	// Various consensus engines
	Ethash *EthashConfig `json:"ethash,omitempty" toml:",omitempty"`
	Clique *CliqueConfig `json:"clique,omitempty" toml:",omitempty"`
	Parlia *ParliaConfig `json:"parlia,omitempty" toml:",omitempty"`
}

// EthashConfig is the consensus engine configs for proof-of-work based sealing.
type EthashConfig struct{}

// String implements the stringer interface, returning the consensus engine details.
func (c *EthashConfig) String() string {
	return "ethash"
}

// CliqueConfig is the consensus engine configs for proof-of-authority based sealing.
type CliqueConfig struct {
	Period uint64 `json:"period"` // Number of seconds between blocks to enforce
	Epoch  uint64 `json:"epoch"`  // Epoch length to reset votes and checkpoint
}

// String implements the stringer interface, returning the consensus engine details.
func (c *CliqueConfig) String() string {
	return "clique"
}

// ParliaConfig is the consensus engine configs for proof-of-staked-authority based sealing.
type ParliaConfig struct {
	Period uint64 `json:"period"` // Number of seconds between blocks to enforce
	Epoch  uint64 `json:"epoch"`  // Epoch length to update validatorSet
}

// String implements the stringer interface, returning the consensus engine details.
func (b *ParliaConfig) String() string {
	return "parlia"
}

// String implements the fmt.Stringer interface.
func (c *ChainConfig) String() string {
	var engine interface{}
	switch {
	case c.Ethash != nil:
		engine = c.Ethash
	case c.Clique != nil:
		engine = c.Clique
	case c.Parlia != nil:
		engine = c.Parlia
	default:
		engine = "unknown"
	}
	return fmt.Sprintf("{ChainID: %v Homestead: %v DAO: %v DAOSupport: %v EIP150: %v EIP155: %v EIP158: %v Byzantium: %v Constantinople: %v Petersburg: %v Istanbul: %v, Muir Glacier: %v, Ramanujan: %v, Niels: %v, MirrorSync: %v, Bruno: %v, Berlin: %v, YOLO v3: %v, Euler: %v, Engine: %v}",
		c.ChainID,
		c.HomesteadBlock,
		c.DAOForkBlock,
		c.DAOForkSupport,
		c.EIP150Block,
		c.EIP155Block,
		c.EIP158Block,
		c.ByzantiumBlock,
		c.ConstantinopleBlock,
		c.PetersburgBlock,
		c.IstanbulBlock,
		c.MuirGlacierBlock,
		c.RamanujanBlock,
		c.NielsBlock,
		c.MirrorSyncBlock,
		c.BrunoBlock,
		c.BerlinBlock,
		c.YoloV3Block,
		c.EulerBlock,
		engine,
	)
}

// IsHomestead returns whether num is either equal to the homestead block or greater.
func (c *ChainConfig) IsHomestead(num *big.Int) bool {
	return isForked(c.HomesteadBlock, num)
}

// IsDAOFork returns whether num is either equal to the DAO fork block or greater.
func (c *ChainConfig) IsDAOFork(num *big.Int) bool {
	return isForked(c.DAOForkBlock, num)
}

// IsEIP150 returns whether num is either equal to the EIP150 fork block or greater.
func (c *ChainConfig) IsEIP150(num *big.Int) bool {
	return isForked(c.EIP150Block, num)
}

// IsEIP155 returns whether num is either equal to the EIP155 fork block or greater.
func (c *ChainConfig) IsEIP155(num *big.Int) bool {
	return isForked(c.EIP155Block, num)
}

// IsEIP158 returns whether num is either equal to the EIP158 fork block or greater.
func (c *ChainConfig) IsEIP158(num *big.Int) bool {
	return isForked(c.EIP158Block, num)
}

// IsByzantium returns whether num is either equal to the Byzantium fork block or greater.
func (c *ChainConfig) IsByzantium(num *big.Int) bool {
	return isForked(c.ByzantiumBlock, num)
}

// IsConstantinople returns whether num is either equal to the Constantinople fork block or greater.
func (c *ChainConfig) IsConstantinople(num *big.Int) bool {
	return isForked(c.ConstantinopleBlock, num)
}

// IsRamanujan returns whether num is either equal to the IsRamanujan fork block or greater.
func (c *ChainConfig) IsRamanujan(num *big.Int) bool {
	return isForked(c.RamanujanBlock, num)
}

// IsOnRamanujan returns whether num is equal to the Ramanujan fork block
func (c *ChainConfig) IsOnRamanujan(num *big.Int) bool {
	return configNumEqual(c.RamanujanBlock, num)
}

// IsNiels returns whether num is either equal to the Niels fork block or greater.
func (c *ChainConfig) IsNiels(num *big.Int) bool {
	return isForked(c.NielsBlock, num)
}

// IsOnNiels returns whether num is equal to the IsNiels fork block
func (c *ChainConfig) IsOnNiels(num *big.Int) bool {
	return configNumEqual(c.NielsBlock, num)
}

// IsMirrorSync returns whether num is either equal to the MirrorSync fork block or greater.
func (c *ChainConfig) IsMirrorSync(num *big.Int) bool {
	return isForked(c.MirrorSyncBlock, num)
}

// IsOnMirrorSync returns whether num is equal to the MirrorSync fork block
func (c *ChainConfig) IsOnMirrorSync(num *big.Int) bool {
	return configNumEqual(c.MirrorSyncBlock, num)
}

// IsBruno returns whether num is either equal to the Burn fork block or greater.
func (c *ChainConfig) IsBruno(num *big.Int) bool {
	return isForked(c.BrunoBlock, num)
}

// IsOnBruno returns whether num is equal to the Burn fork block
func (c *ChainConfig) IsOnBruno(num *big.Int) bool {
	return configNumEqual(c.BrunoBlock, num)
}

<<<<<<< HEAD
// IsBoneh returns whether num is either equal to the fast finality fork block or greater.
func (c *ChainConfig) IsBoneh(num *big.Int) bool {
	return isForked(c.BonehBlock, num)
}

// IsOnBoneh returns whether num is equal to the fast finality fork block.
func (c *ChainConfig) IsOnBoneh(num *big.Int) bool {
	return configNumEqual(c.BonehBlock, num)
=======
// IsEuler returns whether num is either equal to the euler fork block or greater.
func (c *ChainConfig) IsEuler(num *big.Int) bool {
	return isForked(c.EulerBlock, num)
}

// IsOnEuler returns whether num is equal to the euler fork block
func (c *ChainConfig) IsOnEuler(num *big.Int) bool {
	return configNumEqual(c.EulerBlock, num)
>>>>>>> 1a27de66
}

// IsMuirGlacier returns whether num is either equal to the Muir Glacier (EIP-2384) fork block or greater.
func (c *ChainConfig) IsMuirGlacier(num *big.Int) bool {
	return isForked(c.MuirGlacierBlock, num)
}

// IsPetersburg returns whether num is either
// - equal to or greater than the PetersburgBlock fork block,
// - OR is nil, and Constantinople is active
func (c *ChainConfig) IsPetersburg(num *big.Int) bool {
	return isForked(c.PetersburgBlock, num) || c.PetersburgBlock == nil && isForked(c.ConstantinopleBlock, num)
}

// IsIstanbul returns whether num is either equal to the Istanbul fork block or greater.
func (c *ChainConfig) IsIstanbul(num *big.Int) bool {
	return isForked(c.IstanbulBlock, num)
}

// IsBerlin returns whether num is either equal to the Berlin fork block or greater.
func (c *ChainConfig) IsBerlin(num *big.Int) bool {
	return isForked(c.BerlinBlock, num) || isForked(c.YoloV3Block, num)
}

// IsCatalyst returns whether num is either equal to the Merge fork block or greater.
func (c *ChainConfig) IsCatalyst(num *big.Int) bool {
	return isForked(c.CatalystBlock, num)
}

// IsEWASM returns whether num represents a block number after the EWASM fork
func (c *ChainConfig) IsEWASM(num *big.Int) bool {
	return isForked(c.EWASMBlock, num)
}

// CheckCompatible checks whether scheduled fork transitions have been imported
// with a mismatching chain configuration.
func (c *ChainConfig) CheckCompatible(newcfg *ChainConfig, height uint64) *ConfigCompatError {
	bhead := new(big.Int).SetUint64(height)

	// Iterate checkCompatible to find the lowest conflict.
	var lasterr *ConfigCompatError
	for {
		err := c.checkCompatible(newcfg, bhead)
		if err == nil || (lasterr != nil && err.RewindTo == lasterr.RewindTo) {
			break
		}
		lasterr = err
		bhead.SetUint64(err.RewindTo)
	}
	return lasterr
}

// CheckConfigForkOrder checks that we don't "skip" any forks, geth isn't pluggable enough
// to guarantee that forks can be implemented in a different order than on official networks
func (c *ChainConfig) CheckConfigForkOrder() error {
	type fork struct {
		name     string
		block    *big.Int
		optional bool // if true, the fork may be nil and next fork is still allowed
	}
	var lastFork fork
	for _, cur := range []fork{
		{name: "mirrorSyncBlock", block: c.MirrorSyncBlock},
		{name: "brunoBlock", block: c.BrunoBlock},
		{name: "eulerBlock", block: c.EulerBlock},
		{name: "berlinBlock", block: c.BerlinBlock},
	} {
		if lastFork.name != "" {
			// Next one must be higher number
			if lastFork.block == nil && cur.block != nil {
				return fmt.Errorf("unsupported fork ordering: %v not enabled, but %v enabled at %v",
					lastFork.name, cur.name, cur.block)
			}
			if lastFork.block != nil && cur.block != nil {
				if lastFork.block.Cmp(cur.block) > 0 {
					return fmt.Errorf("unsupported fork ordering: %v enabled at %v, but %v enabled at %v",
						lastFork.name, lastFork.block, cur.name, cur.block)
				}
			}
		}
		// If it was optional and not set, then ignore it
		if !cur.optional || cur.block != nil {
			lastFork = cur
		}
	}
	return nil
}

func (c *ChainConfig) checkCompatible(newcfg *ChainConfig, head *big.Int) *ConfigCompatError {
	if isForkIncompatible(c.HomesteadBlock, newcfg.HomesteadBlock, head) {
		return newCompatError("Homestead fork block", c.HomesteadBlock, newcfg.HomesteadBlock)
	}
	if isForkIncompatible(c.DAOForkBlock, newcfg.DAOForkBlock, head) {
		return newCompatError("DAO fork block", c.DAOForkBlock, newcfg.DAOForkBlock)
	}
	if c.IsDAOFork(head) && c.DAOForkSupport != newcfg.DAOForkSupport {
		return newCompatError("DAO fork support flag", c.DAOForkBlock, newcfg.DAOForkBlock)
	}
	if isForkIncompatible(c.EIP150Block, newcfg.EIP150Block, head) {
		return newCompatError("EIP150 fork block", c.EIP150Block, newcfg.EIP150Block)
	}
	if isForkIncompatible(c.EIP155Block, newcfg.EIP155Block, head) {
		return newCompatError("EIP155 fork block", c.EIP155Block, newcfg.EIP155Block)
	}
	if isForkIncompatible(c.EIP158Block, newcfg.EIP158Block, head) {
		return newCompatError("EIP158 fork block", c.EIP158Block, newcfg.EIP158Block)
	}
	if c.IsEIP158(head) && !configNumEqual(c.ChainID, newcfg.ChainID) {
		return newCompatError("EIP158 chain ID", c.EIP158Block, newcfg.EIP158Block)
	}
	if isForkIncompatible(c.ByzantiumBlock, newcfg.ByzantiumBlock, head) {
		return newCompatError("Byzantium fork block", c.ByzantiumBlock, newcfg.ByzantiumBlock)
	}
	if isForkIncompatible(c.ConstantinopleBlock, newcfg.ConstantinopleBlock, head) {
		return newCompatError("Constantinople fork block", c.ConstantinopleBlock, newcfg.ConstantinopleBlock)
	}
	if isForkIncompatible(c.PetersburgBlock, newcfg.PetersburgBlock, head) {
		// the only case where we allow Petersburg to be set in the past is if it is equal to Constantinople
		// mainly to satisfy fork ordering requirements which state that Petersburg fork be set if Constantinople fork is set
		if isForkIncompatible(c.ConstantinopleBlock, newcfg.PetersburgBlock, head) {
			return newCompatError("Petersburg fork block", c.PetersburgBlock, newcfg.PetersburgBlock)
		}
	}
	if isForkIncompatible(c.IstanbulBlock, newcfg.IstanbulBlock, head) {
		return newCompatError("Istanbul fork block", c.IstanbulBlock, newcfg.IstanbulBlock)
	}
	if isForkIncompatible(c.MuirGlacierBlock, newcfg.MuirGlacierBlock, head) {
		return newCompatError("Muir Glacier fork block", c.MuirGlacierBlock, newcfg.MuirGlacierBlock)
	}
	if isForkIncompatible(c.BerlinBlock, newcfg.BerlinBlock, head) {
		return newCompatError("Berlin fork block", c.BerlinBlock, newcfg.BerlinBlock)
	}
	if isForkIncompatible(c.YoloV3Block, newcfg.YoloV3Block, head) {
		return newCompatError("YOLOv3 fork block", c.YoloV3Block, newcfg.YoloV3Block)
	}
	if isForkIncompatible(c.EWASMBlock, newcfg.EWASMBlock, head) {
		return newCompatError("ewasm fork block", c.EWASMBlock, newcfg.EWASMBlock)
	}
	if isForkIncompatible(c.RamanujanBlock, newcfg.RamanujanBlock, head) {
		return newCompatError("ramanujan fork block", c.RamanujanBlock, newcfg.RamanujanBlock)
	}
	if isForkIncompatible(c.MirrorSyncBlock, newcfg.MirrorSyncBlock, head) {
		return newCompatError("mirrorSync fork block", c.MirrorSyncBlock, newcfg.MirrorSyncBlock)
	}
	if isForkIncompatible(c.BrunoBlock, newcfg.BrunoBlock, head) {
		return newCompatError("bruno fork block", c.BrunoBlock, newcfg.BrunoBlock)
	}
	if isForkIncompatible(c.EulerBlock, newcfg.EulerBlock, head) {
		return newCompatError("euler fork block", c.EulerBlock, newcfg.EulerBlock)
	}
	return nil
}

func (c *ChainConfig) VerifyForkConfig() error {
	if c.EulerBlock != nil && c.EulerBlock.Cmp(common.Big0) != 0 {
		if _, mod := new(big.Int).DivMod(c.EulerBlock, big.NewInt(200), new(big.Int)); mod.Cmp(common.Big0) == 0 {
			return errors.New("euler height can't be multiple of 200")
		}
	}
	return nil
}

// isForkIncompatible returns true if a fork scheduled at s1 cannot be rescheduled to
// block s2 because head is already past the fork.
func isForkIncompatible(s1, s2, head *big.Int) bool {
	return (isForked(s1, head) || isForked(s2, head)) && !configNumEqual(s1, s2)
}

// isForked returns whether a fork scheduled at block s is active at the given head block.
func isForked(s, head *big.Int) bool {
	if s == nil || head == nil {
		return false
	}
	return s.Cmp(head) <= 0
}

func configNumEqual(x, y *big.Int) bool {
	if x == nil {
		return y == nil
	}
	if y == nil {
		return x == nil
	}
	return x.Cmp(y) == 0
}

// ConfigCompatError is raised if the locally-stored blockchain is initialised with a
// ChainConfig that would alter the past.
type ConfigCompatError struct {
	What string
	// block numbers of the stored and new configurations
	StoredConfig, NewConfig *big.Int
	// the block number to which the local chain must be rewound to correct the error
	RewindTo uint64
}

func newCompatError(what string, storedblock, newblock *big.Int) *ConfigCompatError {
	var rew *big.Int
	switch {
	case storedblock == nil:
		rew = newblock
	case newblock == nil || storedblock.Cmp(newblock) < 0:
		rew = storedblock
	default:
		rew = newblock
	}
	err := &ConfigCompatError{what, storedblock, newblock, 0}
	if rew != nil && rew.Sign() > 0 {
		err.RewindTo = rew.Uint64() - 1
	}
	return err
}

func (err *ConfigCompatError) Error() string {
	return fmt.Sprintf("mismatching %s in database (have %d, want %d, rewindto %d)", err.What, err.StoredConfig, err.NewConfig, err.RewindTo)
}

// Rules wraps ChainConfig and is merely syntactic sugar or can be used for functions
// that do not have or require information about the block.
//
// Rules is a one time interface meaning that it shouldn't be used in between transition
// phases.
type Rules struct {
	ChainID                                                 *big.Int
	IsHomestead, IsEIP150, IsEIP155, IsEIP158               bool
	IsByzantium, IsConstantinople, IsPetersburg, IsIstanbul bool
	IsBerlin, IsCatalyst                                    bool
}

// Rules ensures c's ChainID is not nil.
func (c *ChainConfig) Rules(num *big.Int) Rules {
	chainID := c.ChainID
	if chainID == nil {
		chainID = new(big.Int)
	}
	return Rules{
		ChainID:          new(big.Int).Set(chainID),
		IsHomestead:      c.IsHomestead(num),
		IsEIP150:         c.IsEIP150(num),
		IsEIP155:         c.IsEIP155(num),
		IsEIP158:         c.IsEIP158(num),
		IsByzantium:      c.IsByzantium(num),
		IsConstantinople: c.IsConstantinople(num),
		IsPetersburg:     c.IsPetersburg(num),
		IsIstanbul:       c.IsIstanbul(num),
		IsBerlin:         c.IsBerlin(num),
		IsCatalyst:       c.IsCatalyst(num),
	}
}<|MERGE_RESOLUTION|>--- conflicted
+++ resolved
@@ -349,16 +349,16 @@
 	//
 	// This configuration is intentionally not using keyed fields to force anyone
 	// adding flags to the config to also have to set these fields.
-	AllEthashProtocolChanges = &ChainConfig{big.NewInt(1337), big.NewInt(0), nil, false, big.NewInt(0), common.Hash{}, big.NewInt(0), big.NewInt(0), big.NewInt(0), big.NewInt(0), big.NewInt(0), big.NewInt(0), big.NewInt(0), big.NewInt(0), nil, nil, nil, big.NewInt(0), big.NewInt(0), big.NewInt(0), big.NewInt(0), big.NewInt(0), new(EthashConfig), nil, nil}
+	AllEthashProtocolChanges = &ChainConfig{big.NewInt(1337), big.NewInt(0), nil, false, big.NewInt(0), common.Hash{}, big.NewInt(0), big.NewInt(0), big.NewInt(0), big.NewInt(0), big.NewInt(0), big.NewInt(0), big.NewInt(0), big.NewInt(0), nil, nil, nil, big.NewInt(0), big.NewInt(0), big.NewInt(0), big.NewInt(0), big.NewInt(0), big.NewInt(0),new(EthashConfig), nil, nil}
 
 	// AllCliqueProtocolChanges contains every protocol change (EIPs) introduced
 	// and accepted by the Ethereum core developers into the Clique consensus.
 	//
 	// This configuration is intentionally not using keyed fields to force anyone
 	// adding flags to the config to also have to set these fields.
-	AllCliqueProtocolChanges = &ChainConfig{big.NewInt(1337), big.NewInt(0), nil, false, big.NewInt(0), common.Hash{}, big.NewInt(0), big.NewInt(0), big.NewInt(0), big.NewInt(0), big.NewInt(0), big.NewInt(0), big.NewInt(0), big.NewInt(0), nil, nil, nil, big.NewInt(0), big.NewInt(0), big.NewInt(0), big.NewInt(0), big.NewInt(0), nil, &CliqueConfig{Period: 0, Epoch: 30000}, nil}
-
-	TestChainConfig = &ChainConfig{big.NewInt(1), big.NewInt(0), nil, false, big.NewInt(0), common.Hash{}, big.NewInt(0), big.NewInt(0), big.NewInt(0), big.NewInt(0), big.NewInt(0), big.NewInt(0), big.NewInt(0), big.NewInt(0), nil, nil, nil, big.NewInt(0), big.NewInt(0), big.NewInt(0), big.NewInt(0), big.NewInt(0), new(EthashConfig), nil, nil}
+	AllCliqueProtocolChanges = &ChainConfig{big.NewInt(1337), big.NewInt(0), nil, false, big.NewInt(0), common.Hash{}, big.NewInt(0), big.NewInt(0), big.NewInt(0), big.NewInt(0), big.NewInt(0), big.NewInt(0), big.NewInt(0), big.NewInt(0), nil, nil, nil, big.NewInt(0), big.NewInt(0), big.NewInt(0), big.NewInt(0), big.NewInt(0), big.NewInt(0),nil, &CliqueConfig{Period: 0, Epoch: 30000}, nil}
+
+	TestChainConfig = &ChainConfig{big.NewInt(1), big.NewInt(0), nil, false, big.NewInt(0), common.Hash{}, big.NewInt(0), big.NewInt(0), big.NewInt(0), big.NewInt(0), big.NewInt(0), big.NewInt(0), big.NewInt(0), big.NewInt(0), nil, nil, nil, big.NewInt(0), big.NewInt(0), big.NewInt(0), big.NewInt(0), big.NewInt(0), big.NewInt(0),new(EthashConfig), nil, nil}
 
 	TestRules = TestChainConfig.Rules(new(big.Int))
 )
@@ -446,11 +446,8 @@
 	NielsBlock      *big.Int `json:"nielsBlock,omitempty" toml:",omitempty"`      // nielsBlock switch block (nil = no fork, 0 = already activated)
 	MirrorSyncBlock *big.Int `json:"mirrorSyncBlock,omitempty" toml:",omitempty"` // mirrorSyncBlock switch block (nil = no fork, 0 = already activated)
 	BrunoBlock      *big.Int `json:"brunoBlock,omitempty" toml:",omitempty"`      // brunoBlock switch block (nil = no fork, 0 = already activated)
-<<<<<<< HEAD
+	EulerBlock      *big.Int `json:"eulerBlock,omitempty" toml:",omitempty"`      // eulerBlock switch block (nil = no fork, 0 = already activated)
 	BonehBlock      *big.Int `json:"bonehBlock,omitempty" toml:",omitempty"`      // bonehBlock switch block (nil = no fork, 0 = already activated)
-=======
-	EulerBlock      *big.Int `json:"eulerBlock,omitempty" toml:",omitempty"`      // eulerBlock switch block (nil = no fork, 0 = already activated)
->>>>>>> 1a27de66
 
 	// Various consensus engines
 	Ethash *EthashConfig `json:"ethash,omitempty" toml:",omitempty"`
@@ -600,7 +597,16 @@
 	return configNumEqual(c.BrunoBlock, num)
 }
 
-<<<<<<< HEAD
+// IsEuler returns whether num is either equal to the euler fork block or greater.
+func (c *ChainConfig) IsEuler(num *big.Int) bool {
+	return isForked(c.EulerBlock, num)
+}
+
+// IsOnEuler returns whether num is equal to the euler fork block
+func (c *ChainConfig) IsOnEuler(num *big.Int) bool {
+	return configNumEqual(c.EulerBlock, num)
+}
+
 // IsBoneh returns whether num is either equal to the fast finality fork block or greater.
 func (c *ChainConfig) IsBoneh(num *big.Int) bool {
 	return isForked(c.BonehBlock, num)
@@ -609,16 +615,6 @@
 // IsOnBoneh returns whether num is equal to the fast finality fork block.
 func (c *ChainConfig) IsOnBoneh(num *big.Int) bool {
 	return configNumEqual(c.BonehBlock, num)
-=======
-// IsEuler returns whether num is either equal to the euler fork block or greater.
-func (c *ChainConfig) IsEuler(num *big.Int) bool {
-	return isForked(c.EulerBlock, num)
-}
-
-// IsOnEuler returns whether num is equal to the euler fork block
-func (c *ChainConfig) IsOnEuler(num *big.Int) bool {
-	return configNumEqual(c.EulerBlock, num)
->>>>>>> 1a27de66
 }
 
 // IsMuirGlacier returns whether num is either equal to the Muir Glacier (EIP-2384) fork block or greater.
