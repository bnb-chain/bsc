--- conflicted
+++ resolved
@@ -593,8 +593,6 @@
 	for i := 0; i < b.N; i++ {
 		signer.Hash(tx)
 	}
-<<<<<<< HEAD
-=======
 }
 
 func BenchmarkEffectiveGasTip(b *testing.B) {
@@ -693,5 +691,4 @@
 // Helper function to create integer pointer
 func intPtr(i int64) *int64 {
 	return &i
->>>>>>> 12b4131f
 }