// Copyright 2023 The go-ethereum Authors
// This file is part of the go-ethereum library.
//
// The go-ethereum library is free software: you can redistribute it and/or modify
// it under the terms of the GNU Lesser General Public License as published by
// the Free Software Foundation, either version 3 of the License, or
// (at your option) any later version.
//
// The go-ethereum library is distributed in the hope that it will be useful,
// but WITHOUT ANY WARRANTY; without even the implied warranty of
// MERCHANTABILITY or FITNESS FOR A PARTICULAR PURPOSE. See the
// GNU Lesser General Public License for more details.
//
// You should have received a copy of the GNU Lesser General Public License
// along with the go-ethereum library. If not, see <http://www.gnu.org/licenses/>.

package types

import (
	"bytes"
	"crypto/sha256"
	"errors"
	"fmt"
	"math/big"

	"slices"

	"github.com/ethereum/go-ethereum/common"
	"github.com/ethereum/go-ethereum/crypto/kzg4844"
	"github.com/ethereum/go-ethereum/params"
	"github.com/ethereum/go-ethereum/rlp"
	"github.com/holiman/uint256"
)

// BlobTx represents an EIP-4844 transaction.
type BlobTx struct {
	ChainID    *uint256.Int
	Nonce      uint64
	GasTipCap  *uint256.Int // a.k.a. maxPriorityFeePerGas
	GasFeeCap  *uint256.Int // a.k.a. maxFeePerGas
	Gas        uint64
	To         common.Address
	Value      *uint256.Int
	Data       []byte
	AccessList AccessList
	BlobFeeCap *uint256.Int // a.k.a. maxFeePerBlobGas
	BlobHashes []common.Hash

	// A blob transaction can optionally contain blobs. This field must be set when BlobTx
	// is used to create a transaction for signing.
	Sidecar *BlobTxSidecar `rlp:"-"`

	// Signature values
	V *uint256.Int
	R *uint256.Int
	S *uint256.Int
}

// BlobTxSidecar contains the blobs of a blob transaction.
type BlobTxSidecar struct {
<<<<<<< HEAD
	Blobs       []kzg4844.Blob       `json:"blobs"`       // Blobs needed by the blob pool
	Commitments []kzg4844.Commitment `json:"commitments"` // Commitments needed by the blob pool
	Proofs      []kzg4844.Proof      `json:"proofs"`      // Proofs needed by the blob pool
=======
	Version     byte                 // Version
	Blobs       []kzg4844.Blob       // Blobs needed by the blob pool
	Commitments []kzg4844.Commitment // Commitments needed by the blob pool
	Proofs      []kzg4844.Proof      // Proofs needed by the blob pool
>>>>>>> 12b4131f
}

// BlobHashes computes the blob hashes of the given blobs.
func (sc *BlobTxSidecar) BlobHashes() []common.Hash {
	hasher := sha256.New()
	h := make([]common.Hash, len(sc.Commitments))
	for i := range sc.Blobs {
		h[i] = kzg4844.CalcBlobHashV1(hasher, &sc.Commitments[i])
	}
	return h
}

// CellProofsAt returns the cell proofs for blob with index idx.
func (sc *BlobTxSidecar) CellProofsAt(idx int) []kzg4844.Proof {
	var cellProofs []kzg4844.Proof
	for i := range kzg4844.CellProofsPerBlob {
		index := idx*kzg4844.CellProofsPerBlob + i
		if index > len(sc.Proofs) {
			return nil
		}
		proof := sc.Proofs[index]
		cellProofs = append(cellProofs, proof)
	}
	return cellProofs
}

// encodedSize computes the RLP size of the sidecar elements. This does NOT return the
// encoded size of the BlobTxSidecar, it's just a helper for tx.Size().
func (sc *BlobTxSidecar) encodedSize() uint64 {
	var blobs, commitments, proofs uint64
	for i := range sc.Blobs {
		blobs += rlp.BytesSize(sc.Blobs[i][:])
	}
	for i := range sc.Commitments {
		commitments += rlp.BytesSize(sc.Commitments[i][:])
	}
	for i := range sc.Proofs {
		proofs += rlp.BytesSize(sc.Proofs[i][:])
	}
	return rlp.ListSize(blobs) + rlp.ListSize(commitments) + rlp.ListSize(proofs)
}

// ValidateBlobCommitmentHashes checks whether the given hashes correspond to the
// commitments in the sidecar
func (sc *BlobTxSidecar) ValidateBlobCommitmentHashes(hashes []common.Hash) error {
	if len(sc.Commitments) != len(hashes) {
		return fmt.Errorf("invalid number of %d blob commitments compared to %d blob hashes", len(sc.Commitments), len(hashes))
	}
	hasher := sha256.New()
	for i, vhash := range hashes {
		computed := kzg4844.CalcBlobHashV1(hasher, &sc.Commitments[i])
		if vhash != computed {
			return fmt.Errorf("blob %d: computed hash %#x mismatches transaction one %#x", i, computed, vhash)
		}
	}
	return nil
}

// blobTxWithBlobs represents blob tx with its corresponding sidecar.
// This is an interface because sidecars are versioned.
type blobTxWithBlobs interface {
	tx() *BlobTx
	assign(*BlobTxSidecar) error
}

type blobTxWithBlobsV0 struct {
	BlobTx      *BlobTx
	Blobs       []kzg4844.Blob
	Commitments []kzg4844.Commitment
	Proofs      []kzg4844.Proof
}

type blobTxWithBlobsV1 struct {
	BlobTx      *BlobTx
	Version     byte
	Blobs       []kzg4844.Blob
	Commitments []kzg4844.Commitment
	Proofs      []kzg4844.Proof
}

func (btx *blobTxWithBlobsV0) tx() *BlobTx {
	return btx.BlobTx
}

func (btx *blobTxWithBlobsV0) assign(sc *BlobTxSidecar) error {
	sc.Version = 0
	sc.Blobs = btx.Blobs
	sc.Commitments = btx.Commitments
	sc.Proofs = btx.Proofs
	return nil
}

func (btx *blobTxWithBlobsV1) tx() *BlobTx {
	return btx.BlobTx
}

func (btx *blobTxWithBlobsV1) assign(sc *BlobTxSidecar) error {
	if btx.Version != 1 {
		return fmt.Errorf("unsupported blob tx version %d", btx.Version)
	}
	sc.Version = 1
	sc.Blobs = btx.Blobs
	sc.Commitments = btx.Commitments
	sc.Proofs = btx.Proofs
	return nil
}

// copy creates a deep copy of the transaction data and initializes all fields.
func (tx *BlobTx) copy() TxData {
	cpy := &BlobTx{
		Nonce: tx.Nonce,
		To:    tx.To,
		Data:  common.CopyBytes(tx.Data),
		Gas:   tx.Gas,
		// These are copied below.
		AccessList: make(AccessList, len(tx.AccessList)),
		BlobHashes: make([]common.Hash, len(tx.BlobHashes)),
		Value:      new(uint256.Int),
		ChainID:    new(uint256.Int),
		GasTipCap:  new(uint256.Int),
		GasFeeCap:  new(uint256.Int),
		BlobFeeCap: new(uint256.Int),
		V:          new(uint256.Int),
		R:          new(uint256.Int),
		S:          new(uint256.Int),
	}
	copy(cpy.AccessList, tx.AccessList)
	copy(cpy.BlobHashes, tx.BlobHashes)

	if tx.Value != nil {
		cpy.Value.Set(tx.Value)
	}
	if tx.ChainID != nil {
		cpy.ChainID.Set(tx.ChainID)
	}
	if tx.GasTipCap != nil {
		cpy.GasTipCap.Set(tx.GasTipCap)
	}
	if tx.GasFeeCap != nil {
		cpy.GasFeeCap.Set(tx.GasFeeCap)
	}
	if tx.BlobFeeCap != nil {
		cpy.BlobFeeCap.Set(tx.BlobFeeCap)
	}
	if tx.V != nil {
		cpy.V.Set(tx.V)
	}
	if tx.R != nil {
		cpy.R.Set(tx.R)
	}
	if tx.S != nil {
		cpy.S.Set(tx.S)
	}
	if tx.Sidecar != nil {
		cpy.Sidecar = &BlobTxSidecar{
			Blobs:       slices.Clone(tx.Sidecar.Blobs),
			Commitments: slices.Clone(tx.Sidecar.Commitments),
			Proofs:      slices.Clone(tx.Sidecar.Proofs),
		}
	}
	return cpy
}

// accessors for innerTx.
func (tx *BlobTx) txType() byte           { return BlobTxType }
func (tx *BlobTx) chainID() *big.Int      { return tx.ChainID.ToBig() }
func (tx *BlobTx) accessList() AccessList { return tx.AccessList }
func (tx *BlobTx) data() []byte           { return tx.Data }
func (tx *BlobTx) gas() uint64            { return tx.Gas }
func (tx *BlobTx) gasFeeCap() *big.Int    { return tx.GasFeeCap.ToBig() }
func (tx *BlobTx) gasTipCap() *big.Int    { return tx.GasTipCap.ToBig() }
func (tx *BlobTx) gasPrice() *big.Int     { return tx.GasFeeCap.ToBig() }
func (tx *BlobTx) value() *big.Int        { return tx.Value.ToBig() }
func (tx *BlobTx) nonce() uint64          { return tx.Nonce }
func (tx *BlobTx) to() *common.Address    { tmp := tx.To; return &tmp }
func (tx *BlobTx) blobGas() uint64        { return params.BlobTxBlobGasPerBlob * uint64(len(tx.BlobHashes)) }

func (tx *BlobTx) effectiveGasPrice(dst *big.Int, baseFee *big.Int) *big.Int {
	if baseFee == nil {
		return dst.Set(tx.GasFeeCap.ToBig())
	}
	tip := dst.Sub(tx.GasFeeCap.ToBig(), baseFee)
	if tip.Cmp(tx.GasTipCap.ToBig()) > 0 {
		tip.Set(tx.GasTipCap.ToBig())
	}
	return tip.Add(tip, baseFee)
}

func (tx *BlobTx) rawSignatureValues() (v, r, s *big.Int) {
	return tx.V.ToBig(), tx.R.ToBig(), tx.S.ToBig()
}

func (tx *BlobTx) setSignatureValues(chainID, v, r, s *big.Int) {
	tx.ChainID.SetFromBig(chainID)
	tx.V.SetFromBig(v)
	tx.R.SetFromBig(r)
	tx.S.SetFromBig(s)
}

func (tx *BlobTx) withoutSidecar() *BlobTx {
	cpy := *tx
	cpy.Sidecar = nil
	return &cpy
}

func (tx *BlobTx) withSidecar(sideCar *BlobTxSidecar) *BlobTx {
	cpy := *tx
	cpy.Sidecar = sideCar
	return &cpy
}

func (tx *BlobTx) encode(b *bytes.Buffer) error {
	switch {
	case tx.Sidecar == nil:
		return rlp.Encode(b, tx)

	case tx.Sidecar.Version == 0:
		return rlp.Encode(b, &blobTxWithBlobsV0{
			BlobTx:      tx,
			Blobs:       tx.Sidecar.Blobs,
			Commitments: tx.Sidecar.Commitments,
			Proofs:      tx.Sidecar.Proofs,
		})

	case tx.Sidecar.Version == 1:
		return rlp.Encode(b, &blobTxWithBlobsV1{
			BlobTx:      tx,
			Version:     tx.Sidecar.Version,
			Blobs:       tx.Sidecar.Blobs,
			Commitments: tx.Sidecar.Commitments,
			Proofs:      tx.Sidecar.Proofs,
		})

	default:
		return errors.New("unsupported sidecar version")
	}
}

func (tx *BlobTx) decode(input []byte) error {
	// Here we need to support two outer formats: the network protocol encoding of the tx
	// (with blobs) or the canonical encoding without blobs.
	//
	// The canonical encoding is just a list of fields:
	//
	//     [chainID, nonce, ...]
	//
	// The network encoding is a list where the first element is the tx in the canonical encoding,
	// and the remaining elements are the 'sidecar':
	//
	//     [[chainID, nonce, ...], ...]
	//
	// The two outer encodings can be distinguished by checking whether the first element
	// of the input list is itself a list. If it's the canonical encoding, the first
	// element is the chainID, which is a number.

	firstElem, _, err := rlp.SplitList(input)
	if err != nil {
		return err
	}
	firstElemKind, _, secondElem, err := rlp.Split(firstElem)
	if err != nil {
		return err
	}
	if firstElemKind != rlp.List {
		// Blob tx without blobs.
		return rlp.DecodeBytes(input, tx)
	}

	// Now we know it's the network encoding with the blob sidecar. Here we again need to
	// support multiple encodings: legacy sidecars (v0) with a blob proof, and versioned
	// sidecars.
	//
	// The legacy encoding is:
	//
	//     [tx, blobs, commitments, proofs]
	//
	// The versioned encoding is:
	//
	//     [tx, version, blobs, ...]
	//
	// We can tell the two apart by checking whether the second element is the version byte.
	// For legacy sidecar the second element is a list of blobs.

	secondElemKind, _, _, err := rlp.Split(secondElem)
	if err != nil {
		return err
	}
	var payload blobTxWithBlobs
	if secondElemKind == rlp.List {
		// No version byte: blob sidecar v0.
		payload = new(blobTxWithBlobsV0)
	} else {
		// It has a version byte. Decode as v1, version is checked by assign()
		payload = new(blobTxWithBlobsV1)
	}
	if err := rlp.DecodeBytes(input, payload); err != nil {
		return err
	}
	sc := new(BlobTxSidecar)
	if err := payload.assign(sc); err != nil {
		return err
	}
	*tx = *payload.tx()
	tx.Sidecar = sc
	return nil
}

func (tx *BlobTx) sigHash(chainID *big.Int) common.Hash {
	return prefixedRlpHash(
		BlobTxType,
		[]any{
			chainID,
			tx.Nonce,
			tx.GasTipCap,
			tx.GasFeeCap,
			tx.Gas,
			tx.To,
			tx.Value,
			tx.Data,
			tx.AccessList,
			tx.BlobFeeCap,
			tx.BlobHashes,
		})
}<|MERGE_RESOLUTION|>--- conflicted
+++ resolved
@@ -58,16 +58,10 @@
 
 // BlobTxSidecar contains the blobs of a blob transaction.
 type BlobTxSidecar struct {
-<<<<<<< HEAD
+	Version     byte                 `json:"version"`     // Version
 	Blobs       []kzg4844.Blob       `json:"blobs"`       // Blobs needed by the blob pool
 	Commitments []kzg4844.Commitment `json:"commitments"` // Commitments needed by the blob pool
 	Proofs      []kzg4844.Proof      `json:"proofs"`      // Proofs needed by the blob pool
-=======
-	Version     byte                 // Version
-	Blobs       []kzg4844.Blob       // Blobs needed by the blob pool
-	Commitments []kzg4844.Commitment // Commitments needed by the blob pool
-	Proofs      []kzg4844.Proof      // Proofs needed by the blob pool
->>>>>>> 12b4131f
 }
 
 // BlobHashes computes the blob hashes of the given blobs.
