// Copyright 2024 The go-ethereum Authors
// This file is part of the go-ethereum library.
//
// The go-ethereum library is free software: you can redistribute it and/or modify
// it under the terms of the GNU Lesser General Public License as published by
// the Free Software Foundation, either version 3 of the License, or
// (at your option) any later version.
//
// The go-ethereum library is distributed in the hope that it will be useful,
// but WITHOUT ANY WARRANTY; without even the implied warranty of
// MERCHANTABILITY or FITNESS FOR A PARTICULAR PURPOSE. See the
// GNU Lesser General Public License for more details.
//
// You should have received a copy of the GNU Lesser General Public License
// along with the go-ethereum library. If not, see <http://www.gnu.org/licenses/>.

package core

import (
	"bytes"
	"encoding/binary"
	"encoding/hex"
	"math/big"
	"slices"
	"testing"

	"github.com/ethereum/go-ethereum/common"
	"github.com/ethereum/go-ethereum/consensus/beacon"
	"github.com/ethereum/go-ethereum/consensus/ethash"
	"github.com/ethereum/go-ethereum/core/rawdb"
	"github.com/ethereum/go-ethereum/core/state"
	"github.com/ethereum/go-ethereum/core/tracing"
	"github.com/ethereum/go-ethereum/core/types"
	"github.com/ethereum/go-ethereum/core/vm"
	"github.com/ethereum/go-ethereum/crypto"
	"github.com/ethereum/go-ethereum/params"
	"github.com/ethereum/go-ethereum/trie/utils"
	"github.com/ethereum/go-ethereum/triedb"
	"github.com/ethereum/go-verkle"
	"github.com/holiman/uint256"
)

var (
	//nolint:unused
	testVerkleChainConfig = &params.ChainConfig{
		ChainID:                 big.NewInt(1),
		HomesteadBlock:          big.NewInt(0),
		EIP150Block:             big.NewInt(0),
		EIP155Block:             big.NewInt(0),
		EIP158Block:             big.NewInt(0),
		ByzantiumBlock:          big.NewInt(0),
		ConstantinopleBlock:     big.NewInt(0),
		PetersburgBlock:         big.NewInt(0),
		IstanbulBlock:           big.NewInt(0),
		MuirGlacierBlock:        big.NewInt(0),
		BerlinBlock:             big.NewInt(0),
		LondonBlock:             big.NewInt(0),
		Ethash:                  new(params.EthashConfig),
		ShanghaiTime:            u64(0),
		VerkleTime:              u64(0),
		TerminalTotalDifficulty: common.Big0,
		EnableVerkleAtGenesis:   true,
		BlobScheduleConfig: &params.BlobScheduleConfig{
			Verkle: params.DefaultPragueBlobConfig,
		},
		// TODO uncomment when proof generation is merged
		// ProofInBlocks:                 true,
	}
	testKaustinenLikeChainConfig = &params.ChainConfig{
		ChainID:                 big.NewInt(69420),
		HomesteadBlock:          big.NewInt(0),
		EIP150Block:             big.NewInt(0),
		EIP155Block:             big.NewInt(0),
		EIP158Block:             big.NewInt(0),
		ByzantiumBlock:          big.NewInt(0),
		ConstantinopleBlock:     big.NewInt(0),
		PetersburgBlock:         big.NewInt(0),
		IstanbulBlock:           big.NewInt(0),
		MuirGlacierBlock:        big.NewInt(0),
		BerlinBlock:             big.NewInt(0),
		LondonBlock:             big.NewInt(0),
		Ethash:                  new(params.EthashConfig),
		ShanghaiTime:            u64(0),
		VerkleTime:              u64(0),
		TerminalTotalDifficulty: common.Big0,
		EnableVerkleAtGenesis:   true,
		BlobScheduleConfig: &params.BlobScheduleConfig{
			Verkle: params.DefaultPragueBlobConfig,
		},
	}
)

// TODO(Nathan): fix before verkle enabled
//
//nolint:unused
func testProcessVerkle(t *testing.T) {
	var (
		code                            = common.FromHex(`6060604052600a8060106000396000f360606040526008565b00`)
		intrinsicContractCreationGas, _ = IntrinsicGas(code, nil, nil, true, true, true, true)
		// A contract creation that calls EXTCODECOPY in the constructor. Used to ensure that the witness
		// will not contain that copied data.
		// Source: https://gist.github.com/gballet/a23db1e1cb4ed105616b5920feb75985
		codeWithExtCodeCopy                = common.FromHex(`0x60806040526040516100109061017b565b604051809103906000f08015801561002c573d6000803e3d6000fd5b506000806101000a81548173ffffffffffffffffffffffffffffffffffffffff021916908373ffffffffffffffffffffffffffffffffffffffff16021790555034801561007857600080fd5b5060008067ffffffffffffffff8111156100955761009461024a565b5b6040519080825280601f01601f1916602001820160405280156100c75781602001600182028036833780820191505090505b50905060008060009054906101000a900473ffffffffffffffffffffffffffffffffffffffff1690506020600083833c81610101906101e3565b60405161010d90610187565b61011791906101a3565b604051809103906000f080158015610133573d6000803e3d6000fd5b50600160006101000a81548173ffffffffffffffffffffffffffffffffffffffff021916908373ffffffffffffffffffffffffffffffffffffffff160217905550505061029b565b60d58061046783390190565b6102068061053c83390190565b61019d816101d9565b82525050565b60006020820190506101b86000830184610194565b92915050565b6000819050602082019050919050565b600081519050919050565b6000819050919050565b60006101ee826101ce565b826101f8846101be565b905061020381610279565b925060208210156102435761023e7fffffffffffffffffffffffffffffffffffffffffffffffffffffffffffffffff8360200360080261028e565b831692505b5050919050565b7f4e487b7100000000000000000000000000000000000000000000000000000000600052604160045260246000fd5b600061028582516101d9565b80915050919050565b600082821b905092915050565b6101bd806102aa6000396000f3fe608060405234801561001057600080fd5b506004361061002b5760003560e01c8063f566852414610030575b600080fd5b61003861004e565b6040516100459190610146565b60405180910390f35b6000600160009054906101000a900473ffffffffffffffffffffffffffffffffffffffff1673ffffffffffffffffffffffffffffffffffffffff166381ca91d36040518163ffffffff1660e01b815260040160206040518083038186803b1580156100b857600080fd5b505afa1580156100cc573d6000803e3d6000fd5b505050506040513d601f19601f820116820180604052508101906100f0919061010a565b905090565b60008151905061010481610170565b92915050565b6000602082840312156101205761011f61016b565b5b600061012e848285016100f5565b91505092915050565b61014081610161565b82525050565b600060208201905061015b6000830184610137565b92915050565b6000819050919050565b600080fd5b61017981610161565b811461018457600080fd5b5056fea2646970667358221220a6a0e11af79f176f9c421b7b12f441356b25f6489b83d38cc828a701720b41f164736f6c63430008070033608060405234801561001057600080fd5b5060b68061001f6000396000f3fe6080604052348015600f57600080fd5b506004361060285760003560e01c8063ab5ed15014602d575b600080fd5b60336047565b604051603e9190605d565b60405180910390f35b60006001905090565b6057816076565b82525050565b6000602082019050607060008301846050565b92915050565b600081905091905056fea26469706673582212203a14eb0d5cd07c277d3e24912f110ddda3e553245a99afc4eeefb2fbae5327aa64736f6c63430008070033608060405234801561001057600080fd5b5060405161020638038061020683398181016040528101906100329190610063565b60018160001c6100429190610090565b60008190555050610145565b60008151905061005d8161012e565b92915050565b60006020828403121561007957610078610129565b5b60006100878482850161004e565b91505092915050565b600061009b826100f0565b91506100a6836100f0565b9250827fffffffffffffffffffffffffffffffffffffffffffffffffffffffffffffffff038211156100db576100da6100fa565b5b828201905092915050565b6000819050919050565b6000819050919050565b7f4e487b7100000000000000000000000000000000000000000000000000000000600052601160045260246000fd5b600080fd5b610137816100e6565b811461014257600080fd5b50565b60b3806101536000396000f3fe6080604052348015600f57600080fd5b506004361060285760003560e01c806381ca91d314602d575b600080fd5b60336047565b604051603e9190605a565b60405180910390f35b60005481565b6054816073565b82525050565b6000602082019050606d6000830184604d565b92915050565b600081905091905056fea26469706673582212209bff7098a2f526de1ad499866f27d6d0d6f17b74a413036d6063ca6a0998ca4264736f6c63430008070033`)
		intrinsicCodeWithExtCodeCopyGas, _ = IntrinsicGas(codeWithExtCodeCopy, nil, nil, true, true, true, true)
		signer                             = types.LatestSigner(testVerkleChainConfig)
		testKey, _                         = crypto.HexToECDSA("b71c71a67e1177ad4e901695e1b4b9ee17ae16c6668d313eac2f96dbcda3f291")
		bcdb                               = rawdb.NewMemoryDatabase() // Database for the blockchain
		coinbase                           = common.HexToAddress("0x71562b71999873DB5b286dF957af199Ec94617F7")
		gspec                              = &Genesis{
			Config: testVerkleChainConfig,
			Alloc: GenesisAlloc{
				coinbase: {
					Balance: big.NewInt(1000000000000000000), // 1 ether
					Nonce:   0,
				},
				params.BeaconRootsAddress:        {Nonce: 1, Code: params.BeaconRootsCode, Balance: common.Big0},
				params.HistoryStorageAddress:     {Nonce: 1, Code: params.HistoryStorageCode, Balance: common.Big0},
				params.WithdrawalQueueAddress:    {Nonce: 1, Code: params.WithdrawalQueueCode, Balance: common.Big0},
				params.ConsolidationQueueAddress: {Nonce: 1, Code: params.ConsolidationQueueCode, Balance: common.Big0},
			},
		}
	)
	// Verkle trees use the snapshot, which must be enabled before the
	// data is saved into the tree+database.
	// genesis := gspec.MustCommit(bcdb, triedb)
<<<<<<< HEAD
	cacheConfig := DefaultCacheConfigWithScheme(rawdb.PathScheme)
	cacheConfig.SnapshotLimit = 0
	blockchain, _ := NewBlockChain(bcdb, cacheConfig, gspec, nil, beacon.New(ethash.NewFaker()), vm.Config{}, nil, nil)
=======
	options := DefaultConfig().WithStateScheme(rawdb.PathScheme)
	options.SnapshotLimit = 0
	blockchain, _ := NewBlockChain(bcdb, gspec, beacon.New(ethash.NewFaker()), options)
>>>>>>> 12b4131f
	defer blockchain.Stop()

	txCost1 := params.TxGas
	txCost2 := params.TxGas
	contractCreationCost := intrinsicContractCreationGas +
		params.WitnessChunkReadCost + params.WitnessChunkWriteCost + params.WitnessBranchReadCost + params.WitnessBranchWriteCost + /* creation */
		params.WitnessChunkReadCost + params.WitnessChunkWriteCost + /* creation with value */
		739 /* execution costs */
	codeWithExtCodeCopyGas := intrinsicCodeWithExtCodeCopyGas +
		params.WitnessChunkReadCost + params.WitnessChunkWriteCost + params.WitnessBranchReadCost + params.WitnessBranchWriteCost + /* creation (tx) */
		params.WitnessChunkReadCost + params.WitnessChunkWriteCost + params.WitnessBranchReadCost + params.WitnessBranchWriteCost + /* creation (CREATE at pc=0x20) */
		params.WitnessChunkReadCost + params.WitnessChunkWriteCost + /* write code hash */
		params.WitnessChunkReadCost + params.WitnessChunkWriteCost + /* code chunk #0 */
		params.WitnessChunkReadCost + params.WitnessChunkWriteCost + /* code chunk #1 */
		params.WitnessChunkReadCost + params.WitnessChunkWriteCost + /* code chunk #2 */
		params.WitnessChunkReadCost + params.WitnessChunkWriteCost + /* code chunk #3 */
		params.WitnessChunkReadCost + params.WitnessChunkWriteCost + /* code chunk #4 */
		params.WitnessChunkReadCost + params.WitnessChunkWriteCost + /* code chunk #5 */
		params.WitnessChunkReadCost + /* SLOAD in constructor */
		params.WitnessChunkWriteCost + /* SSTORE in constructor */
		params.WitnessChunkReadCost + params.WitnessChunkWriteCost + params.WitnessBranchReadCost + params.WitnessBranchWriteCost + /* creation (CREATE at PC=0x121) */
		params.WitnessChunkReadCost + params.WitnessChunkWriteCost + /* write code hash */
		params.WitnessChunkReadCost + params.WitnessChunkWriteCost + /* code chunk #0 */
		params.WitnessChunkReadCost + params.WitnessChunkWriteCost + /* code chunk #1 */
		params.WitnessChunkReadCost + params.WitnessChunkWriteCost + /* code chunk #2 */
		params.WitnessChunkReadCost + params.WitnessChunkWriteCost + /* code chunk #3 */
		params.WitnessChunkReadCost + params.WitnessChunkWriteCost + /* code chunk #4 */
		params.WitnessChunkReadCost + params.WitnessChunkWriteCost + /* code chunk #5 */
		params.WitnessChunkReadCost + /* SLOAD in constructor */
		params.WitnessChunkWriteCost + /* SSTORE in constructor */
		params.WitnessChunkReadCost + params.WitnessChunkWriteCost + /* write code hash for tx creation */
		15*(params.WitnessChunkReadCost+params.WitnessChunkWriteCost) + /* code chunks #0..#14 */
		uint64(4844) /* execution costs */
	blockGasUsagesExpected := []uint64{
		txCost1*2 + txCost2,
		txCost1*2 + txCost2 + contractCreationCost + codeWithExtCodeCopyGas,
	}
	_, _, chain, _, proofs, statediffs := GenerateVerkleChainWithGenesis(gspec, beacon.New(ethash.NewFaker()), 2, func(i int, gen *BlockGen) {
		gen.SetPoS()

		// TODO need to check that the tx cost provided is the exact amount used (no remaining left-over)
		tx, _ := types.SignTx(types.NewTransaction(uint64(i)*3, common.Address{byte(i), 2, 3}, big.NewInt(999), txCost1, big.NewInt(875000000), nil), signer, testKey)
		gen.AddTx(tx)
		tx, _ = types.SignTx(types.NewTransaction(uint64(i)*3+1, common.Address{}, big.NewInt(999), txCost1, big.NewInt(875000000), nil), signer, testKey)
		gen.AddTx(tx)
		tx, _ = types.SignTx(types.NewTransaction(uint64(i)*3+2, common.Address{}, big.NewInt(0), txCost2, big.NewInt(875000000), nil), signer, testKey)
		gen.AddTx(tx)

		// Add two contract creations in block #2
		if i == 1 {
			tx, _ = types.SignNewTx(testKey, signer, &types.LegacyTx{Nonce: 6,
				Value:    big.NewInt(16),
				Gas:      3000000,
				GasPrice: big.NewInt(875000000),
				Data:     code,
			})
			gen.AddTx(tx)

			tx, _ = types.SignNewTx(testKey, signer, &types.LegacyTx{Nonce: 7,
				Value:    big.NewInt(0),
				Gas:      3000000,
				GasPrice: big.NewInt(875000000),
				Data:     codeWithExtCodeCopy,
			})
			gen.AddTx(tx)
		}
	})

	// Check proof for both blocks
	err := verkle.Verify(proofs[0], gspec.ToBlock().Root().Bytes(), chain[0].Root().Bytes(), statediffs[0])
	if err != nil {
		t.Fatal(err)
	}
	err = verkle.Verify(proofs[1], chain[0].Root().Bytes(), chain[1].Root().Bytes(), statediffs[1])
	if err != nil {
		t.Fatal(err)
	}

	t.Log("verified verkle proof, inserting blocks into the chain")

	endnum, err := blockchain.InsertChain(chain)
	if err != nil {
		t.Fatalf("block %d imported with error: %v", endnum, err)
	}

	for i := 0; i < 2; i++ {
		b := blockchain.GetBlockByNumber(uint64(i) + 1)
		if b == nil {
			t.Fatalf("expected block %d to be present in chain", i+1)
		}
		if b.Hash() != chain[i].Hash() {
			t.Fatalf("block #%d not found at expected height", b.NumberU64())
		}
		if b.GasUsed() != blockGasUsagesExpected[i] {
			t.Fatalf("expected block #%d txs to use %d, got %d\n", b.NumberU64(), blockGasUsagesExpected[i], b.GasUsed())
		}
	}
}

func TestProcessParentBlockHash(t *testing.T) {
	// This test uses blocks where,
	// block 1 parent hash is 0x0100....
	// block 2 parent hash is 0x0200....
	// etc
	checkBlockHashes := func(statedb *state.StateDB, isVerkle bool) {
		statedb.SetNonce(params.HistoryStorageAddress, 1, tracing.NonceChangeUnspecified)
		statedb.SetCode(params.HistoryStorageAddress, params.HistoryStorageCode)
		// Process n blocks, from 1 .. num
		var num = 2
		for i := 1; i <= num; i++ {
			header := &types.Header{ParentHash: common.Hash{byte(i)}, Number: big.NewInt(int64(i)), Difficulty: new(big.Int)}
			chainConfig := params.MergedTestChainConfig
			if isVerkle {
				chainConfig = testVerkleChainConfig
			}
			vmContext := NewEVMBlockContext(header, nil, new(common.Address))
			evm := vm.NewEVM(vmContext, statedb, chainConfig, vm.Config{})
			ProcessParentBlockHash(header.ParentHash, evm)
		}
		// Read block hashes for block 0 .. num-1
		for i := 0; i < num; i++ {
			have, want := getContractStoredBlockHash(statedb, uint64(i), isVerkle), common.Hash{byte(i + 1)}
			if have != want {
				t.Errorf("block %d, verkle=%v, have parent hash %v, want %v", i, isVerkle, have, want)
			}
		}
	}
	t.Run("MPT", func(t *testing.T) {
		statedb, _ := state.New(types.EmptyRootHash, state.NewDatabaseForTesting())
		checkBlockHashes(statedb, false)
	})
	t.Run("Verkle", func(t *testing.T) {
		db := rawdb.NewMemoryDatabase()
		cacheConfig := DefaultConfig().WithStateScheme(rawdb.PathScheme)
		cacheConfig.SnapshotLimit = 0
		triedb := triedb.NewDatabase(db, cacheConfig.triedbConfig(true))
		statedb, _ := state.New(types.EmptyVerkleHash, state.NewDatabase(triedb, nil))
		checkBlockHashes(statedb, true)
	})
}

// getContractStoredBlockHash is a utility method which reads the stored parent blockhash for block 'number'
func getContractStoredBlockHash(statedb *state.StateDB, number uint64, isVerkle bool) common.Hash {
	ringIndex := number % params.HistoryServeWindow
	var key common.Hash
	binary.BigEndian.PutUint64(key[24:], ringIndex)
	if isVerkle {
		return statedb.GetState(params.HistoryStorageAddress, key)
	}
	return statedb.GetState(params.HistoryStorageAddress, key)
}

// TestProcessVerkleInvalidContractCreation checks for several modes of contract creation failures
func TestProcessVerkleInvalidContractCreation(t *testing.T) {
	var (
		account1 = common.HexToAddress("0x687704DB07e902e9A8B3754031D168D46E3D586e")
		account2 = common.HexToAddress("0x6177843db3138ae69679A54b95cf345ED759450d")
		gspec    = verkleTestGenesis(testKaustinenLikeChainConfig)
	)
	// slightly modify it to suit the live txs from the testnet
	gspec.Alloc[account2] = types.Account{
		Balance: big.NewInt(1000000000000000000), // 1 ether
		Nonce:   1,
	}

	// Create two blocks that reproduce what is happening on kaustinen.
	// - The first block contains two failing contract creation transactions, that
	//   write to storage before they revert.
	//
	// - The second block contains a single failing contract creation transaction,
	//   that fails right off the bat.
	genesisH, _, chain, _, _, statediffs := GenerateVerkleChainWithGenesis(gspec, beacon.New(ethash.NewFaker()), 2, func(i int, gen *BlockGen) {
		gen.SetPoS()

		if i == 0 {
			for _, rlpData := range []string{
				// SSTORE at slot 41 and reverts
				"f8d48084479c2c18830186a08080b8806000602955bda3f9600060ca55600060695523b360006039551983576000601255b0620c2fde2c592ac2600060bc55e0ac6000606455a63e22600060e655eb607e605c5360a2605d5360c7605e53601d605f5360eb606053606b606153608e60625360816063536079606453601e60655360fc60665360b7606753608b60685383021e7ca0cc20c65a97d2e526b8ec0f4266e8b01bdcde43b9aeb59d8bfb44e8eb8119c109a07a8e751813ae1b2ce734960dbc39a4f954917d7822a2c5d1dca18b06c584131f",
				// SSTORE at slot 133 and reverts
				"02f8db83010f2c01843b9aca0084479c2c18830186a08080b88060006085553fad6000600a55600060565555600060b55506600060cf557f1b8b38183e7bd1bdfaa7123c5a4976e54cce0e42049d841411978fd3595e25c66019527f0538943712953cf08900aae40222a40b2d5a4ac8075ad8cf0870e2be307edbb96039527f9f3174ff85024747041ae7a611acffb987c513c088d90ab288aec080a0cd6ac65ce2cb0a912371f6b5a551ba8caffc22ec55ad4d3cb53de41d05eb77b6a02e0dfe8513dfa6ec7bfd7eda6f5c0dac21b39b982436045e128cec46cfd3f960",
				// this one is a simple transfer that succeeds, necessary to get the correct nonce in the other block.
				"f8e80184479c2c18830186a094bbbbde4ca27f83fc18aa108170547ff57675936a80b8807ff71f7c15faadb969a76a5f54a81a0117e1e743cb7f24e378eda28442ea4c6eb6604a527fb5409e5718d44e23bfffac926e5ea726067f772772e7e19446acba0c853f62f5606a526020608a536088608b536039608c536004608d5360af608e537f7f7675d9f210e0a61564e6d11e7cd75f5bc9009ac9f6b94a0fc63035441a83021e7ba04a4a172d81ebb02847829b76a387ac09749c8b65668083699abe20c887fb9efca07c5b1a990702ec7b31a5e8e3935cd9a77649f8c25a84131229e24ab61aec6093",
			} {
				var tx = new(types.Transaction)
				if err := tx.UnmarshalBinary(common.Hex2Bytes(rlpData)); err != nil {
					t.Fatal(err)
				}
				gen.AddTx(tx)
			}
		} else {
			var tx = new(types.Transaction)
			// immediately reverts
			if err := tx.UnmarshalBinary(common.Hex2Bytes("01f8d683010f2c028443ad7d0e830186a08080b880b00e7fa3c849dce891cce5fae8a4c46cbb313d6aec0c0ffe7863e05fb7b22d4807674c6055527ffbfcb0938f3e18f7937aa8fa95d880afebd5c4cec0d85186095832d03c85cf8a60755260ab60955360cf6096536066609753606e60985360fa609953609e609a53608e609b536024609c5360f6609d536072609e5360a4609fc080a08fc6f7101f292ff1fb0de8ac69c2d320fbb23bfe61cf327173786ea5daee6e37a044c42d91838ef06646294bf4f9835588aee66243b16a66a2da37641fae4c045f")); err != nil {
				t.Fatal(err)
			}
			gen.AddTx(tx)
		}
	})

	tx1ContractAddress := crypto.CreateAddress(account1, 0)
	tx1ContractStem := utils.GetTreeKey(tx1ContractAddress[:], uint256.NewInt(0), 105)
	tx1ContractStem = tx1ContractStem[:31]

	tx2ContractAddress := crypto.CreateAddress(account2, 1)
	tx2SlotKey := [32]byte{}
	tx2SlotKey[31] = 133
	tx2ContractStem := utils.StorageSlotKey(tx2ContractAddress[:], tx2SlotKey[:])
	tx2ContractStem = tx2ContractStem[:31]

	eip2935Stem := utils.GetTreeKey(params.HistoryStorageAddress[:], uint256.NewInt(0), 0)
	eip2935Stem = eip2935Stem[:31]

	// Check that the witness contains what we expect: a storage entry for each of the two contract
	// creations that failed: one at 133 for the 2nd tx, and one at 105 for the first tx.
	for _, stemStateDiff := range statediffs[0] {
		// Check that the slot number 133, which is overflowing the account header,
		// is present. Note that the offset of the 2nd group (first group after the
		// header) is skipping the first 64 values, hence we still have an offset
		// of 133, and not 133 - 64.
		if bytes.Equal(stemStateDiff.Stem[:], tx2ContractStem[:]) {
			for _, suffixDiff := range stemStateDiff.SuffixDiffs {
				if suffixDiff.Suffix != 133 {
					t.Fatalf("invalid suffix diff found for %x in block #1: %d\n", stemStateDiff.Stem, suffixDiff.Suffix)
				}
				if suffixDiff.CurrentValue != nil {
					t.Fatalf("invalid prestate value found for %x in block #1: %v != nil\n", stemStateDiff.Stem, suffixDiff.CurrentValue)
				}
				if suffixDiff.NewValue != nil {
					t.Fatalf("invalid poststate value found for %x in block #1: %v != nil\n", stemStateDiff.Stem, suffixDiff.NewValue)
				}
			}
		} else if bytes.Equal(stemStateDiff.Stem[:], tx1ContractStem) {
			// For this contract creation, check that only the account header and storage slot 41
			// are found in the witness.
			for _, suffixDiff := range stemStateDiff.SuffixDiffs {
				if suffixDiff.Suffix != 105 && suffixDiff.Suffix != 0 && suffixDiff.Suffix != 1 {
					t.Fatalf("invalid suffix diff found for %x in block #1: %d\n", stemStateDiff.Stem, suffixDiff.Suffix)
				}
			}
		} else if bytes.Equal(stemStateDiff.Stem[:], eip2935Stem) {
			// Check the eip 2935 group of leaves.
			// Check that only one leaf was accessed, and is present in the witness.
			if len(stemStateDiff.SuffixDiffs) > 1 {
				t.Fatalf("invalid suffix diff count found for BLOCKHASH contract: %d != 1", len(stemStateDiff.SuffixDiffs))
			}
			// Check that this leaf is the first storage slot
			if stemStateDiff.SuffixDiffs[0].Suffix != 64 {
				t.Fatalf("invalid suffix diff value found for BLOCKHASH contract: %d != 64", stemStateDiff.SuffixDiffs[0].Suffix)
			}
			// check that the prestate value is nil and that the poststate value isn't.
			if stemStateDiff.SuffixDiffs[0].CurrentValue != nil {
				t.Fatalf("non-nil current value in BLOCKHASH contract insert: %x", stemStateDiff.SuffixDiffs[0].CurrentValue)
			}
			if stemStateDiff.SuffixDiffs[0].NewValue == nil {
				t.Fatalf("nil new value in BLOCKHASH contract insert")
			}
			if *stemStateDiff.SuffixDiffs[0].NewValue != genesisH {
				t.Fatalf("invalid BLOCKHASH value: %x != %x", *stemStateDiff.SuffixDiffs[0].NewValue, genesisH)
			}
		} else {
			// For all other entries present in the witness, check that nothing beyond
			// the account header was accessed.
			for _, suffixDiff := range stemStateDiff.SuffixDiffs {
				if suffixDiff.Suffix > 2 {
					t.Fatalf("invalid suffix diff found for %x in block #1: %d\n", stemStateDiff.Stem, suffixDiff.Suffix)
				}
			}
		}
	}

	// Check that no account has a value above 4 in the 2nd block as no storage nor
	// code should make it to the witness.
	for _, stemStateDiff := range statediffs[1] {
		for _, suffixDiff := range stemStateDiff.SuffixDiffs {
			if bytes.Equal(stemStateDiff.Stem[:], eip2935Stem) {
				// BLOCKHASH contract stem
				if len(stemStateDiff.SuffixDiffs) > 1 {
					t.Fatalf("invalid suffix diff count found for BLOCKHASH contract at block #2: %d != 1", len(stemStateDiff.SuffixDiffs))
				}
				if stemStateDiff.SuffixDiffs[0].Suffix != 65 {
					t.Fatalf("invalid suffix diff value found for BLOCKHASH contract at block #2: %d != 65", stemStateDiff.SuffixDiffs[0].Suffix)
				}
				if stemStateDiff.SuffixDiffs[0].NewValue == nil {
					t.Fatalf("missing post state value for BLOCKHASH contract at block #2")
				}
				if *stemStateDiff.SuffixDiffs[0].NewValue != chain[0].Hash() {
					t.Fatalf("invalid post state value for BLOCKHASH contract at block #2: %x != %x", chain[0].Hash(), (*stemStateDiff.SuffixDiffs[0].NewValue)[:])
				}
			} else if suffixDiff.Suffix > 4 {
				t.Fatalf("invalid suffix diff found for %x in block #2: %d\n", stemStateDiff.Stem, suffixDiff.Suffix)
			}
		}
	}
}

func verkleTestGenesis(config *params.ChainConfig) *Genesis {
	var (
		coinbase = common.HexToAddress("0x71562b71999873DB5b286dF957af199Ec94617F7")
		account1 = common.HexToAddress("0x687704DB07e902e9A8B3754031D168D46E3D586e")
		account2 = common.HexToAddress("0x6177843db3138ae69679A54b95cf345ED759450d")
	)
	return &Genesis{
		Config: config,
		Alloc: GenesisAlloc{
			coinbase: GenesisAccount{
				Balance: big.NewInt(1000000000000000000), // 1 ether
				Nonce:   0,
			},
			account1: GenesisAccount{
				Balance: big.NewInt(1000000000000000000), // 1 ether
				Nonce:   0,
			},
			account2: GenesisAccount{
				Balance: big.NewInt(1000000000000000000), // 1 ether
				Nonce:   3,
			},
			params.BeaconRootsAddress:        {Nonce: 1, Code: params.BeaconRootsCode, Balance: common.Big0},
			params.HistoryStorageAddress:     {Nonce: 1, Code: params.HistoryStorageCode, Balance: common.Big0},
			params.WithdrawalQueueAddress:    {Nonce: 1, Code: params.WithdrawalQueueCode, Balance: common.Big0},
			params.ConsolidationQueueAddress: {Nonce: 1, Code: params.ConsolidationQueueCode, Balance: common.Big0},
		},
	}
}

// TestProcessVerkleContractWithEmptyCode checks that the witness contains all valid
// entries, if the initcode returns an empty code.
func TestProcessVerkleContractWithEmptyCode(t *testing.T) {
	// The test txs were taken from a secondary testnet with chain id 69421
	config := *testKaustinenLikeChainConfig
	config.ChainID.SetUint64(69421)
	gspec := verkleTestGenesis(&config)

	genesisH, _, _, _, _, statediffs := GenerateVerkleChainWithGenesis(gspec, beacon.New(ethash.NewFaker()), 1, func(i int, gen *BlockGen) {
		gen.SetPoS()
		var tx types.Transaction
		// a transaction that does some PUSH1n but returns a 0-sized contract
		txpayload := common.Hex2Bytes("02f8db83010f2d03843b9aca008444cf6a05830186a08080b8807fdfbbb59f2371a76485ce557fd0de00c298d3ede52a3eab56d35af674eb49ec5860335260826053536001605453604c60555360f3605653606060575360446058536096605953600c605a5360df605b5360f3605c5360fb605d53600c605e53609a605f53607f60605360fe606153603d60625360f4606353604b60645360cac001a0486b6dc55b8a311568b7239a2cae1d77e7446dba71df61eaafd53f73820a138fa010bd48a45e56133ac4c5645142c2ea48950d40eb35050e9510b6bad9e15c5865")
		if err := tx.UnmarshalBinary(txpayload); err != nil {
			t.Fatal(err)
		}
		gen.AddTx(&tx)
	})

	eip2935Stem := utils.GetTreeKey(params.HistoryStorageAddress[:], uint256.NewInt(0), 0)
	eip2935Stem = eip2935Stem[:31]

	for _, stemStateDiff := range statediffs[0] {
		// Handle the case of the history contract: make sure only the correct
		// slots are added to the witness.
		if bytes.Equal(stemStateDiff.Stem[:], eip2935Stem) {
			// BLOCKHASH contract stem
			if len(stemStateDiff.SuffixDiffs) > 1 {
				t.Fatalf("invalid suffix diff count found for BLOCKHASH contract: %d != 1", len(stemStateDiff.SuffixDiffs))
			}
			if stemStateDiff.SuffixDiffs[0].Suffix != 64 {
				t.Fatalf("invalid suffix diff value found for BLOCKHASH contract: %d != 64", stemStateDiff.SuffixDiffs[0].Suffix)
			}
			// check that the "current value" is nil and that the new value isn't.
			if stemStateDiff.SuffixDiffs[0].CurrentValue != nil {
				t.Fatalf("non-nil current value in BLOCKHASH contract insert: %x", stemStateDiff.SuffixDiffs[0].CurrentValue)
			}
			if stemStateDiff.SuffixDiffs[0].NewValue == nil {
				t.Fatalf("nil new value in BLOCKHASH contract insert")
			}
			if *stemStateDiff.SuffixDiffs[0].NewValue != genesisH {
				t.Fatalf("invalid BLOCKHASH value: %x != %x", *stemStateDiff.SuffixDiffs[0].NewValue, genesisH)
			}
		} else {
			for _, suffixDiff := range stemStateDiff.SuffixDiffs {
				if suffixDiff.Suffix > 2 {
					// if d8898012c484fb48610ecb7963886339207dab004bce968b007b616ffa18e0 shows up, it means that the PUSHn
					// in the transaction above added entries into the witness, when they should not have since they are
					// part of a contract deployment.
					t.Fatalf("invalid suffix diff found for %x in block #1: %d\n", stemStateDiff.Stem, suffixDiff.Suffix)
				}
			}
		}
	}
}

// TestProcessVerkleExtCodeHashOpcode verifies that calling EXTCODEHASH on another
// deployed contract, creates all the right entries in the witness.
func TestProcessVerkleExtCodeHashOpcode(t *testing.T) {
	// The test txs were taken from a secondary testnet with chain id 69421
	config := *testKaustinenLikeChainConfig
	config.ChainID.SetUint64(69421)

	var (
		signer     = types.LatestSigner(&config)
		testKey, _ = crypto.HexToECDSA("b71c71a67e1177ad4e901695e1b4b9ee17ae16c6668d313eac2f96dbcda3f291")
		gspec      = verkleTestGenesis(&config)
	)
	dummyContract := []byte{
		byte(vm.PUSH1), 2,
		byte(vm.PUSH1), 12,
		byte(vm.PUSH1), 0x00,
		byte(vm.CODECOPY),

		byte(vm.PUSH1), 2,
		byte(vm.PUSH1), 0x00,
		byte(vm.RETURN),

		byte(vm.PUSH1), 42,
	}
	deployer := crypto.PubkeyToAddress(testKey.PublicKey)
	dummyContractAddr := crypto.CreateAddress(deployer, 0)

	// contract that calls EXTCODEHASH on the dummy contract
	extCodeHashContract := []byte{
		byte(vm.PUSH1), 22,
		byte(vm.PUSH1), 12,
		byte(vm.PUSH1), 0x00,
		byte(vm.CODECOPY),

		byte(vm.PUSH1), 22,
		byte(vm.PUSH1), 0x00,
		byte(vm.RETURN),

		byte(vm.PUSH20),
		0x3a, 0x22, 0x0f, 0x35, 0x12, 0x52, 0x08, 0x9d, 0x38, 0x5b, 0x29, 0xbe, 0xca, 0x14, 0xe2, 0x7f, 0x20, 0x4c, 0x29, 0x6a,
		byte(vm.EXTCODEHASH),
	}
	extCodeHashContractAddr := crypto.CreateAddress(deployer, 1)

	_, _, _, _, _, statediffs := GenerateVerkleChainWithGenesis(gspec, beacon.New(ethash.NewFaker()), 2, func(i int, gen *BlockGen) {
		gen.SetPoS()

		if i == 0 {
			// Create dummy contract.
			tx, _ := types.SignNewTx(testKey, signer, &types.LegacyTx{Nonce: 0,
				Value:    big.NewInt(0),
				Gas:      100_000,
				GasPrice: big.NewInt(875000000),
				Data:     dummyContract,
			})
			gen.AddTx(tx)

			// Create contract with EXTCODEHASH opcode.
			tx, _ = types.SignNewTx(testKey, signer, &types.LegacyTx{Nonce: 1,
				Value:    big.NewInt(0),
				Gas:      100_000,
				GasPrice: big.NewInt(875000000),
				Data:     extCodeHashContract})
			gen.AddTx(tx)
		} else {
			tx, _ := types.SignTx(types.NewTransaction(2, extCodeHashContractAddr, big.NewInt(0), 100_000, big.NewInt(875000000), nil), signer, testKey)
			gen.AddTx(tx)
		}
	})

	contractKeccakTreeKey := utils.CodeHashKey(dummyContractAddr[:])

	var stateDiffIdx = -1
	for i, stemStateDiff := range statediffs[1] {
		if bytes.Equal(stemStateDiff.Stem[:], contractKeccakTreeKey[:31]) {
			stateDiffIdx = i
			break
		}
	}
	if stateDiffIdx == -1 {
		t.Fatalf("no state diff found for stem")
	}

	codeHashStateDiff := statediffs[1][stateDiffIdx].SuffixDiffs[0]
	// Check location of code hash was accessed
	if codeHashStateDiff.Suffix != utils.CodeHashLeafKey {
		t.Fatalf("code hash invalid suffix")
	}
	// check the code hash wasn't present in the prestate, as
	// the contract was deployed in this block.
	if codeHashStateDiff.CurrentValue == nil {
		t.Fatalf("codeHash.CurrentValue must not be empty")
	}
	// check the poststate value corresponds to the code hash
	// of the deployed contract.
	expCodeHash := crypto.Keccak256Hash(dummyContract[12:])
	if *codeHashStateDiff.CurrentValue != expCodeHash {
		t.Fatalf("codeHash.CurrentValue unexpected code hash")
	}
	if codeHashStateDiff.NewValue != nil {
		t.Fatalf("codeHash.NewValue must be nil")
	}
}

// TestProcessVerkleBalanceOpcode checks that calling balance
// on another contract will add the correct entries to the witness.
func TestProcessVerkleBalanceOpcode(t *testing.T) {
	// The test txs were taken from a secondary testnet with chain id 69421
	config := *testKaustinenLikeChainConfig
	config.ChainID.SetUint64(69421)

	var (
		signer     = types.LatestSigner(&config)
		testKey, _ = crypto.HexToECDSA("b71c71a67e1177ad4e901695e1b4b9ee17ae16c6668d313eac2f96dbcda3f291")
		account2   = common.HexToAddress("0x6177843db3138ae69679A54b95cf345ED759450d")
		gspec      = verkleTestGenesis(&config)
	)
	_, _, _, _, _, statediffs := GenerateVerkleChainWithGenesis(gspec, beacon.New(ethash.NewFaker()), 1, func(i int, gen *BlockGen) {
		gen.SetPoS()
		txData := slices.Concat(
			[]byte{byte(vm.PUSH20)},
			common.HexToAddress("0x6177843db3138ae69679A54b95cf345ED759450d").Bytes(),
			[]byte{byte(vm.BALANCE)})

		tx, _ := types.SignNewTx(testKey, signer, &types.LegacyTx{Nonce: 0,
			Value:    big.NewInt(0),
			Gas:      100_000,
			GasPrice: big.NewInt(875000000),
			Data:     txData})
		gen.AddTx(tx)
	})

	account2BalanceTreeKey := utils.BasicDataKey(account2[:])

	var stateDiffIdx = -1
	for i, stemStateDiff := range statediffs[0] {
		if bytes.Equal(stemStateDiff.Stem[:], account2BalanceTreeKey[:31]) {
			stateDiffIdx = i
			break
		}
	}
	if stateDiffIdx == -1 {
		t.Fatalf("no state diff found for stem")
	}

	var zero [32]byte
	balanceStateDiff := statediffs[0][stateDiffIdx].SuffixDiffs[0]
	if balanceStateDiff.Suffix != utils.BasicDataLeafKey {
		t.Fatalf("invalid suffix diff")
	}
	// check the prestate balance wasn't 0 or missing
	if balanceStateDiff.CurrentValue == nil || *balanceStateDiff.CurrentValue == zero {
		t.Fatalf("invalid current value %v", *balanceStateDiff.CurrentValue)
	}
	// check that the poststate witness value for the balance is nil,
	// meaning that it didn't get updated.
	if balanceStateDiff.NewValue != nil {
		t.Fatalf("invalid new value")
	}
}

// TestProcessVerkleSelfDestructInSeparateTx controls the contents of the witness after
// a non-eip6780-compliant selfdestruct occurs.
func TestProcessVerkleSelfDestructInSeparateTx(t *testing.T) {
	// The test txs were taken from a secondary testnet with chain id 69421
	config := *testKaustinenLikeChainConfig
	config.ChainID.SetUint64(69421)

	var (
		signer     = types.LatestSigner(&config)
		testKey, _ = crypto.HexToECDSA("b71c71a67e1177ad4e901695e1b4b9ee17ae16c6668d313eac2f96dbcda3f291")
		account2   = common.HexToAddress("0x6177843db3138ae69679A54b95cf345ED759450d")
		gspec      = verkleTestGenesis(&config)
	)

	// runtime code: selfdestruct ( 0x6177843db3138ae69679A54b95cf345ED759450d )
	runtimeCode := slices.Concat(
		[]byte{byte(vm.PUSH20)},
		account2.Bytes(),
		[]byte{byte(vm.SELFDESTRUCT)})

	//The goal of this test is to test SELFDESTRUCT that happens in a contract
	// execution which is created in a previous transaction.
	selfDestructContract := slices.Concat([]byte{
		byte(vm.PUSH1), byte(len(runtimeCode)),
		byte(vm.PUSH1), 12,
		byte(vm.PUSH1), 0x00,
		byte(vm.CODECOPY), // Codecopy( to-offset: 0, code offset: 12, length: 22 )

		byte(vm.PUSH1), byte(len(runtimeCode)),
		byte(vm.PUSH1), 0x00,
		byte(vm.RETURN), // Return ( 0 : len(runtimecode)
	},
		runtimeCode)

	deployer := crypto.PubkeyToAddress(testKey.PublicKey)
	contract := crypto.CreateAddress(deployer, 0)

	_, _, _, _, _, statediffs := GenerateVerkleChainWithGenesis(gspec, beacon.New(ethash.NewFaker()), 2, func(i int, gen *BlockGen) {
		gen.SetPoS()

		if i == 0 {
			// Create selfdestruct contract, sending 42 wei.
			tx, _ := types.SignNewTx(testKey, signer, &types.LegacyTx{Nonce: 0,
				Value:    big.NewInt(42),
				Gas:      100_000,
				GasPrice: big.NewInt(875000000),
				Data:     selfDestructContract,
			})
			gen.AddTx(tx)
		} else {
			// Call it.
			tx, _ := types.SignTx(types.NewTransaction(1, contract, big.NewInt(0), 100_000, big.NewInt(875000000), nil), signer, testKey)
			gen.AddTx(tx)
		}
	})

	var zero [32]byte
	{ // Check self-destructed contract in the witness
		selfDestructContractTreeKey := utils.CodeHashKey(contract[:])

		var stateDiffIdx = -1
		for i, stemStateDiff := range statediffs[1] {
			if bytes.Equal(stemStateDiff.Stem[:], selfDestructContractTreeKey[:31]) {
				stateDiffIdx = i
				break
			}
		}
		if stateDiffIdx == -1 {
			t.Fatalf("no state diff found for stem")
		}

		balanceStateDiff := statediffs[1][stateDiffIdx].SuffixDiffs[0]
		if balanceStateDiff.Suffix != utils.BasicDataLeafKey {
			t.Fatalf("balance invalid suffix")
		}

		// The original balance was 42.
		var oldBalance [16]byte
		oldBalance[15] = 42
		if !bytes.Equal((*balanceStateDiff.CurrentValue)[utils.BasicDataBalanceOffset:], oldBalance[:]) {
			t.Fatalf("the pre-state balance before self-destruct must be %x, got %x", oldBalance, *balanceStateDiff.CurrentValue)
		}

		// The new balance must be 0.
		if !bytes.Equal((*balanceStateDiff.NewValue)[utils.BasicDataBalanceOffset:], zero[utils.BasicDataBalanceOffset:]) {
			t.Fatalf("the post-state balance after self-destruct must be 0")
		}
	}
	{ // Check self-destructed target in the witness.
		selfDestructTargetTreeKey := utils.CodeHashKey(account2[:])

		var stateDiffIdx = -1
		for i, stemStateDiff := range statediffs[1] {
			if bytes.Equal(stemStateDiff.Stem[:], selfDestructTargetTreeKey[:31]) {
				stateDiffIdx = i
				break
			}
		}
		if stateDiffIdx == -1 {
			t.Fatalf("no state diff found for stem")
		}

		balanceStateDiff := statediffs[1][stateDiffIdx].SuffixDiffs[0]
		if balanceStateDiff.Suffix != utils.BasicDataLeafKey {
			t.Fatalf("balance invalid suffix")
		}
		if balanceStateDiff.CurrentValue == nil {
			t.Fatalf("codeHash.CurrentValue must not be empty")
		}
		if balanceStateDiff.NewValue == nil {
			t.Fatalf("codeHash.NewValue must not be empty")
		}
		preStateBalance := binary.BigEndian.Uint64(balanceStateDiff.CurrentValue[utils.BasicDataBalanceOffset+8:])
		postStateBalance := binary.BigEndian.Uint64(balanceStateDiff.NewValue[utils.BasicDataBalanceOffset+8:])
		if postStateBalance-preStateBalance != 42 {
			t.Fatalf("the post-state balance after self-destruct must be 42, got %d-%d=%d", postStateBalance, preStateBalance, postStateBalance-preStateBalance)
		}
	}
}

// TestProcessVerkleSelfDestructInSameTx controls the contents of the witness after
// a eip6780-compliant selfdestruct occurs.
func TestProcessVerkleSelfDestructInSameTx(t *testing.T) {
	// The test txs were taken from a secondary testnet with chain id 69421
	config := *testKaustinenLikeChainConfig
	config.ChainID.SetUint64(69421)

	var (
		signer     = types.LatestSigner(&config)
		testKey, _ = crypto.HexToECDSA("b71c71a67e1177ad4e901695e1b4b9ee17ae16c6668d313eac2f96dbcda3f291")
		account2   = common.HexToAddress("0x6177843db3138ae69679A54b95cf345ED759450d")
		gspec      = verkleTestGenesis(&config)
	)

	// The goal of this test is to test SELFDESTRUCT that happens in a contract
	// execution which is created in **the same** transaction sending the remaining
	// balance to an external (i.e: not itself) account.

	selfDestructContract := slices.Concat(
		[]byte{byte(vm.PUSH20)},
		account2.Bytes(),
		[]byte{byte(vm.SELFDESTRUCT)})
	deployer := crypto.PubkeyToAddress(testKey.PublicKey)
	contract := crypto.CreateAddress(deployer, 0)

	_, _, _, _, _, statediffs := GenerateVerkleChainWithGenesis(gspec, beacon.New(ethash.NewFaker()), 1, func(i int, gen *BlockGen) {
		gen.SetPoS()
		tx, _ := types.SignNewTx(testKey, signer, &types.LegacyTx{Nonce: 0,
			Value:    big.NewInt(42),
			Gas:      100_000,
			GasPrice: big.NewInt(875000000),
			Data:     selfDestructContract,
		})
		gen.AddTx(tx)
	})

	{ // Check self-destructed contract in the witness
		selfDestructContractTreeKey := utils.CodeHashKey(contract[:])

		var stateDiffIdx = -1
		for i, stemStateDiff := range statediffs[0] {
			if bytes.Equal(stemStateDiff.Stem[:], selfDestructContractTreeKey[:31]) {
				stateDiffIdx = i
				break
			}
		}
		if stateDiffIdx == -1 {
			t.Fatalf("no state diff found for stem")
		}

		balanceStateDiff := statediffs[0][stateDiffIdx].SuffixDiffs[0]
		if balanceStateDiff.Suffix != utils.BasicDataLeafKey {
			t.Fatalf("balance invalid suffix")
		}

		if balanceStateDiff.CurrentValue != nil {
			t.Fatalf("the pre-state balance before must be nil, since the contract didn't exist")
		}

		if balanceStateDiff.NewValue != nil {
			t.Fatalf("the post-state balance after self-destruct must be nil since the contract shouldn't be created at all")
		}
	}
	{ // Check self-destructed target in the witness.
		selfDestructTargetTreeKey := utils.CodeHashKey(account2[:])

		var stateDiffIdx = -1
		for i, stemStateDiff := range statediffs[0] {
			if bytes.Equal(stemStateDiff.Stem[:], selfDestructTargetTreeKey[:31]) {
				stateDiffIdx = i
				break
			}
		}
		if stateDiffIdx == -1 {
			t.Fatalf("no state diff found for stem")
		}

		balanceStateDiff := statediffs[0][stateDiffIdx].SuffixDiffs[0]
		if balanceStateDiff.Suffix != utils.BasicDataLeafKey {
			t.Fatalf("balance invalid suffix")
		}
		if balanceStateDiff.CurrentValue == nil {
			t.Fatalf("codeHash.CurrentValue must not be empty")
		}
		if balanceStateDiff.NewValue == nil {
			t.Fatalf("codeHash.NewValue must not be empty")
		}
		preStateBalance := binary.BigEndian.Uint64(balanceStateDiff.CurrentValue[utils.BasicDataBalanceOffset+8:])
		postStateBalance := binary.BigEndian.Uint64(balanceStateDiff.NewValue[utils.BasicDataBalanceOffset+8:])
		if postStateBalance-preStateBalance != 42 {
			t.Fatalf("the post-state balance after self-destruct must be 42. got %d", postStateBalance)
		}
	}
}

// TestProcessVerkleSelfDestructInSeparateTxWithSelfBeneficiary checks the content of the witness
// if a selfdestruct occurs in a different tx than the one that created it, but the beneficiary
// is the selfdestructed account.
func TestProcessVerkleSelfDestructInSeparateTxWithSelfBeneficiary(t *testing.T) {
	// The test txs were taken from a secondary testnet with chain id 69421
	config := *testKaustinenLikeChainConfig
	config.ChainID.SetUint64(69421)

	var (
		signer     = types.LatestSigner(&config)
		testKey, _ = crypto.HexToECDSA("b71c71a67e1177ad4e901695e1b4b9ee17ae16c6668d313eac2f96dbcda3f291")
		gspec      = verkleTestGenesis(&config)
	)
	// The goal of this test is to test SELFDESTRUCT that happens in a contract
	// execution which is created in a *previous* transaction sending the remaining
	// balance to itself.
	selfDestructContract := []byte{
		byte(vm.PUSH1), 2, // PUSH1 2
		byte(vm.PUSH1), 10, // PUSH1 12
		byte(vm.PUSH0),    // PUSH0
		byte(vm.CODECOPY), // Codecopy ( to offset 0, code@offset: 10, length: 2)

		byte(vm.PUSH1), 22,
		byte(vm.PUSH0),
		byte(vm.RETURN), // RETURN( memory[0:2] )

		// Deployed code
		byte(vm.ADDRESS),
		byte(vm.SELFDESTRUCT),
	}
	deployer := crypto.PubkeyToAddress(testKey.PublicKey)
	contract := crypto.CreateAddress(deployer, 0)

	_, _, _, _, _, statediffs := GenerateVerkleChainWithGenesis(gspec, beacon.New(ethash.NewFaker()), 2, func(i int, gen *BlockGen) {
		gen.SetPoS()
		if i == 0 {
			// Create self-destruct contract, sending 42 wei.
			tx, _ := types.SignNewTx(testKey, signer, &types.LegacyTx{Nonce: 0,
				Value:    big.NewInt(42),
				Gas:      100_000,
				GasPrice: big.NewInt(875000000),
				Data:     selfDestructContract,
			})
			gen.AddTx(tx)
		} else {
			// Call it.
			tx, _ := types.SignTx(types.NewTransaction(1, contract, big.NewInt(0), 100_000, big.NewInt(875000000), nil), signer, testKey)
			gen.AddTx(tx)
		}
	})

	{
		// Check self-destructed contract in the witness.
		// The way 6780 is implemented today, it always SubBalance from the self-destructed contract, and AddBalance
		// to the beneficiary. In this case both addresses are the same, thus this might be optimizable from a gas
		// perspective. But until that happens, we need to honor this "balance reading" adding it to the witness.

		selfDestructContractTreeKey := utils.CodeHashKey(contract[:])

		var stateDiffIdx = -1
		for i, stemStateDiff := range statediffs[1] {
			if bytes.Equal(stemStateDiff.Stem[:], selfDestructContractTreeKey[:31]) {
				stateDiffIdx = i
				break
			}
		}
		if stateDiffIdx == -1 {
			t.Fatal("no state diff found for stem")
		}

		balanceStateDiff := statediffs[1][stateDiffIdx].SuffixDiffs[0]
		if balanceStateDiff.Suffix != utils.BasicDataLeafKey {
			t.Fatal("balance invalid suffix")
		}

		// The original balance was 42.
		var oldBalance [16]byte
		oldBalance[15] = 42
		if !bytes.Equal((*balanceStateDiff.CurrentValue)[utils.BasicDataBalanceOffset:], oldBalance[:]) {
			t.Fatal("the pre-state balance before self-destruct must be 42")
		}

		// Note that the SubBalance+AddBalance net effect is a 0 change, so NewValue
		// must be nil.
		if balanceStateDiff.NewValue != nil {
			t.Fatal("the post-state balance after self-destruct must be empty")
		}
	}
}

// TestProcessVerkleSelfDestructInSameTxWithSelfBeneficiary checks the content of the witness
// if a selfdestruct occurs in the same tx as the one that created it, but the beneficiary
// is the selfdestructed account.
func TestProcessVerkleSelfDestructInSameTxWithSelfBeneficiary(t *testing.T) {
	// The test txs were taken from a secondary testnet with chain id 69421
	config := *testKaustinenLikeChainConfig
	config.ChainID.SetUint64(69421)

	var (
		signer     = types.LatestSigner(&config)
		testKey, _ = crypto.HexToECDSA("b71c71a67e1177ad4e901695e1b4b9ee17ae16c6668d313eac2f96dbcda3f291")
		gspec      = verkleTestGenesis(&config)
		deployer   = crypto.PubkeyToAddress(testKey.PublicKey)
		contract   = crypto.CreateAddress(deployer, 0)
	)

	// The goal of this test is to test SELFDESTRUCT that happens while executing
	// the init code of a contract creation, that occurs in **the same** transaction.
	// The balance is sent to itself.
	t.Logf("Contract: %v", contract.String())

	selfDestructContract := []byte{byte(vm.ADDRESS), byte(vm.SELFDESTRUCT)}

	_, _, _, _, _, stateDiffs := GenerateVerkleChainWithGenesis(gspec, beacon.New(ethash.NewFaker()), 1, func(i int, gen *BlockGen) {
		gen.SetPoS()
		tx, _ := types.SignNewTx(testKey, signer, &types.LegacyTx{Nonce: 0,
			Value:    big.NewInt(42),
			Gas:      100_000,
			GasPrice: big.NewInt(875000000),
			Data:     selfDestructContract,
		})
		gen.AddTx(tx)
	})
	stateDiff := stateDiffs[0] // state difference of block 1

	{ // Check self-destructed contract in the witness
		selfDestructContractTreeKey := utils.CodeHashKey(contract[:])

		var stateDiffIdx = -1
		for i, stemStateDiff := range stateDiff {
			if bytes.Equal(stemStateDiff.Stem[:], selfDestructContractTreeKey[:31]) {
				stateDiffIdx = i
				break
			}
		}
		if stateDiffIdx == -1 {
			t.Fatal("no state diff found for stem")
		}
		balanceStateDiff := stateDiff[stateDiffIdx].SuffixDiffs[0]
		if balanceStateDiff.Suffix != utils.BasicDataLeafKey {
			t.Fatal("balance invalid suffix")
		}
		if balanceStateDiff.CurrentValue != nil {
			t.Fatal("the pre-state balance before must be nil, since the contract didn't exist")
		}
		// Ensure that the value is burnt, and therefore that the balance of the self-destructed
		// contract isn't modified (it should remain missing from the state)
		if balanceStateDiff.NewValue != nil {
			t.Fatal("the post-state balance after self-destruct must be nil since the contract shouldn't be created at all")
		}
	}
}

// TestProcessVerkleSelfDestructInSameTxWithSelfBeneficiaryAndPrefundedAccount checks the
// content of the witness if a selfdestruct occurs in the same tx as the one that created it,
// it, but the beneficiary is the selfdestructed account. The difference with the test above,
// is that the created account is prefunded and so the final value should be 0.
func TestProcessVerkleSelfDestructInSameTxWithSelfBeneficiaryAndPrefundedAccount(t *testing.T) {
	// The test txs were taken from a secondary testnet with chain id 69421
	config := *testKaustinenLikeChainConfig
	config.ChainID.SetUint64(69421)

	var (
		signer     = types.LatestSigner(&config)
		testKey, _ = crypto.HexToECDSA("b71c71a67e1177ad4e901695e1b4b9ee17ae16c6668d313eac2f96dbcda3f291")
		gspec      = verkleTestGenesis(&config)
		deployer   = crypto.PubkeyToAddress(testKey.PublicKey)
		contract   = crypto.CreateAddress(deployer, 0)
	)
	// Prefund the account, at an address that the contract will be deployed at,
	// before it selfdestrucs. We can therefore check that the account itseld is
	// NOT destroyed, which is what the current version of the spec requires.
	// TODO(gballet) revisit after the spec has been modified.
	gspec.Alloc[contract] = types.Account{
		Balance: big.NewInt(100),
	}

	selfDestructContract := []byte{byte(vm.ADDRESS), byte(vm.SELFDESTRUCT)}

	_, _, _, _, _, stateDiffs := GenerateVerkleChainWithGenesis(gspec, beacon.New(ethash.NewFaker()), 1, func(i int, gen *BlockGen) {
		gen.SetPoS()
		tx, _ := types.SignNewTx(testKey, signer, &types.LegacyTx{Nonce: 0,
			Value:    big.NewInt(42),
			Gas:      100_000,
			GasPrice: big.NewInt(875000000),
			Data:     selfDestructContract,
		})
		gen.AddTx(tx)
	})
	stateDiff := stateDiffs[0] // state difference of block 1

	{ // Check self-destructed contract in the witness
		selfDestructContractTreeKey := utils.CodeHashKey(contract[:])

		var stateDiffIdx = -1
		for i, stemStateDiff := range stateDiff {
			if bytes.Equal(stemStateDiff.Stem[:], selfDestructContractTreeKey[:31]) {
				stateDiffIdx = i
				break
			}
		}
		if stateDiffIdx == -1 {
			t.Fatal("no state diff found for stem")
		}
		balanceStateDiff := stateDiff[stateDiffIdx].SuffixDiffs[0]
		if balanceStateDiff.Suffix != utils.BasicDataLeafKey {
			t.Fatal("balance invalid suffix")
		}
		expected, _ := hex.DecodeString("0000000000000000000000000000000000000000000000000000000000000064")
		if balanceStateDiff.CurrentValue == nil || !bytes.Equal(balanceStateDiff.CurrentValue[:], expected) {
			t.Fatalf("incorrect prestate balance: %x != %x", *balanceStateDiff.CurrentValue, expected)
		}
		// Ensure that the value is burnt, and therefore that the balance of the self-destructed
		// contract isn't modified (it should remain missing from the state)
		expected = make([]byte, 32)
		if balanceStateDiff.NewValue == nil {
			t.Fatal("incorrect nil poststate balance")
		}
		if !bytes.Equal(balanceStateDiff.NewValue[:], expected[:]) {
			t.Fatalf("incorrect poststate balance: %x != %x", *balanceStateDiff.NewValue, expected[:])
		}
	}
}<|MERGE_RESOLUTION|>--- conflicted
+++ resolved
@@ -123,15 +123,9 @@
 	// Verkle trees use the snapshot, which must be enabled before the
 	// data is saved into the tree+database.
 	// genesis := gspec.MustCommit(bcdb, triedb)
-<<<<<<< HEAD
-	cacheConfig := DefaultCacheConfigWithScheme(rawdb.PathScheme)
-	cacheConfig.SnapshotLimit = 0
-	blockchain, _ := NewBlockChain(bcdb, cacheConfig, gspec, nil, beacon.New(ethash.NewFaker()), vm.Config{}, nil, nil)
-=======
 	options := DefaultConfig().WithStateScheme(rawdb.PathScheme)
 	options.SnapshotLimit = 0
 	blockchain, _ := NewBlockChain(bcdb, gspec, beacon.New(ethash.NewFaker()), options)
->>>>>>> 12b4131f
 	defer blockchain.Stop()
 
 	txCost1 := params.TxGas
