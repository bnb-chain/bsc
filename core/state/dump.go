--- conflicted
+++ resolved
@@ -23,7 +23,6 @@
 
 	"github.com/ethereum/go-ethereum/common"
 	"github.com/ethereum/go-ethereum/common/hexutil"
-	"github.com/ethereum/go-ethereum/core/rawdb"
 	"github.com/ethereum/go-ethereum/core/types"
 	"github.com/ethereum/go-ethereum/log"
 	"github.com/ethereum/go-ethereum/rlp"
@@ -175,18 +174,8 @@
 		}
 		if !conf.SkipStorage {
 			account.Storage = make(map[common.Hash]string)
-<<<<<<< HEAD
-			var tr Trie
-			if conf.StateScheme == rawdb.PathScheme {
-				tr, err = trie.NewStateTrie(trie.StorageTrieID(obj.db.originalRoot, common.BytesToHash(it.Key),
-					obj.data.Root), obj.db.db.TrieDB())
-			} else {
-				tr, err = obj.getTrie()
-			}
-=======
 
 			storageTr, err := s.db.OpenStorageTrie(s.originalRoot, addr, obj.Root(), tr)
->>>>>>> 12b4131f
 			if err != nil {
 				log.Error("Failed to load storage trie", "err", err)
 				continue
