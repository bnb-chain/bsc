--- conflicted
+++ resolved
@@ -465,13 +465,7 @@
 		(addr) at this point, since no storage adds can remain when come upon
 		a single (addr) change.
 	*/
-<<<<<<< HEAD
-	if s.accessList != nil {
-		s.accessList.DeleteAddress(*ch.address)
-	}
-=======
 	s.accessList.DeleteAddress(ch.address)
->>>>>>> f3c696fa
 }
 
 func (ch accessListAddAccountChange) dirtied() *common.Address {
@@ -485,13 +479,7 @@
 }
 
 func (ch accessListAddSlotChange) revert(s *StateDB) {
-<<<<<<< HEAD
-	if s.accessList != nil {
-		s.accessList.DeleteSlot(*ch.address, *ch.slot)
-	}
-=======
 	s.accessList.DeleteSlot(ch.address, ch.slot)
->>>>>>> f3c696fa
 }
 
 func (ch accessListAddSlotChange) dirtied() *common.Address {
