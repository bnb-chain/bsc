--- conflicted
+++ resolved
@@ -1078,13 +1078,8 @@
 				// update mechanism is not symmetric to the deletion, because whereas it is
 				// enough to track account updates at commit time, deletions need tracking
 				// at transaction boundary level to ensure we capture state clearing.
-<<<<<<< HEAD
 				if s.snap != nil {
-					s.snapMux.Lock()
-=======
-				if s.snap != nil && !obj.deleted {
 					s.snapAccountMux.Lock()
->>>>>>> 2288373b
 					// It is possible to add unnecessary change, but it is fine.
 					s.snapAccounts[obj.address] = snapshot.SlimAccountRLP(obj.data.Nonce, obj.data.Balance, obj.data.Root, obj.data.CodeHash)
 					s.snapAccountMux.Unlock()
