--- conflicted
+++ resolved
@@ -74,19 +74,14 @@
 // * Contracts
 // * Accounts
 type StateDB struct {
-<<<<<<< HEAD
 	db           Database
 	prefetcher   *triePrefetcher
 	originalRoot common.Hash // The pre-state root, before any changes were made
 	currentRoot  common.Hash // only used when noTrie is true
-=======
-	db             Database
+
 	prefetcherLock sync.Mutex
-	prefetcher     *triePrefetcher
-	originalRoot   common.Hash // The pre-state root, before any changes were made
 	expectedRoot   common.Hash // The state root in the block header
 	stateRoot      common.Hash // The calculation result of IntermediateRoot
->>>>>>> 343b3150
 
 	trie           Trie
 	noTrie         bool
@@ -181,15 +176,6 @@
 		journal:             newJournal(),
 		hasher:              crypto.NewKeccakState(),
 	}
-<<<<<<< HEAD
-	tr, err := db.OpenTrie(root)
-	if err != nil {
-		return nil, err
-	}
-	_, sdb.noTrie = tr.(*trie.EmptyTrie)
-	sdb.trie = tr
-=======
->>>>>>> 343b3150
 	if sdb.snaps != nil {
 		if sdb.snap = sdb.snaps.Snapshot(root); sdb.snap != nil {
 			sdb.snapDestructs = make(map[common.Address]struct{})
@@ -198,12 +184,12 @@
 		}
 	}
 
-	snapVerified := sdb.snap != nil && sdb.snap.Verified()
 	tr, err := db.OpenTrie(root)
 	// return error when 1. failed to open trie and 2. the snap is nil or the snap is not nil and done verification
-	if err != nil && (sdb.snap == nil || snapVerified) {
+	if snapVerified := sdb.snap != nil && sdb.snap.Verified(); err != nil && (sdb.snap == nil || snapVerified) {
 		return nil, err
 	}
+	_, sdb.noTrie = tr.(*trie.EmptyTrie)
 	sdb.trie = tr
 	return sdb, nil
 }
@@ -216,14 +202,11 @@
 // state trie concurrently while the state is mutated so that when we reach the
 // commit phase, most of the needed data is already hot.
 func (s *StateDB) StartPrefetcher(namespace string) {
-<<<<<<< HEAD
 	if s.noTrie {
 		return
 	}
-=======
 	s.prefetcherLock.Lock()
 	defer s.prefetcherLock.Unlock()
->>>>>>> 343b3150
 	if s.prefetcher != nil {
 		s.prefetcher.close()
 		s.prefetcher = nil
@@ -236,14 +219,11 @@
 // StopPrefetcher terminates a running prefetcher and reports any leftover stats
 // from the gathered metrics.
 func (s *StateDB) StopPrefetcher() {
-<<<<<<< HEAD
 	if s.noTrie {
 		return
 	}
-=======
 	s.prefetcherLock.Lock()
 	defer s.prefetcherLock.Unlock()
->>>>>>> 343b3150
 	if s.prefetcher != nil {
 		s.prefetcher.close()
 		s.prefetcher = nil
@@ -1415,17 +1395,13 @@
 					// Write any contract code associated with the state object
 					tasks <- func() {
 						// Write any storage changes in the state object to its storage trie
-<<<<<<< HEAD
 						if !s.noTrie {
 							if err := obj.CommitTrie(s.db); err != nil {
 								taskResults <- err
 							}
 						}
 						taskResults <- nil
-=======
-						err := obj.CommitTrie(s.db)
-						taskResults <- err
->>>>>>> 343b3150
+
 					}
 					tasksNum++
 				}
@@ -1439,6 +1415,11 @@
 				}
 			}
 			close(finishCh)
+
+			var start time.Time
+			if metrics.EnabledExpensive {
+				start = time.Now()
+			}
 
 			// The onleaf func is called _serially_, so we can reuse the same account
 			// for unmarshalling every time.
@@ -1462,21 +1443,11 @@
 				if root != emptyRoot {
 					s.db.CacheAccount(root, s.trie)
 				}
-<<<<<<< HEAD
-=======
-				return nil
-			})
-			if err != nil {
-				return err
-			}
-			if root != emptyRoot {
-				s.db.CacheAccount(root, s.trie)
->>>>>>> 343b3150
-			}
-			for _, postFunc := range postCommitFuncs {
-				err = postFunc()
-				if err != nil {
-					return err
+				for _, postFunc := range postCommitFuncs {
+					err = postFunc()
+					if err != nil {
+						return err
+					}
 				}
 			}
 			wg.Wait()
