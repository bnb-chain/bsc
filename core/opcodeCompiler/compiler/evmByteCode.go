--- conflicted
+++ resolved
@@ -205,8 +205,7 @@
 	Swap2Swap1
 	Swap2Pop
 	Dup2LT
-<<<<<<< HEAD
-	JumpIfZero // 0xe2
+	JumpIfZero // 0xc1
 
 	IsZeroPush2
 	Dup2MStorePush1Add
@@ -215,9 +214,6 @@
 	Push1Push1Push1SHLSub
 	AndDup2AddSwap1Dup2LT
 	Swap1Push1Dup1NotSwap2AddAndDup2AddSwap1Dup2LT // 0xc8
-=======
-	JumpIfZero // 0xc1
->>>>>>> 5a9c35c1
 )
 
 // 0xd0 range - eof operations.
