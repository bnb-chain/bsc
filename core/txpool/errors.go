--- conflicted
+++ resolved
@@ -55,15 +55,12 @@
 	// one. Future transactions should only be able to replace other future transactions.
 	ErrFutureReplacePending = errors.New("future transaction tries to replace pending")
 
-<<<<<<< HEAD
-=======
 	// ErrAlreadyReserved is returned if the sender address has a pending transaction
 	// in a different subpool. For example, this error is returned in response to any
 	// input transaction of non-blob type when a blob transaction from this sender
 	// remains pending (and vice-versa).
 	ErrAlreadyReserved = errors.New("address already reserved")
 
->>>>>>> 8c8eac03
 	// ErrInBlackList is returned if the transaction send by banned address
 	ErrInBlackList = errors.New("sender or to in black list")
 )