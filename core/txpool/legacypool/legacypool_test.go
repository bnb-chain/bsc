// Copyright 2015 The go-ethereum Authors
// This file is part of the go-ethereum library.
//
// The go-ethereum library is free software: you can redistribute it and/or modify
// it under the terms of the GNU Lesser General Public License as published by
// the Free Software Foundation, either version 3 of the License, or
// (at your option) any later version.
//
// The go-ethereum library is distributed in the hope that it will be useful,
// but WITHOUT ANY WARRANTY; without even the implied warranty of
// MERCHANTABILITY or FITNESS FOR A PARTICULAR PURPOSE. See the
// GNU Lesser General Public License for more details.
//
// You should have received a copy of the GNU Lesser General Public License
// along with the go-ethereum library. If not, see <http://www.gnu.org/licenses/>.

package legacypool

import (
	"crypto/ecdsa"
	crand "crypto/rand"
	"errors"
	"fmt"
	"math/big"
	"math/rand"
	"slices"
	"sync"
	"sync/atomic"
	"testing"
	"time"

	"github.com/ethereum/go-ethereum/common"
	"github.com/ethereum/go-ethereum/core"
	"github.com/ethereum/go-ethereum/core/state"
	"github.com/ethereum/go-ethereum/core/tracing"
	"github.com/ethereum/go-ethereum/core/txpool"
	"github.com/ethereum/go-ethereum/core/types"
	"github.com/ethereum/go-ethereum/core/vm"
	"github.com/ethereum/go-ethereum/crypto"
	"github.com/ethereum/go-ethereum/event"
	"github.com/ethereum/go-ethereum/params"
	"github.com/ethereum/go-ethereum/trie"
	"github.com/holiman/uint256"
	"gotest.tools/assert"
)

var (
	// testTxPoolConfig is a transaction pool configuration without stateful disk
	// sideeffects used during testing.
	testTxPoolConfig Config

	// eip1559Config is a chain config with EIP-1559 enabled at block 0.
	eip1559Config *params.ChainConfig
)

func init() {
	testTxPoolConfig = DefaultConfig
	testTxPoolConfig.Journal = ""

	cpy := *params.TestChainConfig
	eip1559Config = &cpy
	eip1559Config.BerlinBlock = common.Big0
	eip1559Config.LondonBlock = common.Big0
}

type testBlockChain struct {
	config        *params.ChainConfig
	gasLimit      atomic.Uint64
	statedb       *state.StateDB
	chainHeadFeed *event.Feed
}

func newTestBlockChain(config *params.ChainConfig, gasLimit uint64, statedb *state.StateDB, chainHeadFeed *event.Feed) *testBlockChain {
	bc := testBlockChain{config: config, statedb: statedb, chainHeadFeed: new(event.Feed)}
	bc.gasLimit.Store(gasLimit)
	return &bc
}

func (bc *testBlockChain) Config() *params.ChainConfig {
	return bc.config
}

func (bc *testBlockChain) CurrentBlock() *types.Header {
	return &types.Header{
		Number:     new(big.Int),
		Difficulty: common.Big0,
		GasLimit:   bc.gasLimit.Load(),
	}
}

func (bc *testBlockChain) GetBlock(hash common.Hash, number uint64) *types.Block {
	return types.NewBlock(bc.CurrentBlock(), nil, nil, trie.NewStackTrie(nil))
}

func (bc *testBlockChain) StateAt(common.Hash) (*state.StateDB, error) {
	return bc.statedb, nil
}

func (bc *testBlockChain) SubscribeChainHeadEvent(ch chan<- core.ChainHeadEvent) event.Subscription {
	return bc.chainHeadFeed.Subscribe(ch)
}

func transaction(nonce uint64, gaslimit uint64, key *ecdsa.PrivateKey) *types.Transaction {
	return pricedTransaction(nonce, gaslimit, big.NewInt(1), key)
}

func pricedTransaction(nonce uint64, gaslimit uint64, gasprice *big.Int, key *ecdsa.PrivateKey) *types.Transaction {
	tx, _ := types.SignTx(types.NewTransaction(nonce, common.Address{}, big.NewInt(100), gaslimit, gasprice, nil), types.HomesteadSigner{}, key)
	return tx
}

// pricedDataTransaction generates a signed transaction with fixed-size data,
// and ensures that the resulting signature components (r and s) are exactly 32 bytes each,
// producing transactions with deterministic size.
//
// This avoids variability in transaction size caused by leading zeros being omitted in
// RLP encoding of r/s. Since r and s are derived from ECDSA, they occasionally have leading
// zeros and thus can be shorter than 32 bytes.
//
// For example:
//
//	r: 0 leading zeros, bytesSize: 32, bytes: [221 ... 101]
//	s: 1 leading zeros, bytesSize: 31, bytes: [0 75 ... 47]
func pricedDataTransaction(nonce uint64, gaslimit uint64, gasprice *big.Int, key *ecdsa.PrivateKey, dataBytes uint64) *types.Transaction {
	var tx *types.Transaction

	// 10 attempts is statistically sufficient since leading zeros in ECDSA signatures are rare and randomly distributed.
	var retryTimes = 10
	for i := 0; i < retryTimes; i++ {
		data := make([]byte, dataBytes)
		crand.Read(data)

		tx, _ = types.SignTx(types.NewTransaction(nonce, common.Address{}, big.NewInt(0), gaslimit, gasprice, data), types.HomesteadSigner{}, key)
		_, r, s := tx.RawSignatureValues()
		if len(r.Bytes()) == 32 && len(s.Bytes()) == 32 {
			break
		}
	}
	return tx
}

func dynamicFeeTx(nonce uint64, gaslimit uint64, gasFee *big.Int, tip *big.Int, key *ecdsa.PrivateKey) *types.Transaction {
	tx, _ := types.SignNewTx(key, types.LatestSignerForChainID(params.TestChainConfig.ChainID), &types.DynamicFeeTx{
		ChainID:    params.TestChainConfig.ChainID,
		Nonce:      nonce,
		GasTipCap:  tip,
		GasFeeCap:  gasFee,
		Gas:        gaslimit,
		To:         &common.Address{},
		Value:      big.NewInt(100),
		Data:       nil,
		AccessList: nil,
	})
	return tx
}

type unsignedAuth struct {
	nonce uint64
	key   *ecdsa.PrivateKey
}

func setCodeTx(nonce uint64, key *ecdsa.PrivateKey, unsigned []unsignedAuth) *types.Transaction {
	return pricedSetCodeTx(nonce, 250000, uint256.NewInt(1000), uint256.NewInt(1), key, unsigned)
}

func pricedSetCodeTx(nonce uint64, gaslimit uint64, gasFee, tip *uint256.Int, key *ecdsa.PrivateKey, unsigned []unsignedAuth) *types.Transaction {
	var authList []types.SetCodeAuthorization
	for _, u := range unsigned {
		auth, _ := types.SignSetCode(u.key, types.SetCodeAuthorization{
			ChainID: *uint256.MustFromBig(params.TestChainConfig.ChainID),
			Address: common.Address{0x42},
			Nonce:   u.nonce,
		})
		authList = append(authList, auth)
	}
	return pricedSetCodeTxWithAuth(nonce, gaslimit, gasFee, tip, key, authList)
}

func pricedSetCodeTxWithAuth(nonce uint64, gaslimit uint64, gasFee, tip *uint256.Int, key *ecdsa.PrivateKey, authList []types.SetCodeAuthorization) *types.Transaction {
	return types.MustSignNewTx(key, types.LatestSignerForChainID(params.TestChainConfig.ChainID), &types.SetCodeTx{
		ChainID:    uint256.MustFromBig(params.TestChainConfig.ChainID),
		Nonce:      nonce,
		GasTipCap:  tip,
		GasFeeCap:  gasFee,
		Gas:        gaslimit,
		To:         common.Address{},
		Value:      uint256.NewInt(100),
		Data:       nil,
		AccessList: nil,
		AuthList:   authList,
	})
}

func setupPool() (*LegacyPool, *ecdsa.PrivateKey) {
	return setupPoolWithConfig(params.TestChainConfig)
}

// reserver is a utility struct to sanity check that accounts are
// properly reserved by the blobpool (no duplicate reserves or unreserves).
type reserver struct {
	accounts map[common.Address]struct{}
	lock     sync.RWMutex
}

func newReserver() txpool.Reserver {
	return &reserver{accounts: make(map[common.Address]struct{})}
}

func (r *reserver) Hold(addr common.Address) error {
	r.lock.Lock()
	defer r.lock.Unlock()
	if _, exists := r.accounts[addr]; exists {
		panic("already reserved")
	}
	r.accounts[addr] = struct{}{}
	return nil
}

func (r *reserver) Release(addr common.Address) error {
	r.lock.Lock()
	defer r.lock.Unlock()
	if _, exists := r.accounts[addr]; !exists {
		panic("not reserved")
	}
	delete(r.accounts, addr)
	return nil
}

func (r *reserver) Has(address common.Address) bool {
	return false // reserver only supports a single pool
}

func setupPoolWithConfig(config *params.ChainConfig) (*LegacyPool, *ecdsa.PrivateKey) {
	statedb, _ := state.New(types.EmptyRootHash, state.NewDatabaseForTesting())
	blockchain := newTestBlockChain(config, 10000000, statedb, new(event.Feed))

	key, _ := crypto.GenerateKey()
	pool := New(testTxPoolConfig, blockchain)
	if err := pool.Init(testTxPoolConfig.PriceLimit, blockchain.CurrentBlock(), newReserver()); err != nil {
		panic(err)
	}
	// wait for the pool to initialize
	<-pool.initDoneCh
	return pool, key
}

// validatePoolInternals checks various consistency invariants within the pool.
func validatePoolInternals(pool *LegacyPool) error {
	pool.mu.RLock()
	defer pool.mu.RUnlock()

	// Ensure the total transaction set is consistent with pending + queued
	pending, queued := pool.stats()
	if total := pool.all.Count(); total != pending+queued {
		return fmt.Errorf("total transaction count %d != %d pending + %d queued", total, pending, queued)
	}
	pool.priced.Reheap()
	priced, remote := pool.priced.urgent.Len()+pool.priced.floating.Len(), pool.all.Count()
	if priced != remote {
		return fmt.Errorf("total priced transaction count %d != %d", priced, remote)
	}
	// Ensure the next nonce to assign is the correct one
	for addr, txs := range pool.pending {
		// Find the last transaction
		var last uint64
		for nonce := range txs.txs.items {
			if last < nonce {
				last = nonce
			}
		}
		if nonce := pool.pendingNonces.get(addr); nonce != last+1 {
			return fmt.Errorf("pending nonce mismatch: have %v, want %v", nonce, last+1)
		}
	}
	// Ensure all auths in pool are tracked
	for _, tx := range pool.all.txs {
		for _, addr := range tx.SetCodeAuthorities() {
			list := pool.all.auths[addr]
			if i := slices.Index(list, tx.Hash()); i < 0 {
				return fmt.Errorf("authority not tracked: addr %s, tx %s", addr, tx.Hash())
			}
		}
	}
	// Ensure all auths in pool have an associated tx.
	for addr, hashes := range pool.all.auths {
		for _, hash := range hashes {
			if _, ok := pool.all.txs[hash]; !ok {
				return fmt.Errorf("dangling authority, missing originating tx: addr %s, hash %s", addr, hash.Hex())
			}
		}
	}
	return nil
}

// validateEvents checks that the correct number of transaction addition events
// were fired on the pool's event feed.
func validateEvents(events chan core.NewTxsEvent, count int) error {
	var received []*types.Transaction

	for len(received) < count {
		select {
		case ev := <-events:
			received = append(received, ev.Txs...)
		case <-time.After(time.Second):
			return fmt.Errorf("event #%d not fired", len(received))
		}
	}
	if len(received) > count {
		return fmt.Errorf("more than %d events fired: %v", count, received[count:])
	}
	select {
	case ev := <-events:
		return fmt.Errorf("more than %d events fired: %v", count, ev.Txs)

	case <-time.After(50 * time.Millisecond):
		// This branch should be "default", but it's a data race between goroutines,
		// reading the event channel and pushing into it, so better wait a bit ensuring
		// really nothing gets injected.
	}
	return nil
}

func deriveSender(tx *types.Transaction) (common.Address, error) {
	return types.Sender(types.HomesteadSigner{}, tx)
}

type testChain struct {
	*testBlockChain
	address common.Address
	trigger *bool
}

// testChain.State() is used multiple times to reset the pending state.
// when simulate is true it will create a state that indicates
// that tx0 and tx1 are included in the chain.
func (c *testChain) State() (*state.StateDB, error) {
	// delay "state change" by one. The tx pool fetches the
	// state multiple times and by delaying it a bit we simulate
	// a state change between those fetches.
	stdb := c.statedb
	if *c.trigger {
		c.statedb, _ = state.New(types.EmptyRootHash, state.NewDatabaseForTesting())
		// simulate that the new head block included tx0 and tx1
		c.statedb.SetNonce(c.address, 2, tracing.NonceChangeUnspecified)
		c.statedb.SetBalance(c.address, new(uint256.Int).SetUint64(params.Ether), tracing.BalanceChangeUnspecified)
		*c.trigger = false
	}
	return stdb, nil
}

// This test simulates a scenario where a new block is imported during a
// state reset and tests whether the pending state is in sync with the
// block head event that initiated the resetState().
func TestStateChangeDuringReset(t *testing.T) {
	t.Parallel()

	var (
		key, _     = crypto.GenerateKey()
		address    = crypto.PubkeyToAddress(key.PublicKey)
		statedb, _ = state.New(types.EmptyRootHash, state.NewDatabaseForTesting())
		trigger    = false
	)

	// setup pool with 2 transaction in it
	statedb.SetBalance(address, new(uint256.Int).SetUint64(params.Ether), tracing.BalanceChangeUnspecified)
	blockchain := &testChain{newTestBlockChain(params.TestChainConfig, 1000000000, statedb, new(event.Feed)), address, &trigger}

	tx0 := transaction(0, 100000, key)
	tx1 := transaction(1, 100000, key)

	pool := New(testTxPoolConfig, blockchain)
	pool.Init(testTxPoolConfig.PriceLimit, blockchain.CurrentBlock(), newReserver())
	defer pool.Close()

	nonce := pool.Nonce(address)
	if nonce != 0 {
		t.Fatalf("Invalid nonce, want 0, got %d", nonce)
	}

	pool.addRemotesSync([]*types.Transaction{tx0, tx1})

	nonce = pool.Nonce(address)
	if nonce != 2 {
		t.Fatalf("Invalid nonce, want 2, got %d", nonce)
	}

	// trigger state change in the background
	trigger = true
	<-pool.requestReset(nil, nil)

	nonce = pool.Nonce(address)
	if nonce != 2 {
		t.Fatalf("Invalid nonce, want 2, got %d", nonce)
	}
}

func testAddBalance(pool *LegacyPool, addr common.Address, amount *big.Int) {
	pool.mu.Lock()
	pool.currentState.AddBalance(addr, uint256.MustFromBig(amount), tracing.BalanceChangeUnspecified)
	pool.mu.Unlock()
}

func testSetNonce(pool *LegacyPool, addr common.Address, nonce uint64) {
	pool.mu.Lock()
	pool.currentState.SetNonce(addr, nonce, tracing.NonceChangeUnspecified)
	pool.mu.Unlock()
}

func TestInvalidTransactions(t *testing.T) {
	t.Parallel()

	pool, key := setupPool()
	defer pool.Close()

	tx := transaction(0, 100, key)
	from, _ := deriveSender(tx)

	// Intrinsic gas too low
	testAddBalance(pool, from, big.NewInt(1))
	if err, want := pool.addRemote(tx), core.ErrIntrinsicGas; !errors.Is(err, want) {
		t.Errorf("want %v have %v", want, err)
	}

	// Insufficient funds
	tx = transaction(0, 100000, key)
	if err, want := pool.addRemote(tx), core.ErrInsufficientFunds; !errors.Is(err, want) {
		t.Errorf("want %v have %v", want, err)
	}

	testSetNonce(pool, from, 1)
	testAddBalance(pool, from, big.NewInt(0xffffffffffffff))
	tx = transaction(0, 100000, key)
	if err, want := pool.addRemote(tx), core.ErrNonceTooLow; !errors.Is(err, want) {
		t.Errorf("want %v have %v", want, err)
	}

	tx = transaction(1, 100000, key)
	pool.gasTip.Store(uint256.NewInt(1000))
	if err, want := pool.addRemote(tx), txpool.ErrTxGasPriceTooLow; !errors.Is(err, want) {
		t.Errorf("want %v have %v", want, err)
	}
}

func TestQueue(t *testing.T) {
	t.Parallel()

	pool, key := setupPool()
	defer pool.Close()

	tx := transaction(0, 100, key)
	from, _ := deriveSender(tx)
	testAddBalance(pool, from, big.NewInt(1000))
	<-pool.requestReset(nil, nil)

	pool.enqueueTx(tx.Hash(), tx, true)
	<-pool.requestPromoteExecutables(newAccountSet(pool.signer, from))
	if len(pool.pending) != 1 {
		t.Error("expected valid txs to be 1 is", len(pool.pending))
	}

	tx = transaction(1, 100, key)
	from, _ = deriveSender(tx)
	testSetNonce(pool, from, 2)
	pool.enqueueTx(tx.Hash(), tx, true)

	<-pool.requestPromoteExecutables(newAccountSet(pool.signer, from))
	if _, ok := pool.pending[from].txs.items[tx.Nonce()]; ok {
		t.Error("expected transaction to be in tx pool")
	}
	if len(pool.queue) > 0 {
		t.Error("expected transaction queue to be empty. is", len(pool.queue))
	}
}

func TestQueue2(t *testing.T) {
	t.Parallel()

	pool, key := setupPool()
	defer pool.Close()

	tx1 := transaction(0, 100, key)
	tx2 := transaction(10, 100, key)
	tx3 := transaction(11, 100, key)
	from, _ := deriveSender(tx1)
	testAddBalance(pool, from, big.NewInt(1000))
	pool.reset(nil, nil)

	pool.enqueueTx(tx1.Hash(), tx1, true)
	pool.enqueueTx(tx2.Hash(), tx2, true)
	pool.enqueueTx(tx3.Hash(), tx3, true)

	pool.promoteExecutables([]common.Address{from})
	if len(pool.pending) != 1 {
		t.Error("expected pending length to be 1, got", len(pool.pending))
	}
	if pool.queue[from].Len() != 2 {
		t.Error("expected len(queue) == 2, got", pool.queue[from].Len())
	}
}

func TestNegativeValue(t *testing.T) {
	t.Parallel()

	pool, key := setupPool()
	defer pool.Close()

	tx, _ := types.SignTx(types.NewTransaction(0, common.Address{}, big.NewInt(-1), 100, big.NewInt(1), nil), types.HomesteadSigner{}, key)
	from, _ := deriveSender(tx)
	testAddBalance(pool, from, big.NewInt(1))
	if err := pool.addRemote(tx); !errors.Is(err, txpool.ErrNegativeValue) {
		t.Error("expected", txpool.ErrNegativeValue, "got", err)
	}
}

func TestTipAboveFeeCap(t *testing.T) {
	t.Parallel()

	pool, key := setupPoolWithConfig(eip1559Config)
	defer pool.Close()

	tx := dynamicFeeTx(0, 100, big.NewInt(1), big.NewInt(2), key)

	if err := pool.addRemote(tx); !errors.Is(err, core.ErrTipAboveFeeCap) {
		t.Error("expected", core.ErrTipAboveFeeCap, "got", err)
	}
}

func TestVeryHighValues(t *testing.T) {
	t.Parallel()

	pool, key := setupPoolWithConfig(eip1559Config)
	defer pool.Close()

	veryBigNumber := big.NewInt(1)
	veryBigNumber.Lsh(veryBigNumber, 300)

	tx := dynamicFeeTx(0, 100, big.NewInt(1), veryBigNumber, key)
	if err := pool.addRemote(tx); !errors.Is(err, core.ErrTipVeryHigh) {
		t.Error("expected", core.ErrTipVeryHigh, "got", err)
	}

	tx2 := dynamicFeeTx(0, 100, veryBigNumber, big.NewInt(1), key)
	if err := pool.addRemote(tx2); !errors.Is(err, core.ErrFeeCapVeryHigh) {
		t.Error("expected", core.ErrFeeCapVeryHigh, "got", err)
	}
}

func TestChainFork(t *testing.T) {
	t.Parallel()

	pool, key := setupPool()
	defer pool.Close()

	addr := crypto.PubkeyToAddress(key.PublicKey)
	resetState := func() {
		statedb, _ := state.New(types.EmptyRootHash, state.NewDatabaseForTesting())
		statedb.AddBalance(addr, uint256.NewInt(100000000000000), tracing.BalanceChangeUnspecified)

		pool.chain = newTestBlockChain(pool.chainconfig, 1000000, statedb, new(event.Feed))
		<-pool.requestReset(nil, nil)
	}
	resetState()

	tx := transaction(0, 100000, key)
	if _, err := pool.add(tx); err != nil {
		t.Error("didn't expect error", err)
	}
	pool.removeTx(tx.Hash(), true, true)

	// reset the pool's internal state
	resetState()
	if _, err := pool.add(tx); err != nil {
		t.Error("didn't expect error", err)
	}
}

func TestDoubleNonce(t *testing.T) {
	t.Parallel()

	pool, key := setupPool()
	defer pool.Close()

	addr := crypto.PubkeyToAddress(key.PublicKey)
	resetState := func() {
		statedb, _ := state.New(types.EmptyRootHash, state.NewDatabaseForTesting())
		statedb.AddBalance(addr, uint256.NewInt(100000000000000), tracing.BalanceChangeUnspecified)

		pool.chain = newTestBlockChain(pool.chainconfig, 1000000, statedb, new(event.Feed))
		<-pool.requestReset(nil, nil)
	}
	resetState()

	signer := types.HomesteadSigner{}
	tx1, _ := types.SignTx(types.NewTransaction(0, common.Address{}, big.NewInt(100), 100000, big.NewInt(1), nil), signer, key)
	tx2, _ := types.SignTx(types.NewTransaction(0, common.Address{}, big.NewInt(100), 1000000, big.NewInt(2), nil), signer, key)
	tx3, _ := types.SignTx(types.NewTransaction(0, common.Address{}, big.NewInt(100), 1000000, big.NewInt(1), nil), signer, key)

	// Add the first two transaction, ensure higher priced stays only
	if replace, err := pool.add(tx1); err != nil || replace {
		t.Errorf("first transaction insert failed (%v) or reported replacement (%v)", err, replace)
	}
	if replace, err := pool.add(tx2); err != nil || !replace {
		t.Errorf("second transaction insert failed (%v) or not reported replacement (%v)", err, replace)
	}
	<-pool.requestPromoteExecutables(newAccountSet(signer, addr))
	if pool.pending[addr].Len() != 1 {
		t.Error("expected 1 pending transactions, got", pool.pending[addr].Len())
	}
	if tx := pool.pending[addr].txs.items[0]; tx.Hash() != tx2.Hash() {
		t.Errorf("transaction mismatch: have %x, want %x", tx.Hash(), tx2.Hash())
	}

	// Add the third transaction and ensure it's not saved (smaller price)
	pool.add(tx3)
	<-pool.requestPromoteExecutables(newAccountSet(signer, addr))
	if pool.pending[addr].Len() != 1 {
		t.Error("expected 1 pending transactions, got", pool.pending[addr].Len())
	}
	if tx := pool.pending[addr].txs.items[0]; tx.Hash() != tx2.Hash() {
		t.Errorf("transaction mismatch: have %x, want %x", tx.Hash(), tx2.Hash())
	}
	// Ensure the total transaction count is correct
	if pool.all.Count() != 1 {
		t.Error("expected 1 total transactions, got", pool.all.Count())
	}
}

func TestMissingNonce(t *testing.T) {
	t.Parallel()

	pool, key := setupPool()
	defer pool.Close()

	addr := crypto.PubkeyToAddress(key.PublicKey)
	testAddBalance(pool, addr, big.NewInt(100000000000000))
	tx := transaction(1, 100000, key)
	if _, err := pool.add(tx); err != nil {
		t.Error("didn't expect error", err)
	}
	if len(pool.pending) != 0 {
		t.Error("expected 0 pending transactions, got", len(pool.pending))
	}
	if pool.queue[addr].Len() != 1 {
		t.Error("expected 1 queued transaction, got", pool.queue[addr].Len())
	}
	if pool.all.Count() != 1 {
		t.Error("expected 1 total transactions, got", pool.all.Count())
	}
}

func TestNonceRecovery(t *testing.T) {
	t.Parallel()

	const n = 10
	pool, key := setupPool()
	defer pool.Close()

	addr := crypto.PubkeyToAddress(key.PublicKey)
	testSetNonce(pool, addr, n)
	testAddBalance(pool, addr, big.NewInt(100000000000000))
	<-pool.requestReset(nil, nil)

	tx := transaction(n, 100000, key)
	if err := pool.addRemote(tx); err != nil {
		t.Error(err)
	}
	// simulate some weird re-order of transactions and missing nonce(s)
	testSetNonce(pool, addr, n-1)
	<-pool.requestReset(nil, nil)
	if fn := pool.Nonce(addr); fn != n-1 {
		t.Errorf("expected nonce to be %d, got %d", n-1, fn)
	}
}

// Tests that if an account runs out of funds, any pending and queued transactions
// are dropped.
func TestDropping(t *testing.T) {
	t.Parallel()

	// Create a test account and fund it
	pool, key := setupPool()
	defer pool.Close()

	account := crypto.PubkeyToAddress(key.PublicKey)
	testAddBalance(pool, account, big.NewInt(1000))

	// Add some pending and some queued transactions
	var (
		tx0  = transaction(0, 100, key)
		tx1  = transaction(1, 200, key)
		tx2  = transaction(2, 300, key)
		tx10 = transaction(10, 100, key)
		tx11 = transaction(11, 200, key)
		tx12 = transaction(12, 300, key)
	)
	pool.all.Add(tx0)
	pool.priced.Put(tx0)
	pool.promoteTx(account, tx0.Hash(), tx0)

	pool.all.Add(tx1)
	pool.priced.Put(tx1)
	pool.promoteTx(account, tx1.Hash(), tx1)

	pool.all.Add(tx2)
	pool.priced.Put(tx2)
	pool.promoteTx(account, tx2.Hash(), tx2)

	pool.enqueueTx(tx10.Hash(), tx10, true)
	pool.enqueueTx(tx11.Hash(), tx11, true)
	pool.enqueueTx(tx12.Hash(), tx12, true)

	// Check that pre and post validations leave the pool as is
	if pool.pending[account].Len() != 3 {
		t.Errorf("pending transaction mismatch: have %d, want %d", pool.pending[account].Len(), 3)
	}
	if pool.queue[account].Len() != 3 {
		t.Errorf("queued transaction mismatch: have %d, want %d", pool.queue[account].Len(), 3)
	}
	if pool.all.Count() != 6 {
		t.Errorf("total transaction mismatch: have %d, want %d", pool.all.Count(), 6)
	}
	<-pool.requestReset(nil, nil)
	if pool.pending[account].Len() != 3 {
		t.Errorf("pending transaction mismatch: have %d, want %d", pool.pending[account].Len(), 3)
	}
	if pool.queue[account].Len() != 3 {
		t.Errorf("queued transaction mismatch: have %d, want %d", pool.queue[account].Len(), 3)
	}
	if pool.all.Count() != 6 {
		t.Errorf("total transaction mismatch: have %d, want %d", pool.all.Count(), 6)
	}
	// Reduce the balance of the account, and check that invalidated transactions are dropped
	testAddBalance(pool, account, big.NewInt(-650))
	<-pool.requestReset(nil, nil)

	if _, ok := pool.pending[account].txs.items[tx0.Nonce()]; !ok {
		t.Errorf("funded pending transaction missing: %v", tx0)
	}
	if _, ok := pool.pending[account].txs.items[tx1.Nonce()]; !ok {
		t.Errorf("funded pending transaction missing: %v", tx0)
	}
	if _, ok := pool.pending[account].txs.items[tx2.Nonce()]; ok {
		t.Errorf("out-of-fund pending transaction present: %v", tx1)
	}
	if _, ok := pool.queue[account].txs.items[tx10.Nonce()]; !ok {
		t.Errorf("funded queued transaction missing: %v", tx10)
	}
	if _, ok := pool.queue[account].txs.items[tx11.Nonce()]; !ok {
		t.Errorf("funded queued transaction missing: %v", tx10)
	}
	if _, ok := pool.queue[account].txs.items[tx12.Nonce()]; ok {
		t.Errorf("out-of-fund queued transaction present: %v", tx11)
	}
	if pool.all.Count() != 4 {
		t.Errorf("total transaction mismatch: have %d, want %d", pool.all.Count(), 4)
	}
	// Reduce the block gas limit, check that invalidated transactions are dropped
	pool.chain.(*testBlockChain).gasLimit.Store(100)
	<-pool.requestReset(nil, nil)

	if _, ok := pool.pending[account].txs.items[tx0.Nonce()]; !ok {
		t.Errorf("funded pending transaction missing: %v", tx0)
	}
	if _, ok := pool.pending[account].txs.items[tx1.Nonce()]; ok {
		t.Errorf("over-gased pending transaction present: %v", tx1)
	}
	if _, ok := pool.queue[account].txs.items[tx10.Nonce()]; !ok {
		t.Errorf("funded queued transaction missing: %v", tx10)
	}
	if _, ok := pool.queue[account].txs.items[tx11.Nonce()]; ok {
		t.Errorf("over-gased queued transaction present: %v", tx11)
	}
	if pool.all.Count() != 2 {
		t.Errorf("total transaction mismatch: have %d, want %d", pool.all.Count(), 2)
	}
}

// Tests that if a transaction is dropped from the current pending pool (e.g. out
// of fund), all consecutive (still valid, but not executable) transactions are
// postponed back into the future queue to prevent broadcasting them.
func TestPostponing(t *testing.T) {
	t.Parallel()

	// Create the pool to test the postponing with
	statedb, _ := state.New(types.EmptyRootHash, state.NewDatabaseForTesting())
	blockchain := newTestBlockChain(params.TestChainConfig, 1000000, statedb, new(event.Feed))

	pool := New(testTxPoolConfig, blockchain)
	pool.Init(testTxPoolConfig.PriceLimit, blockchain.CurrentBlock(), newReserver())
	defer pool.Close()

	// Create two test accounts to produce different gap profiles with
	keys := make([]*ecdsa.PrivateKey, 2)
	accs := make([]common.Address, len(keys))

	for i := 0; i < len(keys); i++ {
		keys[i], _ = crypto.GenerateKey()
		accs[i] = crypto.PubkeyToAddress(keys[i].PublicKey)

		testAddBalance(pool, crypto.PubkeyToAddress(keys[i].PublicKey), big.NewInt(50100))
	}
	// Add a batch consecutive pending transactions for validation
	txs := []*types.Transaction{}
	for i, key := range keys {
		for j := 0; j < 100; j++ {
			var tx *types.Transaction
			if (i+j)%2 == 0 {
				tx = transaction(uint64(j), 25000, key)
			} else {
				tx = transaction(uint64(j), 50000, key)
			}
			txs = append(txs, tx)
		}
	}
	for i, err := range pool.addRemotesSync(txs) {
		if err != nil {
			t.Fatalf("tx %d: failed to add transactions: %v", i, err)
		}
	}
	// Check that pre and post validations leave the pool as is
	if pending := pool.pending[accs[0]].Len() + pool.pending[accs[1]].Len(); pending != len(txs) {
		t.Errorf("pending transaction mismatch: have %d, want %d", pending, len(txs))
	}
	if len(pool.queue) != 0 {
		t.Errorf("queued accounts mismatch: have %d, want %d", len(pool.queue), 0)
	}
	if pool.all.Count() != len(txs) {
		t.Errorf("total transaction mismatch: have %d, want %d", pool.all.Count(), len(txs))
	}
	<-pool.requestReset(nil, nil)
	if pending := pool.pending[accs[0]].Len() + pool.pending[accs[1]].Len(); pending != len(txs) {
		t.Errorf("pending transaction mismatch: have %d, want %d", pending, len(txs))
	}
	if len(pool.queue) != 0 {
		t.Errorf("queued accounts mismatch: have %d, want %d", len(pool.queue), 0)
	}
	if pool.all.Count() != len(txs) {
		t.Errorf("total transaction mismatch: have %d, want %d", pool.all.Count(), len(txs))
	}
	// Reduce the balance of the account, and check that transactions are reorganised
	for _, addr := range accs {
		testAddBalance(pool, addr, big.NewInt(-1))
	}
	<-pool.requestReset(nil, nil)

	// The first account's first transaction remains valid, check that subsequent
	// ones are either filtered out, or queued up for later.
	if _, ok := pool.pending[accs[0]].txs.items[txs[0].Nonce()]; !ok {
		t.Errorf("tx %d: valid and funded transaction missing from pending pool: %v", 0, txs[0])
	}
	if _, ok := pool.queue[accs[0]].txs.items[txs[0].Nonce()]; ok {
		t.Errorf("tx %d: valid and funded transaction present in future queue: %v", 0, txs[0])
	}
	for i, tx := range txs[1:100] {
		if i%2 == 1 {
			if _, ok := pool.pending[accs[0]].txs.items[tx.Nonce()]; ok {
				t.Errorf("tx %d: valid but future transaction present in pending pool: %v", i+1, tx)
			}
			if _, ok := pool.queue[accs[0]].txs.items[tx.Nonce()]; !ok {
				t.Errorf("tx %d: valid but future transaction missing from future queue: %v", i+1, tx)
			}
		} else {
			if _, ok := pool.pending[accs[0]].txs.items[tx.Nonce()]; ok {
				t.Errorf("tx %d: out-of-fund transaction present in pending pool: %v", i+1, tx)
			}
			if _, ok := pool.queue[accs[0]].txs.items[tx.Nonce()]; ok {
				t.Errorf("tx %d: out-of-fund transaction present in future queue: %v", i+1, tx)
			}
		}
	}
	// The second account's first transaction got invalid, check that all transactions
	// are either filtered out, or queued up for later.
	if pool.pending[accs[1]] != nil {
		t.Errorf("invalidated account still has pending transactions")
	}
	for i, tx := range txs[100:] {
		if i%2 == 1 {
			if _, ok := pool.queue[accs[1]].txs.items[tx.Nonce()]; !ok {
				t.Errorf("tx %d: valid but future transaction missing from future queue: %v", 100+i, tx)
			}
		} else {
			if _, ok := pool.queue[accs[1]].txs.items[tx.Nonce()]; ok {
				t.Errorf("tx %d: out-of-fund transaction present in future queue: %v", 100+i, tx)
			}
		}
	}
	if pool.all.Count() != len(txs)/2 {
		t.Errorf("total transaction mismatch: have %d, want %d", pool.all.Count(), len(txs)/2)
	}
}

// Tests that if the transaction pool has both executable and non-executable
// transactions from an origin account, filling the nonce gap moves all queued
// ones into the pending pool.
func TestGapFilling(t *testing.T) {
	t.Parallel()

	// Create a test account and fund it
	pool, key := setupPool()
	defer pool.Close()

	account := crypto.PubkeyToAddress(key.PublicKey)
	testAddBalance(pool, account, big.NewInt(1000000))

	// Keep track of transaction events to ensure all executables get announced
	events := make(chan core.NewTxsEvent, testTxPoolConfig.AccountQueue+5)
	sub := pool.txFeed.Subscribe(events)
	defer sub.Unsubscribe()

	// Create a pending and a queued transaction with a nonce-gap in between
	pool.addRemotesSync([]*types.Transaction{
		transaction(0, 100000, key),
		transaction(2, 100000, key),
	})
	pending, queued := pool.Stats()
	if pending != 1 {
		t.Fatalf("pending transactions mismatched: have %d, want %d", pending, 1)
	}
	if queued != 1 {
		t.Fatalf("queued transactions mismatched: have %d, want %d", queued, 1)
	}
	if err := validateEvents(events, 1); err != nil {
		t.Fatalf("original event firing failed: %v", err)
	}
	if err := validatePoolInternals(pool); err != nil {
		t.Fatalf("pool internal state corrupted: %v", err)
	}
	// Fill the nonce gap and ensure all transactions become pending
	if err := pool.addRemoteSync(transaction(1, 100000, key)); err != nil {
		t.Fatalf("failed to add gapped transaction: %v", err)
	}
	pending, queued = pool.Stats()
	if pending != 3 {
		t.Fatalf("pending transactions mismatched: have %d, want %d", pending, 3)
	}
	if queued != 0 {
		t.Fatalf("queued transactions mismatched: have %d, want %d", queued, 0)
	}
	if err := validateEvents(events, 2); err != nil {
		t.Fatalf("gap-filling event firing failed: %v", err)
	}
	if err := validatePoolInternals(pool); err != nil {
		t.Fatalf("pool internal state corrupted: %v", err)
	}
}

// Tests that if the transaction count belonging to a single account goes above
// some threshold, the higher transactions are dropped to prevent DOS attacks.
func TestQueueAccountLimiting(t *testing.T) {
	t.Parallel()

	// Create a test account and fund it
	pool, key := setupPool()
	defer pool.Close()

	account := crypto.PubkeyToAddress(key.PublicKey)
	testAddBalance(pool, account, big.NewInt(1000000))

	// Keep queuing up transactions and make sure all above a limit are dropped
	for i := uint64(1); i <= testTxPoolConfig.AccountQueue+5; i++ {
		if err := pool.addRemoteSync(transaction(i, 100000, key)); err != nil {
			t.Fatalf("tx %d: failed to add transaction: %v", i, err)
		}
		if len(pool.pending) != 0 {
			t.Errorf("tx %d: pending pool size mismatch: have %d, want %d", i, len(pool.pending), 0)
		}
		if i <= testTxPoolConfig.AccountQueue {
			if pool.queue[account].Len() != int(i) {
				t.Errorf("tx %d: queue size mismatch: have %d, want %d", i, pool.queue[account].Len(), i)
			}
		} else {
			if pool.queue[account].Len() != int(testTxPoolConfig.AccountQueue) {
				t.Errorf("tx %d: queue limit mismatch: have %d, want %d", i, pool.queue[account].Len(), testTxPoolConfig.AccountQueue)
			}
		}
	}
	if pool.all.Count() != int(testTxPoolConfig.AccountQueue) {
		t.Errorf("total transaction mismatch: have %d, want %d", pool.all.Count(), testTxPoolConfig.AccountQueue)
	}
}

// Tests that if the transaction count belonging to multiple accounts go above
// some threshold, the higher transactions are dropped to prevent DOS attacks.
//
// This logic should not hold for local transactions, unless the local tracking
// mechanism is disabled.
func TestQueueGlobalLimiting(t *testing.T) {
	t.Parallel()

	// Create the pool to test the limit enforcement with
	statedb, _ := state.New(types.EmptyRootHash, state.NewDatabaseForTesting())
	blockchain := newTestBlockChain(params.TestChainConfig, 1000000, statedb, new(event.Feed))

	config := testTxPoolConfig
	config.NoLocals = true
	config.GlobalQueue = config.AccountQueue*3 - 1 // reduce the queue limits to shorten test time (-1 to make it non divisible)

	pool := New(config, blockchain)
	pool.Init(testTxPoolConfig.PriceLimit, blockchain.CurrentBlock(), newReserver())
	defer pool.Close()

	// Create a number of test accounts and fund them (last one will be the local)
	keys := make([]*ecdsa.PrivateKey, 5)
	for i := 0; i < len(keys); i++ {
		keys[i], _ = crypto.GenerateKey()
		testAddBalance(pool, crypto.PubkeyToAddress(keys[i].PublicKey), big.NewInt(1000000))
	}

	// Generate and queue a batch of transactions
	nonces := make(map[common.Address]uint64)

	txs := make(types.Transactions, 0, 3*config.GlobalQueue)
	for len(txs) < cap(txs) {
		key := keys[rand.Intn(len(keys)-1)] // skip adding transactions with the local account
		addr := crypto.PubkeyToAddress(key.PublicKey)

		txs = append(txs, transaction(nonces[addr]+1, 100000, key))
		nonces[addr]++
	}
	// Import the batch and verify that limits have been enforced
	pool.addRemotesSync(txs)

	queued := 0
	for addr, list := range pool.queue {
		if list.Len() > int(config.AccountQueue) {
			t.Errorf("addr %x: queued accounts overflown allowance: %d > %d", addr, list.Len(), config.AccountQueue)
		}
		queued += list.Len()
	}
	if queued > int(config.GlobalQueue) {
		t.Fatalf("total transactions overflow allowance: %d > %d", queued, config.GlobalQueue)
	}
}

// Tests that if an account remains idle for a prolonged amount of time, any
// non-executable transactions queued up are dropped to prevent wasting resources
// on shuffling them around.
func TestQueueTimeLimiting(t *testing.T) {
	// Reduce the eviction interval to a testable amount
	defer func(old time.Duration) { evictionInterval = old }(evictionInterval)
	evictionInterval = time.Millisecond * 100

	// Create the pool to test the non-expiration enforcement
	statedb, _ := state.New(types.EmptyRootHash, state.NewDatabaseForTesting())
	blockchain := newTestBlockChain(params.TestChainConfig, 1000000, statedb, new(event.Feed))

	config := testTxPoolConfig
	config.Lifetime = time.Second

	pool := New(config, blockchain)
	pool.Init(config.PriceLimit, blockchain.CurrentBlock(), newReserver())
	defer pool.Close()

	// Create a test account to ensure remotes expire
	remote, _ := crypto.GenerateKey()

	testAddBalance(pool, crypto.PubkeyToAddress(remote.PublicKey), big.NewInt(1000000000))

	// Add the transaction and ensure it is queued up
	if err := pool.addRemote(pricedTransaction(1, 100000, big.NewInt(1), remote)); err != nil {
		t.Fatalf("failed to add remote transaction: %v", err)
	}
	pending, queued := pool.Stats()
	if pending != 0 {
		t.Fatalf("pending transactions mismatched: have %d, want %d", pending, 0)
	}
	if queued != 1 {
		t.Fatalf("queued transactions mismatched: have %d, want %d", queued, 2)
	}
	if err := validatePoolInternals(pool); err != nil {
		t.Fatalf("pool internal state corrupted: %v", err)
	}

	// Allow the eviction interval to run
	time.Sleep(2 * evictionInterval)

	// Transactions should not be evicted from the queue yet since lifetime duration has not passed
	pending, queued = pool.Stats()
	if pending != 0 {
		t.Fatalf("pending transactions mismatched: have %d, want %d", pending, 0)
	}
	if queued != 1 {
		t.Fatalf("queued transactions mismatched: have %d, want %d", queued, 2)
	}
	if err := validatePoolInternals(pool); err != nil {
		t.Fatalf("pool internal state corrupted: %v", err)
	}

	// Wait a bit for eviction to run and clean up any leftovers, and ensure only the local remains
	time.Sleep(2 * config.Lifetime)

	pending, queued = pool.Stats()
	if pending != 0 {
		t.Fatalf("pending transactions mismatched: have %d, want %d", pending, 0)
	}
	if queued != 0 {
		t.Fatalf("queued transactions mismatched: have %d, want %d", queued, 0)
	}
	if err := validatePoolInternals(pool); err != nil {
		t.Fatalf("pool internal state corrupted: %v", err)
	}

	// remove current transactions and increase nonce to prepare for a reset and cleanup
	statedb.SetNonce(crypto.PubkeyToAddress(remote.PublicKey), 2, tracing.NonceChangeUnspecified)
	<-pool.requestReset(nil, nil)

	// make sure queue, pending are cleared
	pending, queued = pool.Stats()
	if pending != 0 {
		t.Fatalf("pending transactions mismatched: have %d, want %d", pending, 0)
	}
	if queued != 0 {
		t.Fatalf("queued transactions mismatched: have %d, want %d", queued, 0)
	}
	if err := validatePoolInternals(pool); err != nil {
		t.Fatalf("pool internal state corrupted: %v", err)
	}

	// Queue gapped transactions
	if err := pool.addRemoteSync(pricedTransaction(4, 100000, big.NewInt(1), remote)); err != nil {
		t.Fatalf("failed to add remote transaction: %v", err)
	}
	time.Sleep(5 * evictionInterval) // A half lifetime pass

	// Queue executable transactions, the life cycle should be restarted.
	if err := pool.addRemoteSync(pricedTransaction(2, 100000, big.NewInt(1), remote)); err != nil {
		t.Fatalf("failed to add remote transaction: %v", err)
	}
	time.Sleep(6 * evictionInterval)

	// All gapped transactions shouldn't be kicked out
	pending, queued = pool.Stats()
	if pending != 1 {
		t.Fatalf("pending transactions mismatched: have %d, want %d", pending, 1)
	}
	if queued != 1 {
		t.Fatalf("queued transactions mismatched: have %d, want %d", queued, 1)
	}
	if err := validatePoolInternals(pool); err != nil {
		t.Fatalf("pool internal state corrupted: %v", err)
	}

	// The whole life time pass after last promotion, kick out stale transactions
	time.Sleep(2 * config.Lifetime)
	pending, queued = pool.Stats()
	if pending != 1 {
		t.Fatalf("pending transactions mismatched: have %d, want %d", pending, 1)
	}
	if queued != 0 {
		t.Fatalf("queued transactions mismatched: have %d, want %d", queued, 0)
	}
	if err := validatePoolInternals(pool); err != nil {
		t.Fatalf("pool internal state corrupted: %v", err)
	}
}

// Tests that even if the transaction count belonging to a single account goes
// above some threshold, as long as the transactions are executable, they are
// accepted.
func TestPendingLimiting(t *testing.T) {
	t.Parallel()

	// Create a test account and fund it
	pool, key := setupPool()
	defer pool.Close()

	account := crypto.PubkeyToAddress(key.PublicKey)
	testAddBalance(pool, account, big.NewInt(1000000000000))

	// Keep track of transaction events to ensure all executables get announced
	events := make(chan core.NewTxsEvent, testTxPoolConfig.AccountQueue+5)
	sub := pool.txFeed.Subscribe(events)
	defer sub.Unsubscribe()

	// Keep queuing up transactions and make sure all above a limit are dropped
	for i := uint64(0); i < testTxPoolConfig.AccountQueue+5; i++ {
		if err := pool.addRemoteSync(transaction(i, 100000, key)); err != nil {
			t.Fatalf("tx %d: failed to add transaction: %v", i, err)
		}
		if pool.pending[account].Len() != int(i)+1 {
			t.Errorf("tx %d: pending pool size mismatch: have %d, want %d", i, pool.pending[account].Len(), i+1)
		}
		if len(pool.queue) != 0 {
			t.Errorf("tx %d: queue size mismatch: have %d, want %d", i, pool.queue[account].Len(), 0)
		}
	}
	if pool.all.Count() != int(testTxPoolConfig.AccountQueue+5) {
		t.Errorf("total transaction mismatch: have %d, want %d", pool.all.Count(), testTxPoolConfig.AccountQueue+5)
	}
	if err := validateEvents(events, int(testTxPoolConfig.AccountQueue+5)); err != nil {
		t.Fatalf("event firing failed: %v", err)
	}
	if err := validatePoolInternals(pool); err != nil {
		t.Fatalf("pool internal state corrupted: %v", err)
	}
}

// Tests that if the transaction count belonging to multiple accounts go above
// some hard threshold, the higher transactions are dropped to prevent DOS
// attacks.
func TestPendingGlobalLimiting(t *testing.T) {
	t.Parallel()

	// Create the pool to test the limit enforcement with
	statedb, _ := state.New(types.EmptyRootHash, state.NewDatabaseForTesting())
	blockchain := newTestBlockChain(params.TestChainConfig, 1000000, statedb, new(event.Feed))

	config := testTxPoolConfig
	config.GlobalSlots = config.AccountSlots * 10

	pool := New(config, blockchain)
	pool.Init(config.PriceLimit, blockchain.CurrentBlock(), newReserver())
	defer pool.Close()

	// Create a number of test accounts and fund them
	keys := make([]*ecdsa.PrivateKey, 5)
	for i := 0; i < len(keys); i++ {
		keys[i], _ = crypto.GenerateKey()
		testAddBalance(pool, crypto.PubkeyToAddress(keys[i].PublicKey), big.NewInt(1000000))
	}
	// Generate and queue a batch of transactions
	nonces := make(map[common.Address]uint64)

	txs := types.Transactions{}
	for _, key := range keys {
		addr := crypto.PubkeyToAddress(key.PublicKey)
		for j := 0; j < int(config.GlobalSlots)/len(keys)*2; j++ {
			txs = append(txs, transaction(nonces[addr], 100000, key))
			nonces[addr]++
		}
	}
	// Import the batch and verify that limits have been enforced
	pool.addRemotesSync(txs)

	pending := 0
	for _, list := range pool.pending {
		pending += list.Len()
	}
	if pending > int(config.GlobalSlots) {
		t.Fatalf("total pending transactions overflow allowance: %d > %d", pending, config.GlobalSlots)
	}
	if err := validatePoolInternals(pool); err != nil {
		t.Fatalf("pool internal state corrupted: %v", err)
	}
}

// Test the limit on transaction size is enforced correctly.
// This test verifies every transaction having allowed size
// is added to the pool, and longer transactions are rejected.
func TestAllowedTxSize(t *testing.T) {
	t.Parallel()

	// Create a test account and fund it
	pool, key := setupPool()
	defer pool.Close()

	account := crypto.PubkeyToAddress(key.PublicKey)
	testAddBalance(pool, account, big.NewInt(1000000000))

	// Find the maximum data length for the kind of transaction which will
	// be generated in the pool.addRemoteSync calls below.
	const largeDataLength = txMaxSize - 200 // enough to have a 5 bytes RLP encoding of the data length number
	txWithLargeData := pricedDataTransaction(0, pool.currentHead.Load().GasLimit, big.NewInt(1), key, largeDataLength)
	maxTxLengthWithoutData := txWithLargeData.Size() - largeDataLength // 103 bytes
	maxTxDataLength := txMaxSize - maxTxLengthWithoutData              // 131072 - 103 = 130969 bytes

	// Try adding a transaction with maximal allowed size
	tx := pricedDataTransaction(0, pool.currentHead.Load().GasLimit, big.NewInt(1), key, maxTxDataLength)
	if err := pool.addRemoteSync(tx); err != nil {
		t.Fatalf("failed to add transaction of size %d, close to maximal: %v", int(tx.Size()), err)
	}
	// Try adding a transaction with random allowed size
	if err := pool.addRemoteSync(pricedDataTransaction(1, pool.currentHead.Load().GasLimit, big.NewInt(1), key, uint64(rand.Intn(int(maxTxDataLength+1))))); err != nil {
		t.Fatalf("failed to add transaction of random allowed size: %v", err)
	}
	// Try adding a transaction above maximum size by one
	if err := pool.addRemoteSync(pricedDataTransaction(2, pool.currentHead.Load().GasLimit, big.NewInt(1), key, maxTxDataLength+1)); err == nil {
		t.Fatalf("expected rejection on slightly oversize transaction")
	}
	// Try adding a transaction above maximum size by more than one
	if err := pool.addRemoteSync(pricedDataTransaction(2, pool.currentHead.Load().GasLimit, big.NewInt(1), key, maxTxDataLength+1+uint64(rand.Intn(10*txMaxSize)))); err == nil {
		t.Fatalf("expected rejection on oversize transaction")
	}
	// Run some sanity checks on the pool internals
	pending, queued := pool.Stats()
	if pending != 2 {
		t.Fatalf("pending transactions mismatched: have %d, want %d", pending, 2)
	}
	if queued != 0 {
		t.Fatalf("queued transactions mismatched: have %d, want %d", queued, 0)
	}
	if err := validatePoolInternals(pool); err != nil {
		t.Fatalf("pool internal state corrupted: %v", err)
	}
}

// Tests that if transactions start being capped, transactions are also removed from 'all'
func TestCapClearsFromAll(t *testing.T) {
	t.Parallel()

	// Create the pool to test the limit enforcement with
	statedb, _ := state.New(types.EmptyRootHash, state.NewDatabaseForTesting())
	blockchain := newTestBlockChain(params.TestChainConfig, 1000000, statedb, new(event.Feed))

	config := testTxPoolConfig
	config.AccountSlots = 2
	config.AccountQueue = 2
	config.GlobalSlots = 8

	pool := New(config, blockchain)
	pool.Init(config.PriceLimit, blockchain.CurrentBlock(), newReserver())
	defer pool.Close()

	// Create a number of test accounts and fund them
	key, _ := crypto.GenerateKey()
	addr := crypto.PubkeyToAddress(key.PublicKey)
	testAddBalance(pool, addr, big.NewInt(1000000))

	txs := types.Transactions{}
	for j := 0; j < int(config.GlobalSlots)*2; j++ {
		txs = append(txs, transaction(uint64(j), 100000, key))
	}
	// Import the batch and verify that limits have been enforced
	pool.addRemotes(txs)
	if err := validatePoolInternals(pool); err != nil {
		t.Fatalf("pool internal state corrupted: %v", err)
	}
}

// Tests that if the transaction count belonging to multiple accounts go above
// some hard threshold, if they are under the minimum guaranteed slot count then
// the transactions are still kept.
func TestPendingMinimumAllowance(t *testing.T) {
	t.Parallel()

	// Create the pool to test the limit enforcement with
	statedb, _ := state.New(types.EmptyRootHash, state.NewDatabaseForTesting())
	blockchain := newTestBlockChain(params.TestChainConfig, 1000000, statedb, new(event.Feed))

	config := testTxPoolConfig
	config.GlobalSlots = 1

	pool := New(config, blockchain)
	pool.Init(config.PriceLimit, blockchain.CurrentBlock(), newReserver())
	defer pool.Close()

	// Create a number of test accounts and fund them
	keys := make([]*ecdsa.PrivateKey, 5)
	for i := 0; i < len(keys); i++ {
		keys[i], _ = crypto.GenerateKey()
		testAddBalance(pool, crypto.PubkeyToAddress(keys[i].PublicKey), big.NewInt(1000000))
	}
	// Generate and queue a batch of transactions
	nonces := make(map[common.Address]uint64)

	txs := types.Transactions{}
	for _, key := range keys {
		addr := crypto.PubkeyToAddress(key.PublicKey)
		for j := 0; j < int(config.AccountSlots)*2; j++ {
			txs = append(txs, transaction(nonces[addr], 100000, key))
			nonces[addr]++
		}
	}
	// Import the batch and verify that limits have been enforced
	pool.addRemotesSync(txs)

	for addr, list := range pool.pending {
		if list.Len() != int(config.AccountSlots) {
			t.Errorf("addr %x: total pending transactions mismatch: have %d, want %d", addr, list.Len(), config.AccountSlots)
		}
	}
	if err := validatePoolInternals(pool); err != nil {
		t.Fatalf("pool internal state corrupted: %v", err)
	}
}

// Tests that setting the transaction pool gas price to a higher value correctly
// discards everything cheaper than that and moves any gapped transactions back
// from the pending pool to the queue.
func TestRepricing(t *testing.T) {
	t.Parallel()

	// Create the pool to test the pricing enforcement with
	statedb, _ := state.New(types.EmptyRootHash, state.NewDatabaseForTesting())
	blockchain := newTestBlockChain(params.TestChainConfig, 1000000, statedb, new(event.Feed))

	pool := New(testTxPoolConfig, blockchain)
	pool.Init(testTxPoolConfig.PriceLimit, blockchain.CurrentBlock(), newReserver())
	defer pool.Close()

	// Keep track of transaction events to ensure all executables get announced
	events := make(chan core.NewTxsEvent, 32)
	sub := pool.txFeed.Subscribe(events)
	defer sub.Unsubscribe()

	// Create a number of test accounts and fund them
	keys := make([]*ecdsa.PrivateKey, 3)
	for i := 0; i < len(keys); i++ {
		keys[i], _ = crypto.GenerateKey()
		testAddBalance(pool, crypto.PubkeyToAddress(keys[i].PublicKey), big.NewInt(1000000))
	}
	// Generate and queue a batch of transactions, both pending and queued
	txs := types.Transactions{}

	txs = append(txs, pricedTransaction(0, 100000, big.NewInt(2), keys[0]))
	txs = append(txs, pricedTransaction(1, 100000, big.NewInt(1), keys[0]))
	txs = append(txs, pricedTransaction(2, 100000, big.NewInt(2), keys[0]))

	txs = append(txs, pricedTransaction(0, 100000, big.NewInt(1), keys[1]))
	txs = append(txs, pricedTransaction(1, 100000, big.NewInt(2), keys[1]))
	txs = append(txs, pricedTransaction(2, 100000, big.NewInt(2), keys[1]))

	txs = append(txs, pricedTransaction(1, 100000, big.NewInt(2), keys[2]))
	txs = append(txs, pricedTransaction(2, 100000, big.NewInt(1), keys[2]))
	txs = append(txs, pricedTransaction(3, 100000, big.NewInt(2), keys[2]))

	// Import the batch and that both pending and queued transactions match up
	pool.addRemotesSync(txs)

	pending, queued := pool.Stats()
	if pending != 6 {
		t.Fatalf("pending transactions mismatched: have %d, want %d", pending, 6)
	}
	if queued != 3 {
		t.Fatalf("queued transactions mismatched: have %d, want %d", queued, 3)
	}
	if err := validateEvents(events, 6); err != nil {
		t.Fatalf("original event firing failed: %v", err)
	}
	if err := validatePoolInternals(pool); err != nil {
		t.Fatalf("pool internal state corrupted: %v", err)
	}
	// Reprice the pool and check that underpriced transactions get dropped
	pool.SetGasTip(big.NewInt(2))

	pending, queued = pool.Stats()
	if pending != 1 {
		t.Fatalf("pending transactions mismatched: have %d, want %d", pending, 1)
	}
	if queued != 5 {
		t.Fatalf("queued transactions mismatched: have %d, want %d", queued, 5)
	}
	if err := validateEvents(events, 0); err != nil {
		t.Fatalf("reprice event firing failed: %v", err)
	}
	if err := validatePoolInternals(pool); err != nil {
		t.Fatalf("pool internal state corrupted: %v", err)
	}
	// Check that we can't add the old transactions back
	if err := pool.addRemote(pricedTransaction(1, 100000, big.NewInt(1), keys[0])); !errors.Is(err, txpool.ErrTxGasPriceTooLow) {
		t.Fatalf("adding underpriced pending transaction error mismatch: have %v, want %v", err, txpool.ErrTxGasPriceTooLow)
	}
	if err := pool.addRemote(pricedTransaction(0, 100000, big.NewInt(1), keys[1])); !errors.Is(err, txpool.ErrTxGasPriceTooLow) {
		t.Fatalf("adding underpriced pending transaction error mismatch: have %v, want %v", err, txpool.ErrTxGasPriceTooLow)
	}
	if err := pool.addRemote(pricedTransaction(2, 100000, big.NewInt(1), keys[2])); !errors.Is(err, txpool.ErrTxGasPriceTooLow) {
		t.Fatalf("adding underpriced queued transaction error mismatch: have %v, want %v", err, txpool.ErrTxGasPriceTooLow)
	}
	if err := validateEvents(events, 0); err != nil {
		t.Fatalf("post-reprice event firing failed: %v", err)
	}
	if err := validatePoolInternals(pool); err != nil {
		t.Fatalf("pool internal state corrupted: %v", err)
	}
	// we can fill gaps with properly priced transactions
	if err := pool.addRemote(pricedTransaction(1, 100000, big.NewInt(2), keys[0])); err != nil {
		t.Fatalf("failed to add pending transaction: %v", err)
	}
	if err := pool.addRemote(pricedTransaction(0, 100000, big.NewInt(2), keys[1])); err != nil {
		t.Fatalf("failed to add pending transaction: %v", err)
	}
	if err := pool.addRemoteSync(pricedTransaction(2, 100000, big.NewInt(2), keys[2])); err != nil {
		t.Fatalf("failed to add queued transaction: %v", err)
	}
	if err := validateEvents(events, 5); err != nil {
		t.Fatalf("post-reprice event firing failed: %v", err)
	}
	if err := validatePoolInternals(pool); err != nil {
		t.Fatalf("pool internal state corrupted: %v", err)
	}
}

func TestMinGasPriceEnforced(t *testing.T) {
	t.Parallel()

	// Create the pool to test the pricing enforcement with
	statedb, _ := state.New(types.EmptyRootHash, state.NewDatabaseForTesting())
	blockchain := newTestBlockChain(eip1559Config, 10000000, statedb, new(event.Feed))

	txPoolConfig := DefaultConfig
	txPoolConfig.NoLocals = true
	pool := New(txPoolConfig, blockchain)
	pool.Init(txPoolConfig.PriceLimit, blockchain.CurrentBlock(), newReserver())
	defer pool.Close()

	key, _ := crypto.GenerateKey()
	testAddBalance(pool, crypto.PubkeyToAddress(key.PublicKey), big.NewInt(1000000))

	tx := pricedTransaction(0, 100000, big.NewInt(2), key)
	pool.SetGasTip(big.NewInt(tx.GasPrice().Int64() + 1))

	if err := pool.Add([]*types.Transaction{tx}, true)[0]; !errors.Is(err, txpool.ErrTxGasPriceTooLow) {
		t.Fatalf("Min tip not enforced")
	}

	tx = dynamicFeeTx(0, 100000, big.NewInt(3), big.NewInt(2), key)
	pool.SetGasTip(big.NewInt(tx.GasTipCap().Int64() + 1))

	if err := pool.Add([]*types.Transaction{tx}, true)[0]; !errors.Is(err, txpool.ErrTxGasPriceTooLow) {
		t.Fatalf("Min tip not enforced")
	}
}

// Tests that setting the transaction pool gas price to a higher value correctly
// discards everything cheaper (legacy & dynamic fee) than that and moves any
// gapped transactions back from the pending pool to the queue.
//
// Note, local transactions are never allowed to be dropped.
func TestRepricingDynamicFee(t *testing.T) {
	t.Parallel()

	// Create the pool to test the pricing enforcement with
	pool, _ := setupPoolWithConfig(eip1559Config)
	defer pool.Close()

	// Keep track of transaction events to ensure all executables get announced
	events := make(chan core.NewTxsEvent, 32)
	sub := pool.txFeed.Subscribe(events)
	defer sub.Unsubscribe()

	// Create a number of test accounts and fund them
	keys := make([]*ecdsa.PrivateKey, 4)
	for i := 0; i < len(keys); i++ {
		keys[i], _ = crypto.GenerateKey()
		testAddBalance(pool, crypto.PubkeyToAddress(keys[i].PublicKey), big.NewInt(1000000))
	}
	// Generate and queue a batch of transactions, both pending and queued
	txs := types.Transactions{}

	txs = append(txs, pricedTransaction(0, 100000, big.NewInt(2), keys[0]))
	txs = append(txs, pricedTransaction(1, 100000, big.NewInt(1), keys[0]))
	txs = append(txs, pricedTransaction(2, 100000, big.NewInt(2), keys[0]))

	txs = append(txs, dynamicFeeTx(0, 100000, big.NewInt(2), big.NewInt(1), keys[1]))
	txs = append(txs, dynamicFeeTx(1, 100000, big.NewInt(3), big.NewInt(2), keys[1]))
	txs = append(txs, dynamicFeeTx(2, 100000, big.NewInt(3), big.NewInt(2), keys[1]))

	txs = append(txs, dynamicFeeTx(1, 100000, big.NewInt(2), big.NewInt(2), keys[2]))
	txs = append(txs, dynamicFeeTx(2, 100000, big.NewInt(1), big.NewInt(1), keys[2]))
	txs = append(txs, dynamicFeeTx(3, 100000, big.NewInt(2), big.NewInt(2), keys[2]))

	// Import the batch and that both pending and queued transactions match up
	pool.addRemotesSync(txs)

	pending, queued := pool.Stats()
	if pending != 6 {
		t.Fatalf("pending transactions mismatched: have %d, want %d", pending, 6)
	}
	if queued != 3 {
		t.Fatalf("queued transactions mismatched: have %d, want %d", queued, 3)
	}
	if err := validateEvents(events, 6); err != nil {
		t.Fatalf("original event firing failed: %v", err)
	}
	if err := validatePoolInternals(pool); err != nil {
		t.Fatalf("pool internal state corrupted: %v", err)
	}
	// Reprice the pool and check that underpriced transactions get dropped
	pool.SetGasTip(big.NewInt(2))

	pending, queued = pool.Stats()
	if pending != 1 {
		t.Fatalf("pending transactions mismatched: have %d, want %d", pending, 1)
	}
	if queued != 5 {
		t.Fatalf("queued transactions mismatched: have %d, want %d", queued, 5)
	}
	if err := validateEvents(events, 0); err != nil {
		t.Fatalf("reprice event firing failed: %v", err)
	}
	if err := validatePoolInternals(pool); err != nil {
		t.Fatalf("pool internal state corrupted: %v", err)
	}
	// Check that we can't add the old transactions back
	tx := pricedTransaction(1, 100000, big.NewInt(1), keys[0])
	if err := pool.addRemote(tx); !errors.Is(err, txpool.ErrTxGasPriceTooLow) {
		t.Fatalf("adding underpriced pending transaction error mismatch: have %v, want %v", err, txpool.ErrTxGasPriceTooLow)
	}
	tx = dynamicFeeTx(0, 100000, big.NewInt(2), big.NewInt(1), keys[1])
	if err := pool.addRemote(tx); !errors.Is(err, txpool.ErrTxGasPriceTooLow) {
		t.Fatalf("adding underpriced pending transaction error mismatch: have %v, want %v", err, txpool.ErrTxGasPriceTooLow)
	}
	tx = dynamicFeeTx(2, 100000, big.NewInt(1), big.NewInt(1), keys[2])
	if err := pool.addRemote(tx); !errors.Is(err, txpool.ErrTxGasPriceTooLow) {
		t.Fatalf("adding underpriced queued transaction error mismatch: have %v, want %v", err, txpool.ErrTxGasPriceTooLow)
	}
	if err := validateEvents(events, 0); err != nil {
		t.Fatalf("post-reprice event firing failed: %v", err)
	}
	if err := validatePoolInternals(pool); err != nil {
		t.Fatalf("pool internal state corrupted: %v", err)
	}

	// And we can fill gaps with properly priced transactions
	tx = pricedTransaction(1, 100000, big.NewInt(2), keys[0])
	if err := pool.addRemote(tx); err != nil {
		t.Fatalf("failed to add pending transaction: %v", err)
	}
	tx = dynamicFeeTx(0, 100000, big.NewInt(3), big.NewInt(2), keys[1])
	if err := pool.addRemote(tx); err != nil {
		t.Fatalf("failed to add pending transaction: %v", err)
	}
	tx = dynamicFeeTx(2, 100000, big.NewInt(2), big.NewInt(2), keys[2])
	if err := pool.addRemoteSync(tx); err != nil {
		t.Fatalf("failed to add queued transaction: %v", err)
	}
	if err := validateEvents(events, 5); err != nil {
		t.Fatalf("post-reprice event firing failed: %v", err)
	}
	if err := validatePoolInternals(pool); err != nil {
		t.Fatalf("pool internal state corrupted: %v", err)
	}
}

// Tests that when the pool reaches its global transaction limit, underpriced
// transactions are gradually shifted out for more expensive ones and any gapped
// pending transactions are moved into the queue.
//
// Note, local transactions are never allowed to be dropped.
func TestUnderpricing(t *testing.T) {
	t.Parallel()
	testTxPoolConfig.OverflowPoolSlots = 5

	// Create the pool to test the pricing enforcement with
	statedb, _ := state.New(types.EmptyRootHash, state.NewDatabaseForTesting())
	blockchain := newTestBlockChain(params.TestChainConfig, 1000000, statedb, new(event.Feed))

	config := testTxPoolConfig
	config.GlobalSlots = 2
	config.GlobalQueue = 2

	pool := New(config, blockchain)
	pool.Init(config.PriceLimit, blockchain.CurrentBlock(), newReserver())
	defer pool.Close()

	// Keep track of transaction events to ensure all executables get announced
	events := make(chan core.NewTxsEvent, 32)
	sub := pool.txFeed.Subscribe(events)
	defer sub.Unsubscribe()

	// Create a number of test accounts and fund them
	keys := make([]*ecdsa.PrivateKey, 5)
	for i := 0; i < len(keys); i++ {
		keys[i], _ = crypto.GenerateKey()
		testAddBalance(pool, crypto.PubkeyToAddress(keys[i].PublicKey), big.NewInt(10000000))
	}
	// Generate and queue a batch of transactions, both pending and queued
	txs := types.Transactions{}

	txs = append(txs, pricedTransaction(0, 100000, big.NewInt(1), keys[0])) // pending
	txs = append(txs, pricedTransaction(1, 100000, big.NewInt(2), keys[0])) // pending
	txs = append(txs, pricedTransaction(0, 100000, big.NewInt(1), keys[2])) // pending

	txs = append(txs, pricedTransaction(1, 100000, big.NewInt(1), keys[1])) // queued
	// Import the batch and that both pending and queued transactions match up
	pool.addRemotesSync(txs)

	pending, queued := pool.Stats()
	if pending != 3 {
		t.Fatalf("pending transactions mismatched: have %d, want %d", pending, 3)
	}
	if queued != 1 {
		t.Fatalf("queued transactions mismatched: have %d, want %d", queued, 1)
	}
	if err := validateEvents(events, 3); err != nil {
		t.Fatalf("original event firing failed: %v", err)
	}
	if err := validatePoolInternals(pool); err != nil {
		t.Fatalf("pool internal state corrupted: %v", err)
	}
	// Ensure that adding an underpriced transaction on block limit fails
	if err := pool.addRemoteSync(pricedTransaction(0, 100000, big.NewInt(1), keys[1])); !errors.Is(err, txpool.ErrUnderpriced) {
		t.Fatalf("adding underpriced pending transaction error mismatch: have %v, want %v", err, txpool.ErrUnderpriced)
	}
	// Replace a future transaction with a future transaction
	if err := pool.addRemoteSync(pricedTransaction(1, 100000, big.NewInt(5), keys[1])); err != nil { // +K1:1 => -K1:1 => Pend K0:0, K0:1, K2:0; Que K1:1
		t.Fatalf("failed to add well priced transaction: %v", err)
	}
	// Ensure that adding high priced transactions drops cheap ones, but not own
	if err := pool.addRemoteSync(pricedTransaction(0, 100000, big.NewInt(3), keys[1])); err != nil { // +K1:0 => -K1:1 => Pend K0:0, K0:1, K1:0, K2:0; Que -
		t.Fatalf("failed to add well priced transaction: %v", err)
	}
	if err := pool.addRemoteSync(pricedTransaction(2, 100000, big.NewInt(4), keys[1])); err != nil { // +K1:2 => -K0:0 => Pend K1:0, K2:0; Que K0:1 K1:2
		t.Fatalf("failed to add well priced transaction: %v", err)
	}
	if err := pool.addRemoteSync(pricedTransaction(3, 100000, big.NewInt(5), keys[1])); err != nil { // +K1:3 => -K0:1 => Pend K1:0, K2:0; Que K1:2 K1:3
		t.Fatalf("failed to add well priced transaction: %v", err)
	}
	// Ensure that replacing a pending transaction with a future transaction fails
<<<<<<< HEAD
	if err := pool.addRemoteSync(pricedTransaction(5, 100000, big.NewInt(6), keys[1])); err != ErrFutureReplacePending {
=======
	if err := pool.addRemoteSync(pricedTransaction(5, 100000, big.NewInt(6), keys[1])); !errors.Is(err, ErrFutureReplacePending) {
>>>>>>> 12b4131f
		t.Fatalf("adding future replace transaction error mismatch: have %v, want %v", err, ErrFutureReplacePending)
	}
	pending, queued = pool.Stats()
	if pending != 4 {
		t.Fatalf("pending transactions mismatched: have %d, want %d", pending, 4)
	}
	if queued != 0 {
		t.Fatalf("queued transactions mismatched: have %d, want %d", queued, 0)
	}
	if err := validateEvents(events, 4); err != nil {
		t.Fatalf("additional event firing failed: %v", err)
	}
	if err := validatePoolInternals(pool); err != nil {
		t.Fatalf("pool internal state corrupted: %v", err)
	}
}

// Tests that more expensive transactions push out cheap ones from the pool, but
// without producing instability by creating gaps that start jumping transactions
// back and forth between queued/pending.
func TestStableUnderpricing(t *testing.T) {
	t.Parallel()

	// Create the pool to test the pricing enforcement with
	statedb, _ := state.New(types.EmptyRootHash, state.NewDatabaseForTesting())
	blockchain := newTestBlockChain(params.TestChainConfig, 1000000, statedb, new(event.Feed))

	config := testTxPoolConfig
	config.GlobalSlots = 201
	config.GlobalQueue = 0

	pool := New(config, blockchain)
	pool.Init(config.PriceLimit, blockchain.CurrentBlock(), newReserver())
	defer pool.Close()

	// Keep track of transaction events to ensure all executables get announced
	events := make(chan core.NewTxsEvent, 32)
	sub := pool.txFeed.Subscribe(events)
	defer sub.Unsubscribe()

	// Create a number of test accounts and fund them
	keys := make([]*ecdsa.PrivateKey, 2)
	for i := 0; i < len(keys); i++ {
		keys[i], _ = crypto.GenerateKey()
		testAddBalance(pool, crypto.PubkeyToAddress(keys[i].PublicKey), big.NewInt(1000000))
	}
	// Fill up the entire queue with the same transaction price points
	txs := types.Transactions{}
	for i := uint64(0); i < config.GlobalSlots; i++ {
		txs = append(txs, pricedTransaction(i, 100000, big.NewInt(1), keys[0]))
	}
	pool.addRemotesSync(txs)

	pending, queued := pool.Stats()
	if pending != int(config.GlobalSlots) {
		t.Fatalf("pending transactions mismatched: have %d, want %d", pending, config.GlobalSlots)
	}
	if queued != 0 {
		t.Fatalf("queued transactions mismatched: have %d, want %d", queued, 0)
	}
	if err := validateEvents(events, int(config.GlobalSlots)); err != nil {
		t.Fatalf("original event firing failed: %v", err)
	}
	if err := validatePoolInternals(pool); err != nil {
		t.Fatalf("pool internal state corrupted: %v", err)
	}
	// Ensure that adding high priced transactions drops a cheap, but doesn't produce a gap
	if err := pool.addRemoteSync(pricedTransaction(0, 100000, big.NewInt(3), keys[1])); err != nil {
		t.Fatalf("failed to add well priced transaction: %v", err)
	}
	pending, queued = pool.Stats()
	if pending != int(config.GlobalSlots) {
		t.Fatalf("pending transactions mismatched: have %d, want %d", pending, config.GlobalSlots)
	}
	if queued != 0 {
		t.Fatalf("queued transactions mismatched: have %d, want %d", queued, 0)
	}
	if err := validateEvents(events, 1); err != nil {
		t.Fatalf("additional event firing failed: %v", err)
	}
	if err := validatePoolInternals(pool); err != nil {
		t.Fatalf("pool internal state corrupted: %v", err)
	}
}

// Tests that when the pool reaches its global transaction limit, underpriced
// transactions (legacy & dynamic fee) are gradually shifted out for more
// expensive ones and any gapped pending transactions are moved into the queue.
func TestUnderpricingDynamicFee(t *testing.T) {
	t.Parallel()

	pool, _ := setupPoolWithConfig(eip1559Config)
	defer pool.Close()

	pool.config.GlobalSlots = 2
	pool.config.GlobalQueue = 2

	pool.config.OverflowPoolSlots = 0

	// Keep track of transaction events to ensure all executables get announced
	events := make(chan core.NewTxsEvent, 32)
	sub := pool.txFeed.Subscribe(events)
	defer sub.Unsubscribe()

	// Create a number of test accounts and fund them
	keys := make([]*ecdsa.PrivateKey, 4)
	for i := 0; i < len(keys); i++ {
		keys[i], _ = crypto.GenerateKey()
		testAddBalance(pool, crypto.PubkeyToAddress(keys[i].PublicKey), big.NewInt(1000000))
	}

	// Generate and queue a batch of transactions, both pending and queued
	txs := types.Transactions{}

	txs = append(txs, dynamicFeeTx(0, 100000, big.NewInt(3), big.NewInt(2), keys[0])) // pending
	txs = append(txs, pricedTransaction(1, 100000, big.NewInt(2), keys[0]))           // pending
	txs = append(txs, dynamicFeeTx(1, 100000, big.NewInt(2), big.NewInt(1), keys[1])) // queued
	txs = append(txs, dynamicFeeTx(0, 100000, big.NewInt(2), big.NewInt(1), keys[2])) // pending

	// Import the batch and check that both pending and queued transactions match up
	pool.addRemotesSync(txs) // Pend K0:0, K0:1; Que K1:1

	pending, queued := pool.Stats()
	if pending != 3 {
		t.Fatalf("pending transactions mismatched: have %d, want %d", pending, 3)
	}
	if queued != 1 {
		t.Fatalf("queued transactions mismatched: have %d, want %d", queued, 1)
	}
	if err := validateEvents(events, 3); err != nil {
		t.Fatalf("original event firing failed: %v", err)
	}
	if err := validatePoolInternals(pool); err != nil {
		t.Fatalf("pool internal state corrupted: %v", err)
	}

	// Ensure that adding an underpriced transaction fails
	tx := dynamicFeeTx(0, 100000, big.NewInt(2), big.NewInt(1), keys[1])
	if err := pool.addRemoteSync(tx); !errors.Is(err, txpool.ErrUnderpriced) { // Pend K0:0, K0:1, K2:0; Que K1:1
		t.Fatalf("adding underpriced pending transaction error mismatch: have %v, want %v", err, txpool.ErrUnderpriced)
	}

	// Ensure that adding high priced transactions drops cheap ones, but not own
	tx = pricedTransaction(0, 100000, big.NewInt(2), keys[1])
	if err := pool.addRemoteSync(tx); err != nil { // +K1:0, -K1:1 => Pend K0:0, K0:1, K1:0, K2:0; Que -
		t.Fatalf("failed to add well priced transaction: %v", err)
	}

	tx = pricedTransaction(1, 100000, big.NewInt(3), keys[1])
	if err := pool.addRemoteSync(tx); err != nil { // +K1:2, -K0:1 => Pend K0:0 K1:0, K2:0; Que K1:2
		t.Fatalf("failed to add well priced transaction: %v", err)
	}
	tx = dynamicFeeTx(2, 100000, big.NewInt(4), big.NewInt(1), keys[1])
	if err := pool.addRemoteSync(tx); err != nil { // +K1:3, -K1:0 => Pend K0:0 K2:0; Que K1:2 K1:3
		t.Fatalf("failed to add well priced transaction: %v", err)
	}
	pending, queued = pool.Stats()
	if pending != 4 {
		t.Fatalf("pending transactions mismatched: have %d, want %d", pending, 4)
	}
	if queued != 0 {
		t.Fatalf("queued transactions mismatched: have %d, want %d", queued, 0)
	}
	if err := validateEvents(events, 3); err != nil {
		t.Fatalf("additional event firing failed: %v", err)
	}
	if err := validatePoolInternals(pool); err != nil {
		t.Fatalf("pool internal state corrupted: %v", err)
	}
}

// Tests whether highest fee cap transaction is retained after a batch of high effective
// tip transactions are added and vice versa
func TestDualHeapEviction(t *testing.T) {
	t.Parallel()

	testTxPoolConfig.OverflowPoolSlots = 1
	pool, _ := setupPoolWithConfig(eip1559Config)
	defer pool.Close()

	pool.config.GlobalSlots = 2
	pool.config.GlobalQueue = 2
	pool.config.OverflowPoolSlots = 1

	var (
		highTip, highCap *types.Transaction
		baseFee          int
		highCapValue     int64
		highTipValue     int64
	)

	check := func(tx *types.Transaction, name string) {
		if pool.all.Get(tx.Hash()) == nil {
			t.Fatalf("highest %s transaction evicted from the pool, gasTip: %s, gasFeeCap: %s, hash: %s", name, highTip.GasTipCap().String(), highCap.GasFeeCap().String(), tx.Hash().String())
		}
	}

	add := func(urgent bool) {
		for i := 0; i < 4; i++ {
			var tx *types.Transaction
			// Create a test accounts and fund it
			key, _ := crypto.GenerateKey()
			testAddBalance(pool, crypto.PubkeyToAddress(key.PublicKey), big.NewInt(1000000000000))
			if urgent {
				tx = dynamicFeeTx(0, 100000, big.NewInt(int64(baseFee+1+i)), big.NewInt(int64(1+i)), key)
				if int64(1+i) > highTipValue || (int64(1+i) == highTipValue && int64(baseFee+1+i) > highTip.GasFeeCap().Int64()) {
					highTipValue = int64(1 + i)
					highTip = tx
				}
			} else {
				tx = dynamicFeeTx(0, 100000, big.NewInt(int64(baseFee+200+i)), big.NewInt(1), key)
				if int64(baseFee+200+i) > highCapValue {
					highCapValue = int64(baseFee + 200 + i)
					highCap = tx
				}
			}
			pool.addRemotesSync([]*types.Transaction{tx})
		}
		pending, queued := pool.Stats()
		if pending+queued != 4 {
			t.Fatalf("transaction count mismatch: have %d, want %d, pending %d, queued %d, OverflowPool %d", pending+queued, 5, pending, queued, pool.localBufferPool.Size())
		}
	}

	add(false)
	for baseFee = 0; baseFee <= 1000; baseFee += 100 {
		pool.priced.SetBaseFee(big.NewInt(int64(baseFee)))
		add(true)
		check(highCap, "fee cap")
		add(false)
		check(highTip, "effective tip")
	}

	if err := validatePoolInternals(pool); err != nil {
		t.Fatalf("pool internal state corrupted: %v", err)
	}
}

// Tests that the pool rejects duplicate transactions.
func TestDeduplication(t *testing.T) {
	t.Parallel()

	// Create the pool to test the pricing enforcement with
	statedb, _ := state.New(types.EmptyRootHash, state.NewDatabaseForTesting())
	blockchain := newTestBlockChain(params.TestChainConfig, 1000000, statedb, new(event.Feed))

	pool := New(testTxPoolConfig, blockchain)
	pool.Init(testTxPoolConfig.PriceLimit, blockchain.CurrentBlock(), newReserver())
	defer pool.Close()

	// Create a test account to add transactions with
	key, _ := crypto.GenerateKey()
	testAddBalance(pool, crypto.PubkeyToAddress(key.PublicKey), big.NewInt(1000000000))

	// Create a batch of transactions and add a few of them
	txs := make([]*types.Transaction, 16)
	for i := 0; i < len(txs); i++ {
		txs[i] = pricedTransaction(uint64(i), 100000, big.NewInt(1), key)
	}
	var firsts []*types.Transaction
	for i := 0; i < len(txs); i += 2 {
		firsts = append(firsts, txs[i])
	}
	errs := pool.addRemotesSync(firsts)
	if len(errs) != len(firsts) {
		t.Fatalf("first add mismatching result count: have %d, want %d", len(errs), len(firsts))
	}
	for i, err := range errs {
		if err != nil {
			t.Errorf("add %d failed: %v", i, err)
		}
	}
	pending, queued := pool.Stats()
	if pending != 1 {
		t.Fatalf("pending transactions mismatched: have %d, want %d", pending, 1)
	}
	if queued != len(txs)/2-1 {
		t.Fatalf("queued transactions mismatched: have %d, want %d", queued, len(txs)/2-1)
	}
	// Try to add all of them now and ensure previous ones error out as knowns
	errs = pool.addRemotesSync(txs)
	if len(errs) != len(txs) {
		t.Fatalf("all add mismatching result count: have %d, want %d", len(errs), len(txs))
	}
	for i, err := range errs {
		if i%2 == 0 && err == nil {
			t.Errorf("add %d succeeded, should have failed as known", i)
		}
		if i%2 == 1 && err != nil {
			t.Errorf("add %d failed: %v", i, err)
		}
	}
	pending, queued = pool.Stats()
	if pending != len(txs) {
		t.Fatalf("pending transactions mismatched: have %d, want %d", pending, len(txs))
	}
	if queued != 0 {
		t.Fatalf("queued transactions mismatched: have %d, want %d", queued, 0)
	}
	if err := validatePoolInternals(pool); err != nil {
		t.Fatalf("pool internal state corrupted: %v", err)
	}
}

// Tests that the pool rejects replacement transactions that don't meet the minimum
// price bump required.
func TestReplacement(t *testing.T) {
	t.Parallel()

	// Create the pool to test the pricing enforcement with
	statedb, _ := state.New(types.EmptyRootHash, state.NewDatabaseForTesting())
	blockchain := newTestBlockChain(params.TestChainConfig, 1000000, statedb, new(event.Feed))

	pool := New(testTxPoolConfig, blockchain)
	pool.Init(testTxPoolConfig.PriceLimit, blockchain.CurrentBlock(), newReserver())
	defer pool.Close()

	// Keep track of transaction events to ensure all executables get announced
	events := make(chan core.NewTxsEvent, 32)
	sub := pool.txFeed.Subscribe(events)
	defer sub.Unsubscribe()

	// Create a test account to add transactions with
	key, _ := crypto.GenerateKey()
	testAddBalance(pool, crypto.PubkeyToAddress(key.PublicKey), big.NewInt(1000000000))

	// Add pending transactions, ensuring the minimum price bump is enforced for replacement (for ultra low prices too)
	price := int64(100)
	threshold := (price * (100 + int64(testTxPoolConfig.PriceBump))) / 100

	if err := pool.addRemoteSync(pricedTransaction(0, 100000, big.NewInt(1), key)); err != nil {
		t.Fatalf("failed to add original cheap pending transaction: %v", err)
	}
	if err := pool.addRemote(pricedTransaction(0, 100001, big.NewInt(1), key)); !errors.Is(err, txpool.ErrReplaceUnderpriced) {
		t.Fatalf("original cheap pending transaction replacement error mismatch: have %v, want %v", err, txpool.ErrReplaceUnderpriced)
	}
	if err := pool.addRemote(pricedTransaction(0, 100000, big.NewInt(2), key)); err != nil {
		t.Fatalf("failed to replace original cheap pending transaction: %v", err)
	}
	if err := validateEvents(events, 2); err != nil {
		t.Fatalf("cheap replacement event firing failed: %v", err)
	}

	if err := pool.addRemoteSync(pricedTransaction(0, 100000, big.NewInt(price), key)); err != nil {
		t.Fatalf("failed to add original proper pending transaction: %v", err)
	}
	if err := pool.addRemote(pricedTransaction(0, 100001, big.NewInt(threshold-1), key)); !errors.Is(err, txpool.ErrReplaceUnderpriced) {
		t.Fatalf("original proper pending transaction replacement error mismatch: have %v, want %v", err, txpool.ErrReplaceUnderpriced)
	}
	if err := pool.addRemote(pricedTransaction(0, 100000, big.NewInt(threshold), key)); err != nil {
		t.Fatalf("failed to replace original proper pending transaction: %v", err)
	}
	if err := validateEvents(events, 2); err != nil {
		t.Fatalf("proper replacement event firing failed: %v", err)
	}

	// Add queued transactions, ensuring the minimum price bump is enforced for replacement (for ultra low prices too)
	if err := pool.addRemote(pricedTransaction(2, 100000, big.NewInt(1), key)); err != nil {
		t.Fatalf("failed to add original cheap queued transaction: %v", err)
	}
	if err := pool.addRemote(pricedTransaction(2, 100001, big.NewInt(1), key)); !errors.Is(err, txpool.ErrReplaceUnderpriced) {
		t.Fatalf("original cheap queued transaction replacement error mismatch: have %v, want %v", err, txpool.ErrReplaceUnderpriced)
	}
	if err := pool.addRemote(pricedTransaction(2, 100000, big.NewInt(2), key)); err != nil {
		t.Fatalf("failed to replace original cheap queued transaction: %v", err)
	}

	if err := pool.addRemote(pricedTransaction(2, 100000, big.NewInt(price), key)); err != nil {
		t.Fatalf("failed to add original proper queued transaction: %v", err)
	}
	if err := pool.addRemote(pricedTransaction(2, 100001, big.NewInt(threshold-1), key)); !errors.Is(err, txpool.ErrReplaceUnderpriced) {
		t.Fatalf("original proper queued transaction replacement error mismatch: have %v, want %v", err, txpool.ErrReplaceUnderpriced)
	}
	if err := pool.addRemote(pricedTransaction(2, 100000, big.NewInt(threshold), key)); err != nil {
		t.Fatalf("failed to replace original proper queued transaction: %v", err)
	}

	if err := validateEvents(events, 0); err != nil {
		t.Fatalf("queued replacement event firing failed: %v", err)
	}
	if err := validatePoolInternals(pool); err != nil {
		t.Fatalf("pool internal state corrupted: %v", err)
	}
}

func TestTransferTransactions(t *testing.T) {
	t.Parallel()
	testTxPoolConfig.OverflowPoolSlots = 1
	pool, _ := setupPoolWithConfig(eip1559Config)
	defer pool.Close()

	pool.config.GlobalSlots = 1
	pool.config.GlobalQueue = 2

	// Create a number of test accounts and fund them
	keys := make([]*ecdsa.PrivateKey, 5)
	for i := 0; i < len(keys); i++ {
		keys[i], _ = crypto.GenerateKey()
		testAddBalance(pool, crypto.PubkeyToAddress(keys[i].PublicKey), big.NewInt(1000000))
	}

	tx := dynamicFeeTx(0, 100000, big.NewInt(3), big.NewInt(2), keys[0])
	from, _ := types.Sender(pool.signer, tx)
	pool.addToOverflowPool([]*types.Transaction{tx})
	pending, queue := pool.Stats()

	assert.Equal(t, 0, pending, "pending transactions mismatched")
	assert.Equal(t, 0, queue, "queued transactions mismatched")
	assert.Equal(t, uint64(1), pool.statsOverflowPool(), "OverflowPool size unexpected")

	tx2 := dynamicFeeTx(0, 100000, big.NewInt(3), big.NewInt(2), keys[1])
	pool.addToOverflowPool([]*types.Transaction{tx2})
	assert.Equal(t, uint64(1), pool.statsOverflowPool(), "OverflowPool size unexpected")
	<-pool.requestPromoteExecutables(newAccountSet(pool.signer, from))
	time.Sleep(1 * time.Second)
	pending, queue = pool.Stats()

	assert.Equal(t, 1, pending, "pending transactions mismatched")
	assert.Equal(t, 0, queue, "queued transactions mismatched")
	assert.Equal(t, uint64(0), pool.statsOverflowPool(), "OverflowPool size unexpected")

	tx3 := dynamicFeeTx(0, 100000, big.NewInt(3), big.NewInt(2), keys[2])
	pool.addToOverflowPool([]*types.Transaction{tx3})
	pending, queue = pool.Stats()

	assert.Equal(t, 1, pending, "pending transactions mismatched")
	assert.Equal(t, 0, queue, "queued transactions mismatched")
	assert.Equal(t, uint64(1), pool.statsOverflowPool(), "OverflowPool size unexpected")
}

// Tests that the pool rejects replacement dynamic fee transactions that don't
// meet the minimum price bump required.
func TestReplacementDynamicFee(t *testing.T) {
	t.Parallel()

	// Create the pool to test the pricing enforcement with
	pool, key := setupPoolWithConfig(eip1559Config)
	defer pool.Close()
	testAddBalance(pool, crypto.PubkeyToAddress(key.PublicKey), big.NewInt(1000000000))

	// Keep track of transaction events to ensure all executables get announced
	events := make(chan core.NewTxsEvent, 32)
	sub := pool.txFeed.Subscribe(events)
	defer sub.Unsubscribe()

	// Add pending transactions, ensuring the minimum price bump is enforced for replacement (for ultra low prices too)
	gasFeeCap := int64(100)
	feeCapThreshold := (gasFeeCap * (100 + int64(testTxPoolConfig.PriceBump))) / 100
	gasTipCap := int64(60)
	tipThreshold := (gasTipCap * (100 + int64(testTxPoolConfig.PriceBump))) / 100

	// Run the following identical checks for both the pending and queue pools:
	//	1.  Send initial tx => accept
	//	2.  Don't bump tip or fee cap => discard
	//	3.  Bump both more than min => accept
	//	4.  Check events match expected (2 new executable txs during pending, 0 during queue)
	//	5.  Send new tx with larger tip and gasFeeCap => accept
	//	6.  Bump tip max allowed so it's still underpriced => discard
	//	7.  Bump fee cap max allowed so it's still underpriced => discard
	//	8.  Bump tip min for acceptance => discard
	//	9.  Bump feecap min for acceptance => discard
	//	10. Bump feecap and tip min for acceptance => accept
	//	11. Check events match expected (2 new executable txs during pending, 0 during queue)
	stages := []string{"pending", "queued"}
	for _, stage := range stages {
		// Since state is empty, 0 nonce txs are "executable" and can go
		// into pending immediately. 2 nonce txs are "gapped"
		nonce := uint64(0)
		if stage == "queued" {
			nonce = 2
		}

		// 1.  Send initial tx => accept
		tx := dynamicFeeTx(nonce, 100000, big.NewInt(2), big.NewInt(1), key)
		if err := pool.addRemoteSync(tx); err != nil {
			t.Fatalf("failed to add original cheap %s transaction: %v", stage, err)
		}
		// 2.  Don't bump tip or feecap => discard
		tx = dynamicFeeTx(nonce, 100001, big.NewInt(2), big.NewInt(1), key)
		if err := pool.addRemote(tx); !errors.Is(err, txpool.ErrReplaceUnderpriced) {
			t.Fatalf("original cheap %s transaction replacement error mismatch: have %v, want %v", stage, err, txpool.ErrReplaceUnderpriced)
		}
		// 3.  Bump both more than min => accept
		tx = dynamicFeeTx(nonce, 100000, big.NewInt(3), big.NewInt(2), key)
		if err := pool.addRemote(tx); err != nil {
			t.Fatalf("failed to replace original cheap %s transaction: %v", stage, err)
		}
		// 4.  Check events match expected (2 new executable txs during pending, 0 during queue)
		count := 2
		if stage == "queued" {
			count = 0
		}
		if err := validateEvents(events, count); err != nil {
			t.Fatalf("cheap %s replacement event firing failed: %v", stage, err)
		}
		// 5.  Send new tx with larger tip and feeCap => accept
		tx = dynamicFeeTx(nonce, 100000, big.NewInt(gasFeeCap), big.NewInt(gasTipCap), key)
		if err := pool.addRemoteSync(tx); err != nil {
			t.Fatalf("failed to add original proper %s transaction: %v", stage, err)
		}

		// 6.  Bump tip max allowed so it's still underpriced => discard
		tx = dynamicFeeTx(nonce, 100000, big.NewInt(gasFeeCap), big.NewInt(tipThreshold-1), key)
		if err := pool.addRemote(tx); !errors.Is(err, txpool.ErrReplaceUnderpriced) {
			t.Fatalf("original proper %s transaction replacement error mismatch: have %v, want %v", stage, err, txpool.ErrReplaceUnderpriced)
		}
		// 7.  Bump fee cap max allowed so it's still underpriced => discard
		tx = dynamicFeeTx(nonce, 100000, big.NewInt(feeCapThreshold-1), big.NewInt(gasTipCap), key)
		if err := pool.addRemote(tx); !errors.Is(err, txpool.ErrReplaceUnderpriced) {
			t.Fatalf("original proper %s transaction replacement error mismatch: have %v, want %v", stage, err, txpool.ErrReplaceUnderpriced)
		}
		// 8.  Bump tip min for acceptance => accept
		tx = dynamicFeeTx(nonce, 100000, big.NewInt(gasFeeCap), big.NewInt(tipThreshold), key)
		if err := pool.addRemote(tx); !errors.Is(err, txpool.ErrReplaceUnderpriced) {
			t.Fatalf("original proper %s transaction replacement error mismatch: have %v, want %v", stage, err, txpool.ErrReplaceUnderpriced)
		}
		// 9.  Bump fee cap min for acceptance => accept
		tx = dynamicFeeTx(nonce, 100000, big.NewInt(feeCapThreshold), big.NewInt(gasTipCap), key)
		if err := pool.addRemote(tx); !errors.Is(err, txpool.ErrReplaceUnderpriced) {
			t.Fatalf("original proper %s transaction replacement error mismatch: have %v, want %v", stage, err, txpool.ErrReplaceUnderpriced)
		}
		// 10. Check events match expected (3 new executable txs during pending, 0 during queue)
		tx = dynamicFeeTx(nonce, 100000, big.NewInt(feeCapThreshold), big.NewInt(tipThreshold), key)
		if err := pool.addRemote(tx); err != nil {
			t.Fatalf("failed to replace original cheap %s transaction: %v", stage, err)
		}
		// 11. Check events match expected (3 new executable txs during pending, 0 during queue)
		count = 2
		if stage == "queued" {
			count = 0
		}
		if err := validateEvents(events, count); err != nil {
			t.Fatalf("replacement %s event firing failed: %v", stage, err)
		}
	}

	if err := validatePoolInternals(pool); err != nil {
		t.Fatalf("pool internal state corrupted: %v", err)
	}
}

// TestStatusCheck tests that the pool can correctly retrieve the
// pending status of individual transactions.
func TestStatusCheck(t *testing.T) {
	t.Parallel()

	// Create the pool to test the status retrievals with
	statedb, _ := state.New(types.EmptyRootHash, state.NewDatabaseForTesting())
	blockchain := newTestBlockChain(params.TestChainConfig, 1000000, statedb, new(event.Feed))

	pool := New(testTxPoolConfig, blockchain)
	pool.Init(testTxPoolConfig.PriceLimit, blockchain.CurrentBlock(), newReserver())
	defer pool.Close()

	// Create the test accounts to check various transaction statuses with
	keys := make([]*ecdsa.PrivateKey, 3)
	for i := 0; i < len(keys); i++ {
		keys[i], _ = crypto.GenerateKey()
		testAddBalance(pool, crypto.PubkeyToAddress(keys[i].PublicKey), big.NewInt(1000000))
	}
	// Generate and queue a batch of transactions, both pending and queued
	txs := types.Transactions{}

	txs = append(txs, pricedTransaction(0, 100000, big.NewInt(1), keys[0])) // Pending only
	txs = append(txs, pricedTransaction(0, 100000, big.NewInt(1), keys[1])) // Pending and queued
	txs = append(txs, pricedTransaction(2, 100000, big.NewInt(1), keys[1]))
	txs = append(txs, pricedTransaction(2, 100000, big.NewInt(1), keys[2])) // Queued only

	// Import the transaction and ensure they are correctly added
	pool.addRemotesSync(txs)

	pending, queued := pool.Stats()
	if pending != 2 {
		t.Fatalf("pending transactions mismatched: have %d, want %d", pending, 2)
	}
	if queued != 2 {
		t.Fatalf("queued transactions mismatched: have %d, want %d", queued, 2)
	}
	if err := validatePoolInternals(pool); err != nil {
		t.Fatalf("pool internal state corrupted: %v", err)
	}
	// Retrieve the status of each transaction and validate them
	hashes := make([]common.Hash, len(txs))
	for i, tx := range txs {
		hashes[i] = tx.Hash()
	}
	hashes = append(hashes, common.Hash{})
	expect := []txpool.TxStatus{txpool.TxStatusPending, txpool.TxStatusPending, txpool.TxStatusQueued, txpool.TxStatusQueued, txpool.TxStatusUnknown}

	for i := 0; i < len(hashes); i++ {
		if status := pool.Status(hashes[i]); status != expect[i] {
			t.Errorf("transaction %d: status mismatch: have %v, want %v", i, status, expect[i])
		}
	}
}

// Test the transaction slots consumption is computed correctly
func TestSlotCount(t *testing.T) {
	t.Parallel()

	key, _ := crypto.GenerateKey()

	// Check that an empty transaction consumes a single slot
	smallTx := pricedDataTransaction(0, 0, big.NewInt(0), key, 0)
	if slots := numSlots(smallTx); slots != 1 {
		t.Fatalf("small transactions slot count mismatch: have %d want %d", slots, 1)
	}
	// Check that a large transaction consumes the correct number of slots
	bigTx := pricedDataTransaction(0, 0, big.NewInt(0), key, uint64(10*txSlotSize))
	if slots := numSlots(bigTx); slots != 11 {
		t.Fatalf("big transactions slot count mismatch: have %d want %d", slots, 11)
	}
}

// Tests the local pending transaction announced again correctly.
func TestTransactionPendingReannouce(t *testing.T) {
	t.Parallel()

	// Create the pool to test the limit enforcement with
	statedb, _ := state.New(common.Hash{}, state.NewDatabaseForTesting())
	blockchain := newTestBlockChain(params.TestChainConfig, 1000000, statedb, new(event.Feed))

	config := testTxPoolConfig
	// This ReannounceTime will be modified to time.Minute when creating tx_pool.
	config.ReannounceTime = time.Second
	reannounceInterval = time.Second

	pool := New(config, blockchain)
	pool.Init(config.PriceLimit, blockchain.CurrentBlock(), makeAddressReserver())
	// Modify ReannounceTime to trigger quicker.
	pool.config.ReannounceTime = time.Second
	defer pool.Close()

	key, _ := crypto.GenerateKey()
	account := crypto.PubkeyToAddress(key.PublicKey)
	pool.currentState.AddBalance(account, uint256.NewInt(1000000), tracing.BalanceChangeUnspecified)

	events := make(chan core.ReannoTxsEvent, testTxPoolConfig.AccountQueue)
	sub := pool.reannoTxFeed.Subscribe(events)
	defer sub.Unsubscribe()

	// Generate a batch of transactions and add to tx_pool locally.
	txs := make([]*types.Transaction, 0, testTxPoolConfig.AccountQueue)
	for i := uint64(0); i < testTxPoolConfig.AccountQueue; i++ {
		txs = append(txs, transaction(i, 100000, key))
	}
	pool.Add(txs, true)

	select {
	case ev := <-events:
		t.Logf("received reannouce event, txs length: %d", len(ev.Txs))
	case <-time.After(5 * time.Second):
		t.Errorf("reannouce event not fired")
	}
}

// TestSetCodeTransactions tests a few scenarios regarding the EIP-7702
// SetCodeTx.
func TestSetCodeTransactions(t *testing.T) {
	t.Parallel()

	// Create the pool to test the status retrievals with
	statedb, _ := state.New(types.EmptyRootHash, state.NewDatabaseForTesting())
	blockchain := newTestBlockChain(params.MergedTestChainConfig, 1000000, statedb, new(event.Feed))

	pool := New(testTxPoolConfig, blockchain)
	pool.Init(testTxPoolConfig.PriceLimit, blockchain.CurrentBlock(), newReserver())
	defer pool.Close()

	// Create the test accounts
	var (
		keyA, _ = crypto.GenerateKey()
		keyB, _ = crypto.GenerateKey()
		keyC, _ = crypto.GenerateKey()
		addrA   = crypto.PubkeyToAddress(keyA.PublicKey)
		addrB   = crypto.PubkeyToAddress(keyB.PublicKey)
		addrC   = crypto.PubkeyToAddress(keyC.PublicKey)
	)
	testAddBalance(pool, addrA, big.NewInt(params.Ether))
	testAddBalance(pool, addrB, big.NewInt(params.Ether))
	testAddBalance(pool, addrC, big.NewInt(params.Ether))

	for _, tt := range []struct {
		name    string
		pending int
		queued  int
		run     func(string)
	}{
		{
			// Check that only one in-flight transaction is allowed for accounts
			// with delegation set.
			name:    "accept-one-inflight-tx-of-delegated-account",
			pending: 1,
			run: func(name string) {
				aa := common.Address{0xaa, 0xaa}
				statedb.SetCode(addrA, append(types.DelegationPrefix, aa.Bytes()...))
				statedb.SetCode(aa, []byte{byte(vm.ADDRESS), byte(vm.PUSH0), byte(vm.SSTORE)})

				// Send gapped transaction, it should be rejected.
				if err := pool.addRemoteSync(pricedTransaction(2, 100000, big.NewInt(1), keyA)); !errors.Is(err, ErrOutOfOrderTxFromDelegated) {
					t.Fatalf("%s: error mismatch: want %v, have %v", name, ErrOutOfOrderTxFromDelegated, err)
				}
				// Send transactions. First is accepted, second is rejected.
				if err := pool.addRemoteSync(pricedTransaction(0, 100000, big.NewInt(1), keyA)); err != nil {
					t.Fatalf("%s: failed to add remote transaction: %v", name, err)
				}
<<<<<<< HEAD
				if err := pool.addRemoteSync(pricedTransaction(1, 100000, big.NewInt(1), keyA)); !errors.Is(err, ErrInflightTxLimitReached) {
					t.Fatalf("%s: error mismatch: want %v, have %v", name, ErrInflightTxLimitReached, err)
				}
				// Check gapped transaction again.
				if err := pool.addRemoteSync(pricedTransaction(2, 100000, big.NewInt(1), keyA)); !errors.Is(err, ErrInflightTxLimitReached) {
					t.Fatalf("%s: error mismatch: want %v, have %v", name, ErrInflightTxLimitReached, err)
=======
				// Second and further transactions shall be rejected
				if err := pool.addRemoteSync(pricedTransaction(1, 100000, big.NewInt(1), keyA)); !errors.Is(err, txpool.ErrInflightTxLimitReached) {
					t.Fatalf("%s: error mismatch: want %v, have %v", name, txpool.ErrInflightTxLimitReached, err)
				}
				// Check gapped transaction again.
				if err := pool.addRemoteSync(pricedTransaction(2, 100000, big.NewInt(1), keyA)); !errors.Is(err, txpool.ErrInflightTxLimitReached) {
					t.Fatalf("%s: error mismatch: want %v, have %v", name, txpool.ErrInflightTxLimitReached, err)
>>>>>>> 12b4131f
				}
				// Replace by fee.
				if err := pool.addRemoteSync(pricedTransaction(0, 100000, big.NewInt(10), keyA)); err != nil {
					t.Fatalf("%s: failed to replace with remote transaction: %v", name, err)
				}

				// Reset the delegation, avoid leaking state into the other tests
				statedb.SetCode(addrA, nil)
			},
		},
		{
			// This test is analogous to the previous one, but the delegation is pending
			// instead of set.
			name:    "allow-one-tx-from-pooled-delegation",
			pending: 2,
			run: func(name string) {
				// Create a pending delegation request from B.
				if err := pool.addRemoteSync(setCodeTx(0, keyA, []unsignedAuth{{0, keyB}})); err != nil {
					t.Fatalf("%s: failed to add with remote setcode transaction: %v", name, err)
				}
				// First transaction from B is accepted.
				if err := pool.addRemoteSync(pricedTransaction(0, 100000, big.NewInt(1), keyB)); err != nil {
					t.Fatalf("%s: failed to add remote transaction: %v", name, err)
				}
				// Second transaction fails due to limit.
				if err := pool.addRemoteSync(pricedTransaction(1, 100000, big.NewInt(1), keyB)); !errors.Is(err, txpool.ErrInflightTxLimitReached) {
					t.Fatalf("%s: error mismatch: want %v, have %v", name, txpool.ErrInflightTxLimitReached, err)
				}
				// Replace by fee for first transaction from B works.
				if err := pool.addRemoteSync(pricedTransaction(0, 100000, big.NewInt(2), keyB)); err != nil {
					t.Fatalf("%s: failed to add remote transaction: %v", name, err)
				}
			},
		},
		{
			// This is the symmetric case of the previous one, where the delegation request
			// is received after the transaction. The resulting state shall be the same.
			name:    "accept-authorization-from-sender-of-one-inflight-tx",
			pending: 2,
			run: func(name string) {
				// The first in-flight transaction is accepted.
				if err := pool.addRemoteSync(pricedTransaction(0, 100000, big.NewInt(1), keyB)); err != nil {
					t.Fatalf("%s: failed to add with pending delegation: %v", name, err)
				}
				// Delegation is accepted.
				if err := pool.addRemoteSync(setCodeTx(0, keyA, []unsignedAuth{{0, keyB}})); err != nil {
					t.Fatalf("%s: failed to add remote transaction: %v", name, err)
				}
				// The second in-flight transaction is rejected.
				if err := pool.addRemoteSync(pricedTransaction(1, 100000, big.NewInt(1), keyB)); !errors.Is(err, txpool.ErrInflightTxLimitReached) {
					t.Fatalf("%s: error mismatch: want %v, have %v", name, txpool.ErrInflightTxLimitReached, err)
				}
			},
		},
		{
			name:    "reject-authorization-from-sender-with-more-than-one-inflight-tx",
			pending: 2,
			run: func(name string) {
				// Submit two transactions.
				if err := pool.addRemoteSync(pricedTransaction(0, 100000, big.NewInt(1), keyB)); err != nil {
					t.Fatalf("%s: failed to add with pending delegation: %v", name, err)
				}
				if err := pool.addRemoteSync(pricedTransaction(1, 100000, big.NewInt(1), keyB)); err != nil {
					t.Fatalf("%s: failed to add with pending delegation: %v", name, err)
				}
<<<<<<< HEAD
				// Also check gapped transaction is rejected.
				if err := pool.addRemoteSync(pricedTransaction(1, 100000, big.NewInt(1), keyC)); !errors.Is(err, ErrInflightTxLimitReached) {
					t.Fatalf("%s: error mismatch: want %v, have %v", name, ErrInflightTxLimitReached, err)
=======
				// Delegation rejected since two txs are already in-flight.
				if err := pool.addRemoteSync(setCodeTx(0, keyA, []unsignedAuth{{0, keyB}})); !errors.Is(err, ErrAuthorityReserved) {
					t.Fatalf("%s: error mismatch: want %v, have %v", name, ErrAuthorityReserved, err)
				}
			},
		},
		{
			name:    "allow-setcode-tx-with-pending-authority-tx",
			pending: 2,
			run: func(name string) {
				// Send two transactions where the first has no conflicting delegations and
				// the second should be allowed despite conflicting with the authorities in the first.
				if err := pool.addRemoteSync(setCodeTx(0, keyA, []unsignedAuth{{1, keyC}})); err != nil {
					t.Fatalf("%s: failed to add with remote setcode transaction: %v", name, err)
				}
				if err := pool.addRemoteSync(setCodeTx(0, keyB, []unsignedAuth{{1, keyC}})); err != nil {
					t.Fatalf("%s: failed to add conflicting delegation: %v", name, err)
>>>>>>> 12b4131f
				}
			},
		},
		{
			name:    "replace-by-fee-setcode-tx",
			pending: 1,
			run: func(name string) {
				if err := pool.addRemoteSync(setCodeTx(0, keyB, []unsignedAuth{{1, keyC}})); err != nil {
					t.Fatalf("%s: failed to add with remote setcode transaction: %v", name, err)
				}
				if err := pool.addRemoteSync(pricedSetCodeTx(0, 250000, uint256.NewInt(2000), uint256.NewInt(2), keyB, []unsignedAuth{{0, keyC}})); err != nil {
					t.Fatalf("%s: failed to add with remote setcode transaction: %v", name, err)
				}
			},
		},
		{
			name:    "allow-more-than-one-tx-from-replaced-authority",
			pending: 3,
			run: func(name string) {
				// Send transaction from A with B as an authority.
				if err := pool.addRemoteSync(pricedSetCodeTx(0, 250000, uint256.NewInt(10), uint256.NewInt(3), keyA, []unsignedAuth{{0, keyB}})); err != nil {
					t.Fatalf("%s: failed to add with remote setcode transaction: %v", name, err)
				}
				// Replace transaction with another having C as an authority.
				if err := pool.addRemoteSync(pricedSetCodeTx(0, 250000, uint256.NewInt(3000), uint256.NewInt(300), keyA, []unsignedAuth{{0, keyC}})); err != nil {
					t.Fatalf("%s: failed to add with remote setcode transaction: %v", name, err)
				}
				// B should not be considred as having an in-flight delegation, so
				// should allow more than one pooled transaction.
				if err := pool.addRemoteSync(pricedTransaction(0, 100000, big.NewInt(10), keyB)); err != nil {
					t.Fatalf("%s: failed to replace with remote transaction: %v", name, err)
				}
				if err := pool.addRemoteSync(pricedTransaction(1, 100000, big.NewInt(10), keyB)); err != nil {
					t.Fatalf("%s: failed to replace with remote transaction: %v", name, err)
				}
			},
		},
		{
			// This test is analogous to the previous one, but the the replaced
			// transaction is self-sponsored.
			name:    "allow-tx-from-replaced-self-sponsor-authority",
			pending: 3,
			run: func(name string) {
				// Send transaction from A with A as an authority.
				if err := pool.addRemoteSync(pricedSetCodeTx(0, 250000, uint256.NewInt(10), uint256.NewInt(3), keyA, []unsignedAuth{{0, keyA}})); err != nil {
					t.Fatalf("%s: failed to add with remote setcode transaction: %v", name, err)
				}
				// Replace transaction with a transaction with B as an authority.
				if err := pool.addRemoteSync(pricedSetCodeTx(0, 250000, uint256.NewInt(30), uint256.NewInt(30), keyA, []unsignedAuth{{0, keyB}})); err != nil {
					t.Fatalf("%s: failed to add with remote setcode transaction: %v", name, err)
				}
				// The one in-flight transaction limit from A no longer applies, so we
				// can stack a second transaction for the account.
				if err := pool.addRemoteSync(pricedTransaction(1, 100000, big.NewInt(1000), keyA)); err != nil {
					t.Fatalf("%s: failed to replace with remote transaction: %v", name, err)
				}
				// B should still be able to send transactions.
				if err := pool.addRemoteSync(pricedTransaction(0, 100000, big.NewInt(1000), keyB)); err != nil {
					t.Fatalf("%s: failed to replace with remote transaction: %v", name, err)
				}
				// However B still has the limitation to one in-flight transaction.
				if err := pool.addRemoteSync(pricedTransaction(1, 100000, big.NewInt(1), keyB)); !errors.Is(err, txpool.ErrInflightTxLimitReached) {
					t.Fatalf("%s: error mismatch: want %v, have %v", name, txpool.ErrInflightTxLimitReached, err)
				}
			},
		},
		{
			name:    "replacements-respect-inflight-tx-count",
			pending: 2,
			run: func(name string) {
				// Send transaction from A with B as an authority.
				if err := pool.addRemoteSync(pricedSetCodeTx(0, 250000, uint256.NewInt(10), uint256.NewInt(3), keyA, []unsignedAuth{{0, keyB}})); err != nil {
					t.Fatalf("%s: failed to add with remote setcode transaction: %v", name, err)
				}
				// Send two transactions from B. Only the first should be accepted due
				// to in-flight limit.
				if err := pool.addRemoteSync(pricedTransaction(0, 100000, big.NewInt(1), keyB)); err != nil {
					t.Fatalf("%s: failed to add remote transaction: %v", name, err)
				}
				if err := pool.addRemoteSync(pricedTransaction(1, 100000, big.NewInt(1), keyB)); !errors.Is(err, txpool.ErrInflightTxLimitReached) {
					t.Fatalf("%s: error mismatch: want %v, have %v", name, txpool.ErrInflightTxLimitReached, err)
				}
				// Replace the in-flight transaction from B.
				if err := pool.addRemoteSync(pricedTransaction(0, 100000, big.NewInt(30), keyB)); err != nil {
					t.Fatalf("%s: failed to replace with remote transaction: %v", name, err)
				}
				// Ensure the in-flight limit for B is still in place.
				if err := pool.addRemoteSync(pricedTransaction(1, 100000, big.NewInt(1), keyB)); !errors.Is(err, txpool.ErrInflightTxLimitReached) {
					t.Fatalf("%s: error mismatch: want %v, have %v", name, txpool.ErrInflightTxLimitReached, err)
				}
			},
		},
		{
			// Since multiple authorizations can be pending simultaneously, replacing
			// one of them should not break the one in-flight-transaction limit.
			name:    "track-multiple-conflicting-delegations",
			pending: 3,
			run: func(name string) {
				// Send two setcode txs both with C as an authority.
				if err := pool.addRemoteSync(pricedSetCodeTx(0, 250000, uint256.NewInt(10), uint256.NewInt(3), keyA, []unsignedAuth{{0, keyC}})); err != nil {
					t.Fatalf("%s: failed to add with remote setcode transaction: %v", name, err)
				}
				if err := pool.addRemoteSync(pricedSetCodeTx(0, 250000, uint256.NewInt(30), uint256.NewInt(30), keyB, []unsignedAuth{{0, keyC}})); err != nil {
					t.Fatalf("%s: failed to add with remote setcode transaction: %v", name, err)
				}
				// Replace the tx from A with a non-setcode tx.
				if err := pool.addRemoteSync(pricedTransaction(0, 100000, big.NewInt(1000), keyA)); err != nil {
					t.Fatalf("%s: failed to replace with remote transaction: %v", name, err)
				}
				// Make sure we can only pool one tx from keyC since it is still a
				// pending authority.
				if err := pool.addRemoteSync(pricedTransaction(0, 100000, big.NewInt(1000), keyC)); err != nil {
					t.Fatalf("%s: failed to added single pooled for account with pending delegation: %v", name, err)
				}
<<<<<<< HEAD
				if err, want := pool.addRemoteSync(pricedTransaction(1, 100000, big.NewInt(1000), keyC)), ErrInflightTxLimitReached; !errors.Is(err, want) {
=======
				if err, want := pool.addRemoteSync(pricedTransaction(1, 100000, big.NewInt(1000), keyC)), txpool.ErrInflightTxLimitReached; !errors.Is(err, want) {
>>>>>>> 12b4131f
					t.Fatalf("%s: error mismatch: want %v, have %v", name, want, err)
				}
			},
		},
		{
			name:    "remove-hash-from-authority-tracker",
			pending: 10,
			run: func(name string) {
				var keys []*ecdsa.PrivateKey
				for i := 0; i < 30; i++ {
					key, _ := crypto.GenerateKey()
					keys = append(keys, key)
					addr := crypto.PubkeyToAddress(key.PublicKey)
					testAddBalance(pool, addr, big.NewInt(params.Ether))
				}
<<<<<<< HEAD
				if err, want := pool.addRemoteSync(setCodeTx(0, keyA, []unsignedAuth{{1, keyC}})), ErrAuthorityReserved; !errors.Is(err, want) {
					t.Fatalf("%s: error mismatch: want %v, have %v", name, want, err)
=======
				// Create a transactions with 3 unique auths so the lookup's auth map is
				// filled with addresses.
				for i := 0; i < 30; i += 3 {
					if err := pool.addRemoteSync(pricedSetCodeTx(0, 250000, uint256.NewInt(10), uint256.NewInt(3), keys[i], []unsignedAuth{{0, keys[i]}, {0, keys[i+1]}, {0, keys[i+2]}})); err != nil {
						t.Fatalf("%s: failed to add with remote setcode transaction: %v", name, err)
					}
				}
				// Replace one of the transactions with a normal transaction so that the
				// original hash is removed from the tracker. The hash should be
				// associated with 3 different authorities.
				if err := pool.addRemoteSync(pricedTransaction(0, 100000, big.NewInt(1000), keys[0])); err != nil {
					t.Fatalf("%s: failed to replace with remote transaction: %v", name, err)
>>>>>>> 12b4131f
				}
			},
		},
		{
			name:    "remove-hash-from-authority-tracker",
			pending: 10,
			run: func(name string) {
				var keys []*ecdsa.PrivateKey
				for i := 0; i < 30; i++ {
					key, _ := crypto.GenerateKey()
					keys = append(keys, key)
					addr := crypto.PubkeyToAddress(key.PublicKey)
					testAddBalance(pool, addr, big.NewInt(params.Ether))
				}
				// Create a transactions with 3 unique auths so the lookup's auth map is
				// filled with addresses.
				for i := 0; i < 30; i += 3 {
					if err := pool.addRemoteSync(pricedSetCodeTx(0, 250000, uint256.NewInt(10), uint256.NewInt(3), keys[i], []unsignedAuth{{0, keys[i]}, {0, keys[i+1]}, {0, keys[i+2]}})); err != nil {
						t.Fatalf("%s: failed to add with remote setcode transaction: %v", name, err)
					}
				}
				// Replace one of the transactions with a normal transaction so that the
				// original hash is removed from the tracker. The hash should be
				// associated with 3 different authorities.
				if err := pool.addRemoteSync(pricedTransaction(0, 100000, big.NewInt(1000), keys[0])); err != nil {
					t.Fatalf("%s: failed to replace with remote transaction: %v", name, err)
				}
			},
		},
	} {
		tt.run(tt.name)
		pending, queued := pool.Stats()
		if pending != tt.pending {
			t.Fatalf("%s: pending transactions mismatched: have %d, want %d", tt.name, pending, tt.pending)
		}
		if queued != tt.queued {
			t.Fatalf("%s: queued transactions mismatched: have %d, want %d", tt.name, queued, tt.queued)
		}
		if err := validatePoolInternals(pool); err != nil {
			t.Fatalf("%s: pool internal state corrupted: %v", tt.name, err)
		}
		pool.Clear()
	}
}

func TestSetCodeTransactionsReorg(t *testing.T) {
	t.Parallel()

	// Create the pool to test the status retrievals with
	statedb, _ := state.New(types.EmptyRootHash, state.NewDatabaseForTesting())
	blockchain := newTestBlockChain(params.MergedTestChainConfig, 1000000, statedb, new(event.Feed))

	pool := New(testTxPoolConfig, blockchain)
<<<<<<< HEAD
	pool.Init(testTxPoolConfig.PriceLimit, blockchain.CurrentBlock(), makeAddressReserver())
=======
	pool.Init(testTxPoolConfig.PriceLimit, blockchain.CurrentBlock(), newReserver())
>>>>>>> 12b4131f
	defer pool.Close()

	// Create the test accounts
	var (
		keyA, _ = crypto.GenerateKey()
		addrA   = crypto.PubkeyToAddress(keyA.PublicKey)
	)
	testAddBalance(pool, addrA, big.NewInt(params.Ether))
	// Send an authorization for 0x42
	var authList []types.SetCodeAuthorization
	auth, _ := types.SignSetCode(keyA, types.SetCodeAuthorization{
		ChainID: *uint256.MustFromBig(params.TestChainConfig.ChainID),
		Address: common.Address{0x42},
		Nonce:   0,
	})
	authList = append(authList, auth)
	if err := pool.addRemoteSync(pricedSetCodeTxWithAuth(0, 250000, uint256.NewInt(10), uint256.NewInt(3), keyA, authList)); err != nil {
		t.Fatalf("failed to add with remote setcode transaction: %v", err)
	}
	// Simulate the chain moving
	blockchain.statedb.SetNonce(addrA, 1, tracing.NonceChangeAuthorization)
	blockchain.statedb.SetCode(addrA, types.AddressToDelegation(auth.Address))
	<-pool.requestReset(nil, nil)
	// Set an authorization for 0x00
	auth, _ = types.SignSetCode(keyA, types.SetCodeAuthorization{
		ChainID: *uint256.MustFromBig(params.TestChainConfig.ChainID),
		Address: common.Address{},
		Nonce:   0,
	})
	authList = append(authList, auth)
	if err := pool.addRemoteSync(pricedSetCodeTxWithAuth(1, 250000, uint256.NewInt(10), uint256.NewInt(3), keyA, authList)); err != nil {
		t.Fatalf("failed to add with remote setcode transaction: %v", err)
	}
	// Try to add a transactions in
<<<<<<< HEAD
	if err := pool.addRemoteSync(pricedTransaction(2, 100000, big.NewInt(1000), keyA)); !errors.Is(err, ErrInflightTxLimitReached) {
		t.Fatalf("unexpected error %v, expecting %v", err, ErrInflightTxLimitReached)
=======
	if err := pool.addRemoteSync(pricedTransaction(2, 100000, big.NewInt(1000), keyA)); !errors.Is(err, txpool.ErrInflightTxLimitReached) {
		t.Fatalf("unexpected error %v, expecting %v", err, txpool.ErrInflightTxLimitReached)
>>>>>>> 12b4131f
	}
	// Simulate the chain moving
	blockchain.statedb.SetNonce(addrA, 2, tracing.NonceChangeAuthorization)
	blockchain.statedb.SetCode(addrA, nil)
	<-pool.requestReset(nil, nil)
	// Now send two transactions from addrA
	if err := pool.addRemoteSync(pricedTransaction(2, 100000, big.NewInt(1000), keyA)); err != nil {
		t.Fatalf("failed to added single transaction: %v", err)
	}
	if err := pool.addRemoteSync(pricedTransaction(3, 100000, big.NewInt(1000), keyA)); err != nil {
		t.Fatalf("failed to added single transaction: %v", err)
	}
}

// Benchmarks the speed of validating the contents of the pending queue of the
// transaction pool.
func BenchmarkPendingDemotion100(b *testing.B)   { benchmarkPendingDemotion(b, 100) }
func BenchmarkPendingDemotion1000(b *testing.B)  { benchmarkPendingDemotion(b, 1000) }
func BenchmarkPendingDemotion10000(b *testing.B) { benchmarkPendingDemotion(b, 10000) }

func benchmarkPendingDemotion(b *testing.B, size int) {
	// Add a batch of transactions to a pool one by one
	pool, key := setupPool()
	defer pool.Close()

	account := crypto.PubkeyToAddress(key.PublicKey)
	testAddBalance(pool, account, big.NewInt(1000000))

	for i := 0; i < size; i++ {
		tx := transaction(uint64(i), 100000, key)
		pool.promoteTx(account, tx.Hash(), tx)
	}
	// Benchmark the speed of pool validation
	b.ResetTimer()
	for i := 0; i < b.N; i++ {
		pool.demoteUnexecutables()
	}
}

// Benchmarks the speed of scheduling the contents of the future queue of the
// transaction pool.
func BenchmarkFuturePromotion100(b *testing.B)   { benchmarkFuturePromotion(b, 100) }
func BenchmarkFuturePromotion1000(b *testing.B)  { benchmarkFuturePromotion(b, 1000) }
func BenchmarkFuturePromotion10000(b *testing.B) { benchmarkFuturePromotion(b, 10000) }

func benchmarkFuturePromotion(b *testing.B, size int) {
	// Add a batch of transactions to a pool one by one
	pool, key := setupPool()
	defer pool.Close()

	account := crypto.PubkeyToAddress(key.PublicKey)
	testAddBalance(pool, account, big.NewInt(1000000))

	for i := 0; i < size; i++ {
		tx := transaction(uint64(1+i), 100000, key)
		pool.enqueueTx(tx.Hash(), tx, true)
	}
	// Benchmark the speed of pool validation
	b.ResetTimer()
	for i := 0; i < b.N; i++ {
		pool.promoteExecutables(nil)
	}
}

// Benchmarks the speed of batched transaction insertion.
func BenchmarkBatchInsert100(b *testing.B)   { benchmarkBatchInsert(b, 100) }
func BenchmarkBatchInsert1000(b *testing.B)  { benchmarkBatchInsert(b, 1000) }
func BenchmarkBatchInsert10000(b *testing.B) { benchmarkBatchInsert(b, 10000) }

func benchmarkBatchInsert(b *testing.B, size int) {
	// Generate a batch of transactions to enqueue into the pool
	pool, key := setupPool()
	defer pool.Close()

	account := crypto.PubkeyToAddress(key.PublicKey)
	testAddBalance(pool, account, big.NewInt(1000000000000000000))

	batches := make([]types.Transactions, b.N)
	for i := 0; i < b.N; i++ {
		batches[i] = make(types.Transactions, size)
		for j := 0; j < size; j++ {
			batches[i][j] = transaction(uint64(size*i+j), 100000, key)
		}
	}
	// Benchmark importing the transactions into the queue
	b.ResetTimer()
	for _, batch := range batches {
		pool.addRemotes(batch)
	}
}

// Benchmarks the speed of batch transaction insertion in case of multiple accounts.
func BenchmarkMultiAccountBatchInsert(b *testing.B) {
	// Generate a batch of transactions to enqueue into the pool
	pool, _ := setupPool()
	defer pool.Close()
	b.ReportAllocs()
	batches := make(types.Transactions, b.N)
	for i := 0; i < b.N; i++ {
		key, _ := crypto.GenerateKey()
		account := crypto.PubkeyToAddress(key.PublicKey)
		pool.currentState.AddBalance(account, uint256.NewInt(1000000), tracing.BalanceChangeUnspecified)
		tx := transaction(uint64(0), 100000, key)
		batches[i] = tx
	}
	// Benchmark importing the transactions into the queue
	b.ResetTimer()
	for _, tx := range batches {
		pool.addRemotesSync([]*types.Transaction{tx})
	}
}<|MERGE_RESOLUTION|>--- conflicted
+++ resolved
@@ -1697,11 +1697,7 @@
 		t.Fatalf("failed to add well priced transaction: %v", err)
 	}
 	// Ensure that replacing a pending transaction with a future transaction fails
-<<<<<<< HEAD
-	if err := pool.addRemoteSync(pricedTransaction(5, 100000, big.NewInt(6), keys[1])); err != ErrFutureReplacePending {
-=======
 	if err := pool.addRemoteSync(pricedTransaction(5, 100000, big.NewInt(6), keys[1])); !errors.Is(err, ErrFutureReplacePending) {
->>>>>>> 12b4131f
 		t.Fatalf("adding future replace transaction error mismatch: have %v, want %v", err, ErrFutureReplacePending)
 	}
 	pending, queued = pool.Stats()
@@ -2408,14 +2404,6 @@
 				if err := pool.addRemoteSync(pricedTransaction(0, 100000, big.NewInt(1), keyA)); err != nil {
 					t.Fatalf("%s: failed to add remote transaction: %v", name, err)
 				}
-<<<<<<< HEAD
-				if err := pool.addRemoteSync(pricedTransaction(1, 100000, big.NewInt(1), keyA)); !errors.Is(err, ErrInflightTxLimitReached) {
-					t.Fatalf("%s: error mismatch: want %v, have %v", name, ErrInflightTxLimitReached, err)
-				}
-				// Check gapped transaction again.
-				if err := pool.addRemoteSync(pricedTransaction(2, 100000, big.NewInt(1), keyA)); !errors.Is(err, ErrInflightTxLimitReached) {
-					t.Fatalf("%s: error mismatch: want %v, have %v", name, ErrInflightTxLimitReached, err)
-=======
 				// Second and further transactions shall be rejected
 				if err := pool.addRemoteSync(pricedTransaction(1, 100000, big.NewInt(1), keyA)); !errors.Is(err, txpool.ErrInflightTxLimitReached) {
 					t.Fatalf("%s: error mismatch: want %v, have %v", name, txpool.ErrInflightTxLimitReached, err)
@@ -2423,7 +2411,6 @@
 				// Check gapped transaction again.
 				if err := pool.addRemoteSync(pricedTransaction(2, 100000, big.NewInt(1), keyA)); !errors.Is(err, txpool.ErrInflightTxLimitReached) {
 					t.Fatalf("%s: error mismatch: want %v, have %v", name, txpool.ErrInflightTxLimitReached, err)
->>>>>>> 12b4131f
 				}
 				// Replace by fee.
 				if err := pool.addRemoteSync(pricedTransaction(0, 100000, big.NewInt(10), keyA)); err != nil {
@@ -2489,11 +2476,6 @@
 				if err := pool.addRemoteSync(pricedTransaction(1, 100000, big.NewInt(1), keyB)); err != nil {
 					t.Fatalf("%s: failed to add with pending delegation: %v", name, err)
 				}
-<<<<<<< HEAD
-				// Also check gapped transaction is rejected.
-				if err := pool.addRemoteSync(pricedTransaction(1, 100000, big.NewInt(1), keyC)); !errors.Is(err, ErrInflightTxLimitReached) {
-					t.Fatalf("%s: error mismatch: want %v, have %v", name, ErrInflightTxLimitReached, err)
-=======
 				// Delegation rejected since two txs are already in-flight.
 				if err := pool.addRemoteSync(setCodeTx(0, keyA, []unsignedAuth{{0, keyB}})); !errors.Is(err, ErrAuthorityReserved) {
 					t.Fatalf("%s: error mismatch: want %v, have %v", name, ErrAuthorityReserved, err)
@@ -2511,7 +2493,6 @@
 				}
 				if err := pool.addRemoteSync(setCodeTx(0, keyB, []unsignedAuth{{1, keyC}})); err != nil {
 					t.Fatalf("%s: failed to add conflicting delegation: %v", name, err)
->>>>>>> 12b4131f
 				}
 			},
 		},
@@ -2626,11 +2607,7 @@
 				if err := pool.addRemoteSync(pricedTransaction(0, 100000, big.NewInt(1000), keyC)); err != nil {
 					t.Fatalf("%s: failed to added single pooled for account with pending delegation: %v", name, err)
 				}
-<<<<<<< HEAD
-				if err, want := pool.addRemoteSync(pricedTransaction(1, 100000, big.NewInt(1000), keyC)), ErrInflightTxLimitReached; !errors.Is(err, want) {
-=======
 				if err, want := pool.addRemoteSync(pricedTransaction(1, 100000, big.NewInt(1000), keyC)), txpool.ErrInflightTxLimitReached; !errors.Is(err, want) {
->>>>>>> 12b4131f
 					t.Fatalf("%s: error mismatch: want %v, have %v", name, want, err)
 				}
 			},
@@ -2646,37 +2623,6 @@
 					addr := crypto.PubkeyToAddress(key.PublicKey)
 					testAddBalance(pool, addr, big.NewInt(params.Ether))
 				}
-<<<<<<< HEAD
-				if err, want := pool.addRemoteSync(setCodeTx(0, keyA, []unsignedAuth{{1, keyC}})), ErrAuthorityReserved; !errors.Is(err, want) {
-					t.Fatalf("%s: error mismatch: want %v, have %v", name, want, err)
-=======
-				// Create a transactions with 3 unique auths so the lookup's auth map is
-				// filled with addresses.
-				for i := 0; i < 30; i += 3 {
-					if err := pool.addRemoteSync(pricedSetCodeTx(0, 250000, uint256.NewInt(10), uint256.NewInt(3), keys[i], []unsignedAuth{{0, keys[i]}, {0, keys[i+1]}, {0, keys[i+2]}})); err != nil {
-						t.Fatalf("%s: failed to add with remote setcode transaction: %v", name, err)
-					}
-				}
-				// Replace one of the transactions with a normal transaction so that the
-				// original hash is removed from the tracker. The hash should be
-				// associated with 3 different authorities.
-				if err := pool.addRemoteSync(pricedTransaction(0, 100000, big.NewInt(1000), keys[0])); err != nil {
-					t.Fatalf("%s: failed to replace with remote transaction: %v", name, err)
->>>>>>> 12b4131f
-				}
-			},
-		},
-		{
-			name:    "remove-hash-from-authority-tracker",
-			pending: 10,
-			run: func(name string) {
-				var keys []*ecdsa.PrivateKey
-				for i := 0; i < 30; i++ {
-					key, _ := crypto.GenerateKey()
-					keys = append(keys, key)
-					addr := crypto.PubkeyToAddress(key.PublicKey)
-					testAddBalance(pool, addr, big.NewInt(params.Ether))
-				}
 				// Create a transactions with 3 unique auths so the lookup's auth map is
 				// filled with addresses.
 				for i := 0; i < 30; i += 3 {
@@ -2716,11 +2662,7 @@
 	blockchain := newTestBlockChain(params.MergedTestChainConfig, 1000000, statedb, new(event.Feed))
 
 	pool := New(testTxPoolConfig, blockchain)
-<<<<<<< HEAD
-	pool.Init(testTxPoolConfig.PriceLimit, blockchain.CurrentBlock(), makeAddressReserver())
-=======
 	pool.Init(testTxPoolConfig.PriceLimit, blockchain.CurrentBlock(), newReserver())
->>>>>>> 12b4131f
 	defer pool.Close()
 
 	// Create the test accounts
@@ -2755,13 +2697,8 @@
 		t.Fatalf("failed to add with remote setcode transaction: %v", err)
 	}
 	// Try to add a transactions in
-<<<<<<< HEAD
-	if err := pool.addRemoteSync(pricedTransaction(2, 100000, big.NewInt(1000), keyA)); !errors.Is(err, ErrInflightTxLimitReached) {
-		t.Fatalf("unexpected error %v, expecting %v", err, ErrInflightTxLimitReached)
-=======
 	if err := pool.addRemoteSync(pricedTransaction(2, 100000, big.NewInt(1000), keyA)); !errors.Is(err, txpool.ErrInflightTxLimitReached) {
 		t.Fatalf("unexpected error %v, expecting %v", err, txpool.ErrInflightTxLimitReached)
->>>>>>> 12b4131f
 	}
 	// Simulate the chain moving
 	blockchain.statedb.SetNonce(addrA, 2, tracing.NonceChangeAuthorization)
