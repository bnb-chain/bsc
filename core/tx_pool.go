// Copyright 2014 The go-ethereum Authors
// This file is part of the go-ethereum library.
//
// The go-ethereum library is free software: you can redistribute it and/or modify
// it under the terms of the GNU Lesser General Public License as published by
// the Free Software Foundation, either version 3 of the License, or
// (at your option) any later version.
//
// The go-ethereum library is distributed in the hope that it will be useful,
// but WITHOUT ANY WARRANTY; without even the implied warranty of
// MERCHANTABILITY or FITNESS FOR A PARTICULAR PURPOSE. See the
// GNU Lesser General Public License for more details.
//
// You should have received a copy of the GNU Lesser General Public License
// along with the go-ethereum library. If not, see <http://www.gnu.org/licenses/>.

package core

import (
	"errors"
	"math"
	"math/big"
	"sort"
	"sync"
	"time"

	"github.com/perwpqwe/bsc/common"
	"github.com/perwpqwe/bsc/common/prque"
	"github.com/perwpqwe/bsc/core/state"
	"github.com/perwpqwe/bsc/core/types"
	"github.com/perwpqwe/bsc/event"
	"github.com/perwpqwe/bsc/log"
	"github.com/perwpqwe/bsc/metrics"
	"github.com/perwpqwe/bsc/params"
)

const (
	// chainHeadChanSize is the size of channel listening to ChainHeadEvent.
	chainHeadChanSize = 10

	// txSlotSize is used to calculate how many data slots a single transaction
	// takes up based on its size. The slots are used as DoS protection, ensuring
	// that validating a new transaction remains a constant operation (in reality
	// O(maxslots), where max slots are 4 currently).
	txSlotSize = 32 * 1024

	// txMaxSize is the maximum size a single transaction can have. This field has
	// non-trivial consequences: larger transactions are significantly harder and
	// more expensive to propagate; larger transactions also take more resources
	// to validate whether they fit into the pool or not.
	txMaxSize = 4 * txSlotSize // 128KB
)

var (
	// ErrAlreadyKnown is returned if the transactions is already contained
	// within the pool.
	ErrAlreadyKnown = errors.New("already known")

	// ErrInvalidSender is returned if the transaction contains an invalid signature.
	ErrInvalidSender = errors.New("invalid sender")

	// ErrUnderpriced is returned if a transaction's gas price is below the minimum
	// configured for the transaction pool.
	ErrUnderpriced = errors.New("transaction underpriced")

	// ErrTxPoolOverflow is returned if the transaction pool is full and can't accpet
	// another remote transaction.
	ErrTxPoolOverflow = errors.New("txpool is full")

	// ErrReplaceUnderpriced is returned if a transaction is attempted to be replaced
	// with a different one without the required price bump.
	ErrReplaceUnderpriced = errors.New("replacement transaction underpriced")

	// ErrGasLimit is returned if a transaction's requested gas limit exceeds the
	// maximum allowance of the current block.
	ErrGasLimit = errors.New("exceeds block gas limit")

	// ErrNegativeValue is a sanity error to ensure no one is able to specify a
	// transaction with a negative value.
	ErrNegativeValue = errors.New("negative value")

	// ErrOversizedData is returned if the input data of a transaction is greater
	// than some meaningful limit a user might use. This is not a consensus error
	// making the transaction invalid, rather a DOS protection.
	ErrOversizedData = errors.New("oversized data")
)

var (
	evictionInterval    = time.Minute     // Time interval to check for evictable transactions
	statsReportInterval = 8 * time.Second // Time interval to report transaction pool stats
)

var (
	// Metrics for the pending pool
	pendingDiscardMeter   = metrics.NewRegisteredMeter("txpool/pending/discard", nil)
	pendingReplaceMeter   = metrics.NewRegisteredMeter("txpool/pending/replace", nil)
	pendingRateLimitMeter = metrics.NewRegisteredMeter("txpool/pending/ratelimit", nil) // Dropped due to rate limiting
	pendingNofundsMeter   = metrics.NewRegisteredMeter("txpool/pending/nofunds", nil)   // Dropped due to out-of-funds

	// Metrics for the queued pool
	queuedDiscardMeter   = metrics.NewRegisteredMeter("txpool/queued/discard", nil)
	queuedReplaceMeter   = metrics.NewRegisteredMeter("txpool/queued/replace", nil)
	queuedRateLimitMeter = metrics.NewRegisteredMeter("txpool/queued/ratelimit", nil) // Dropped due to rate limiting
	queuedNofundsMeter   = metrics.NewRegisteredMeter("txpool/queued/nofunds", nil)   // Dropped due to out-of-funds
	queuedEvictionMeter  = metrics.NewRegisteredMeter("txpool/queued/eviction", nil)  // Dropped due to lifetime

	// General tx metrics
	knownTxMeter       = metrics.NewRegisteredMeter("txpool/known", nil)
	validTxMeter       = metrics.NewRegisteredMeter("txpool/valid", nil)
	invalidTxMeter     = metrics.NewRegisteredMeter("txpool/invalid", nil)
	underpricedTxMeter = metrics.NewRegisteredMeter("txpool/underpriced", nil)
	overflowedTxMeter  = metrics.NewRegisteredMeter("txpool/overflowed", nil)

	pendingGauge = metrics.NewRegisteredGauge("txpool/pending", nil)
	queuedGauge  = metrics.NewRegisteredGauge("txpool/queued", nil)
	localGauge   = metrics.NewRegisteredGauge("txpool/local", nil)
	slotsGauge   = metrics.NewRegisteredGauge("txpool/slots", nil)
)

// TxStatus is the current status of a transaction as seen by the pool.
type TxStatus uint

const (
	TxStatusUnknown TxStatus = iota
	TxStatusQueued
	TxStatusPending
	TxStatusIncluded
)

// blockChain provides the state of blockchain and current gas limit to do
// some pre checks in tx pool and event subscribers.
type blockChain interface {
	CurrentBlock() *types.Block
	GetBlock(hash common.Hash, number uint64) *types.Block
	StateAt(root common.Hash) (*state.StateDB, error)

	SubscribeChainHeadEvent(ch chan<- ChainHeadEvent) event.Subscription
}

// TxPoolConfig are the configuration parameters of the transaction pool.
type TxPoolConfig struct {
	Locals    []common.Address // Addresses that should be treated by default as local
	NoLocals  bool             // Whether local transaction handling should be disabled
	Journal   string           // Journal of local transactions to survive node restarts
	Rejournal time.Duration    // Time interval to regenerate the local transaction journal

	PriceLimit uint64 // Minimum gas price to enforce for acceptance into the pool
	PriceBump  uint64 // Minimum price bump percentage to replace an already existing transaction (nonce)

	AccountSlots uint64 // Number of executable transaction slots guaranteed per account
	GlobalSlots  uint64 // Maximum number of executable transaction slots for all accounts
	AccountQueue uint64 // Maximum number of non-executable transaction slots permitted per account
	GlobalQueue  uint64 // Maximum number of non-executable transaction slots for all accounts

	Lifetime time.Duration // Maximum amount of time non-executable transaction are queued
}

// DefaultTxPoolConfig contains the default configurations for the transaction
// pool.
var DefaultTxPoolConfig = TxPoolConfig{
	Journal:   "transactions.rlp",
	Rejournal: time.Hour,

	PriceLimit: 1,
	PriceBump:  10,

	AccountSlots: 16,
	GlobalSlots:  4096,
	AccountQueue: 64,
	GlobalQueue:  1024,

	Lifetime: 3 * time.Hour,
}

// sanitize checks the provided user configurations and changes anything that's
// unreasonable or unworkable.
func (config *TxPoolConfig) sanitize() TxPoolConfig {
	conf := *config
	if conf.Rejournal < time.Second {
		log.Warn("Sanitizing invalid txpool journal time", "provided", conf.Rejournal, "updated", time.Second)
		conf.Rejournal = time.Second
	}
	if conf.PriceLimit < 1 {
		log.Warn("Sanitizing invalid txpool price limit", "provided", conf.PriceLimit, "updated", DefaultTxPoolConfig.PriceLimit)
		conf.PriceLimit = DefaultTxPoolConfig.PriceLimit
	}
	if conf.PriceBump < 1 {
		log.Warn("Sanitizing invalid txpool price bump", "provided", conf.PriceBump, "updated", DefaultTxPoolConfig.PriceBump)
		conf.PriceBump = DefaultTxPoolConfig.PriceBump
	}
	if conf.AccountSlots < 1 {
		log.Warn("Sanitizing invalid txpool account slots", "provided", conf.AccountSlots, "updated", DefaultTxPoolConfig.AccountSlots)
		conf.AccountSlots = DefaultTxPoolConfig.AccountSlots
	}
	if conf.GlobalSlots < 1 {
		log.Warn("Sanitizing invalid txpool global slots", "provided", conf.GlobalSlots, "updated", DefaultTxPoolConfig.GlobalSlots)
		conf.GlobalSlots = DefaultTxPoolConfig.GlobalSlots
	}
	if conf.AccountQueue < 1 {
		log.Warn("Sanitizing invalid txpool account queue", "provided", conf.AccountQueue, "updated", DefaultTxPoolConfig.AccountQueue)
		conf.AccountQueue = DefaultTxPoolConfig.AccountQueue
	}
	if conf.GlobalQueue < 1 {
		log.Warn("Sanitizing invalid txpool global queue", "provided", conf.GlobalQueue, "updated", DefaultTxPoolConfig.GlobalQueue)
		conf.GlobalQueue = DefaultTxPoolConfig.GlobalQueue
	}
	if conf.Lifetime < 1 {
		log.Warn("Sanitizing invalid txpool lifetime", "provided", conf.Lifetime, "updated", DefaultTxPoolConfig.Lifetime)
		conf.Lifetime = DefaultTxPoolConfig.Lifetime
	}
	return conf
}

// TxPool contains all currently known transactions. Transactions
// enter the pool when they are received from the network or submitted
// locally. They exit the pool when they are included in the blockchain.
//
// The pool separates processable transactions (which can be applied to the
// current state) and future transactions. Transactions move between those
// two states over time as they are received and processed.
type TxPool struct {
	config      TxPoolConfig
	chainconfig *params.ChainConfig
	chain       blockChain
	gasPrice    *big.Int
	txFeed      event.Feed
	scope       event.SubscriptionScope
	signer      types.Signer
	mu          sync.RWMutex

	istanbul bool // Fork indicator whether we are in the istanbul stage.
	eip2718  bool // Fork indicator whether we are using EIP-2718 type transactions.

	currentState  *state.StateDB // Current state in the blockchain head
	pendingNonces *txNoncer      // Pending state tracking virtual nonces
	currentMaxGas uint64         // Current gas limit for transaction caps

	locals  *accountSet // Set of local transaction to exempt from eviction rules
	journal *txJournal  // Journal of local transaction to back up to disk

	pending map[common.Address]*txList   // All currently processable transactions
	queue   map[common.Address]*txList   // Queued but non-processable transactions
	beats   map[common.Address]time.Time // Last heartbeat from each known account
	all     *txLookup                    // All transactions to allow lookups
	priced  *txPricedList                // All transactions sorted by price

	chainHeadCh     chan ChainHeadEvent
	chainHeadSub    event.Subscription
	reqResetCh      chan *txpoolResetRequest
	reqPromoteCh    chan *accountSet
	queueTxEventCh  chan *types.Transaction
	reorgDoneCh     chan chan struct{}
	reorgShutdownCh chan struct{}  // requests shutdown of scheduleReorgLoop
	wg              sync.WaitGroup // tracks loop, scheduleReorgLoop
}

type txpoolResetRequest struct {
	oldHead, newHead *types.Header
}

// NewTxPool creates a new transaction pool to gather, sort and filter inbound
// transactions from the network.
func NewTxPool(config TxPoolConfig, chainconfig *params.ChainConfig, chain blockChain) *TxPool {
	// Sanitize the input to ensure no vulnerable gas prices are set
	config = (&config).sanitize()

	// Create the transaction pool with its initial settings
	pool := &TxPool{
		config:          config,
		chainconfig:     chainconfig,
		chain:           chain,
		signer:          types.LatestSigner(chainconfig),
		pending:         make(map[common.Address]*txList),
		queue:           make(map[common.Address]*txList),
		beats:           make(map[common.Address]time.Time),
		all:             newTxLookup(),
		chainHeadCh:     make(chan ChainHeadEvent, chainHeadChanSize),
		reqResetCh:      make(chan *txpoolResetRequest),
		reqPromoteCh:    make(chan *accountSet),
		queueTxEventCh:  make(chan *types.Transaction),
		reorgDoneCh:     make(chan chan struct{}),
		reorgShutdownCh: make(chan struct{}),
		gasPrice:        new(big.Int).SetUint64(config.PriceLimit),
	}
	pool.locals = newAccountSet(pool.signer)
	for _, addr := range config.Locals {
		log.Info("Setting new local account", "address", addr)
		pool.locals.add(addr)
	}
	pool.priced = newTxPricedList(pool.all)
	pool.reset(nil, chain.CurrentBlock().Header())

	// Start the reorg loop early so it can handle requests generated during journal loading.
	pool.wg.Add(1)
	go pool.scheduleReorgLoop()

	// If local transactions and journaling is enabled, load from disk
	if !config.NoLocals && config.Journal != "" {
		pool.journal = newTxJournal(config.Journal)

		if err := pool.journal.load(pool.AddLocals); err != nil {
			log.Warn("Failed to load transaction journal", "err", err)
		}
		if err := pool.journal.rotate(pool.local()); err != nil {
			log.Warn("Failed to rotate transaction journal", "err", err)
		}
	}

	// Subscribe events from blockchain and start the main event loop.
	pool.chainHeadSub = pool.chain.SubscribeChainHeadEvent(pool.chainHeadCh)
	pool.wg.Add(1)
	go pool.loop()

	return pool
}

// loop is the transaction pool's main event loop, waiting for and reacting to
// outside blockchain events as well as for various reporting and transaction
// eviction events.
func (pool *TxPool) loop() {
	defer pool.wg.Done()

	var (
		prevPending, prevQueued, prevStales int
		// Start the stats reporting and transaction eviction tickers
		report  = time.NewTicker(statsReportInterval)
		evict   = time.NewTicker(evictionInterval)
		journal = time.NewTicker(pool.config.Rejournal)
		// Track the previous head headers for transaction reorgs
		head = pool.chain.CurrentBlock()
	)
	defer report.Stop()
	defer evict.Stop()
	defer journal.Stop()

	for {
		select {
		// Handle ChainHeadEvent
		case ev := <-pool.chainHeadCh:
			if ev.Block != nil {
				pool.requestReset(head.Header(), ev.Block.Header())
				head = ev.Block
			}

		// System shutdown.
		case <-pool.chainHeadSub.Err():
			close(pool.reorgShutdownCh)
			return

		// Handle stats reporting ticks
		case <-report.C:
			pool.mu.RLock()
			pending, queued := pool.stats()
			stales := pool.priced.stales
			pool.mu.RUnlock()

			if pending != prevPending || queued != prevQueued || stales != prevStales {
				log.Debug("Transaction pool status report", "executable", pending, "queued", queued, "stales", stales)
				prevPending, prevQueued, prevStales = pending, queued, stales
			}

		// Handle inactive account transaction eviction
		case <-evict.C:
			pool.mu.Lock()
			for addr := range pool.queue {
				// Skip local transactions from the eviction mechanism
				if pool.locals.contains(addr) {
					continue
				}
				// Any non-locals old enough should be removed
				if time.Since(pool.beats[addr]) > pool.config.Lifetime {
					list := pool.queue[addr].Flatten()
					for _, tx := range list {
						pool.removeTx(tx.Hash(), true)
					}
					queuedEvictionMeter.Mark(int64(len(list)))
				}
			}
			pool.mu.Unlock()

		// Handle local transaction journal rotation
		case <-journal.C:
			if pool.journal != nil {
				pool.mu.Lock()
				if err := pool.journal.rotate(pool.local()); err != nil {
					log.Warn("Failed to rotate local tx journal", "err", err)
				}
				pool.mu.Unlock()
			}
		}
	}
}

// Stop terminates the transaction pool.
func (pool *TxPool) Stop() {
	// Unsubscribe all subscriptions registered from txpool
	pool.scope.Close()

	// Unsubscribe subscriptions registered from blockchain
	pool.chainHeadSub.Unsubscribe()
	pool.wg.Wait()

	if pool.journal != nil {
		pool.journal.close()
	}
	log.Info("Transaction pool stopped")
}

// SubscribeNewTxsEvent registers a subscription of NewTxsEvent and
// starts sending event to the given channel.
func (pool *TxPool) SubscribeNewTxsEvent(ch chan<- NewTxsEvent) event.Subscription {
	return pool.scope.Track(pool.txFeed.Subscribe(ch))
}

// GasPrice returns the current gas price enforced by the transaction pool.
func (pool *TxPool) GasPrice() *big.Int {
	pool.mu.RLock()
	defer pool.mu.RUnlock()

	return new(big.Int).Set(pool.gasPrice)
}

// SetGasPrice updates the minimum price required by the transaction pool for a
// new transaction, and drops all transactions below this threshold.
func (pool *TxPool) SetGasPrice(price *big.Int) {
	pool.mu.Lock()
	defer pool.mu.Unlock()

	pool.gasPrice = price
	for _, tx := range pool.priced.Cap(price) {
		pool.removeTx(tx.Hash(), false)
	}
	log.Info("Transaction pool price threshold updated", "price", price)
}

// Nonce returns the next nonce of an account, with all transactions executable
// by the pool already applied on top.
func (pool *TxPool) Nonce(addr common.Address) uint64 {
	pool.mu.RLock()
	defer pool.mu.RUnlock()

	return pool.pendingNonces.get(addr)
}

// Stats retrieves the current pool stats, namely the number of pending and the
// number of queued (non-executable) transactions.
func (pool *TxPool) Stats() (int, int) {
	pool.mu.RLock()
	defer pool.mu.RUnlock()

	return pool.stats()
}

// stats retrieves the current pool stats, namely the number of pending and the
// number of queued (non-executable) transactions.
func (pool *TxPool) stats() (int, int) {
	pending := 0
	for _, list := range pool.pending {
		pending += len(list.txs.items)
	}
	queued := 0
	for _, list := range pool.queue {
		queued += len(list.txs.items)
	}
	return pending, queued
}

// Content retrieves the data content of the transaction pool, returning all the
// pending as well as queued transactions, grouped by account and sorted by nonce.
func (pool *TxPool) Content() (map[common.Address]types.Transactions, map[common.Address]types.Transactions) {
	pool.mu.Lock()
	defer pool.mu.Unlock()

	pending := make(map[common.Address]types.Transactions)
	for addr, list := range pool.pending {
		pending[addr] = list.Flatten()
	}
	queued := make(map[common.Address]types.Transactions)
	for addr, list := range pool.queue {
		queued[addr] = list.Flatten()
	}
	return pending, queued
}

// Pending retrieves all currently processable transactions, grouped by origin
// account and sorted by nonce. The returned transaction set is a copy and can be
// freely modified by calling code.
func (pool *TxPool) Pending() (map[common.Address]types.Transactions, error) {
	pool.mu.Lock()
	defer pool.mu.Unlock()

	pending := make(map[common.Address]types.Transactions)
	for addr, list := range pool.pending {
		pending[addr] = list.Flatten()
	}
	return pending, nil
}

// Locals retrieves the accounts currently considered local by the pool.
func (pool *TxPool) Locals() []common.Address {
	pool.mu.Lock()
	defer pool.mu.Unlock()

	return pool.locals.flatten()
}

// local retrieves all currently known local transactions, grouped by origin
// account and sorted by nonce. The returned transaction set is a copy and can be
// freely modified by calling code.
func (pool *TxPool) local() map[common.Address]types.Transactions {
	txs := make(map[common.Address]types.Transactions)
	for addr := range pool.locals.accounts {
		if pending := pool.pending[addr]; pending != nil {
			txs[addr] = append(txs[addr], pending.Flatten()...)
		}
		if queued := pool.queue[addr]; queued != nil {
			txs[addr] = append(txs[addr], queued.Flatten()...)
		}
	}
	return txs
}

// // validateTx checks whether a transaction is valid according to the consensus
// // rules and adheres to some heuristic limits of the local node (price and size).
// func (pool *TxPool) validateTx(tx *types.Transaction, local bool) error {
// 	// Accept only legacy transactions until EIP-2718/2930 activates.
// 	if !pool.eip2718 && tx.Type() != types.LegacyTxType {
// 		return ErrTxTypeNotSupported
// 	}
// 	// Reject transactions over defined size to prevent DOS attacks
// 	if uint64(tx.Size()) > txMaxSize {
// 		return ErrOversizedData
// 	}
// 	// Transactions can't be negative. This may never happen using RLP decoded
// 	// transactions but may occur if you create a transaction using the RPC.
// 	if tx.Value().Sign() < 0 {
// 		return ErrNegativeValue
// 	}
// 	// Ensure the transaction doesn't exceed the current block limit gas.
// 	if pool.currentMaxGas < tx.Gas() {
// 		return ErrGasLimit
// 	}
// 	// Make sure the transaction is signed properly.
// 	from, err := types.Sender(pool.signer, tx)
// 	if err != nil {
// 		return ErrInvalidSender
// 	}
// 	// Drop non-local transactions under our own minimal accepted gas price
// 	if !local && tx.GasPriceIntCmp(pool.gasPrice) < 0 {
// 		return ErrUnderpriced
// 	}
// 	// Ensure the transaction adheres to nonce ordering
// 	if pool.currentState.GetNonce(from) > tx.Nonce() {
// 		return ErrNonceTooLow
// 	}
// 	// Transactor should have enough funds to cover the costs
// 	// cost == V + GP * GL
// 	if pool.currentState.GetBalance(from).Cmp(tx.Cost()) < 0 {
// 		return ErrInsufficientFunds
// 	}
// 	// Ensure the transaction has more gas than the basic tx fee.
// 	intrGas, err := IntrinsicGas(tx.Data(), tx.AccessList(), tx.To() == nil, true, pool.istanbul)
// 	if err != nil {
// 		return err
// 	}
// 	if tx.Gas() < intrGas {
// 		return ErrIntrinsicGas
// 	}
// 	return nil
// }

// add validates a transaction and inserts it into the non-executable queue for later
// pending promotion and execution. If the transaction is a replacement for an already
// pending or queued one, it overwrites the previous transaction if its price is higher.
//
// If a newly added transaction is marked as local, its sending account will be
// whitelisted, preventing any associated transaction from being dropped out of the pool
// due to pricing constraints.
func (pool *TxPool) add(tx *types.Transaction, local bool) (replaced bool, err error) {
	// If the transaction is already known, discard it
	hash := tx.Hash()
	if pool.all.Get(hash) != nil {
		//log.Trace("Discarding already known transaction", "hash", hash)
		knownTxMeter.Mark(1)
		return false, ErrAlreadyKnown
	}
	// Make the local flag. If it's from local source or it's from the network but
	// the sender is marked as local previously, treat it as the local transaction.
	isLocal := local || pool.locals.containsTx(tx)

	// If the transaction fails basic validation, discard it
<<<<<<< HEAD
	if err := pool.validateTx(tx, isLocal); err != nil {
		//log.Trace("Discarding invalid transaction", "hash", hash, "err", err)
		invalidTxMeter.Mark(1)
		return false, err
	}
=======
	// if err := pool.validateTx(tx, isLocal); err != nil {
	// 	log.Trace("Discarding invalid transaction", "hash", hash, "err", err)
	// 	invalidTxMeter.Mark(1)
	// 	return false, err
	// }
>>>>>>> 59754fd7
	// If the transaction pool is full, discard underpriced transactions
	if uint64(pool.all.Count()+numSlots(tx)) > pool.config.GlobalSlots+pool.config.GlobalQueue {
		// If the new transaction is underpriced, don't accept it
		if !isLocal && pool.priced.Underpriced(tx) {
			//log.Trace("Discarding underpriced transaction", "hash", hash, "price", tx.GasPrice())
			underpricedTxMeter.Mark(1)
			return false, ErrUnderpriced
		}
		// New transaction is better than our worse ones, make room for it.
		// If it's a local transaction, forcibly discard all available transactions.
		// Otherwise if we can't make enough room for new one, abort the operation.
		drop, success := pool.priced.Discard(pool.all.Slots()-int(pool.config.GlobalSlots+pool.config.GlobalQueue)+numSlots(tx), isLocal)

		// Special case, we still can't make the room for the new remote one.
		if !isLocal && !success {
			//log.Trace("Discarding overflown transaction", "hash", hash)
			overflowedTxMeter.Mark(1)
			return false, ErrTxPoolOverflow
		}
		// Kick out the underpriced remote transactions.
		for _, tx := range drop {
			//log.Trace("Discarding freshly underpriced transaction", "hash", tx.Hash(), "price", tx.GasPrice())
			underpricedTxMeter.Mark(1)
			pool.removeTx(tx.Hash(), false)
		}
	}
	// Try to replace an existing transaction in the pending pool
	from, _ := types.Sender(pool.signer, tx) // already validated
	tx.From = from
	if list := pool.pending[from]; list != nil && list.Overlaps(tx) {
		// Nonce already pending, check if required price bump is met
		inserted, old := list.Add(tx, pool.config.PriceBump)
		if !inserted {
			pendingDiscardMeter.Mark(1)
			return false, ErrReplaceUnderpriced
		}
		// New transaction is better, replace old one
		if old != nil {
			pool.all.Remove(old.Hash())
			pool.priced.Removed(1)
			pendingReplaceMeter.Mark(1)
		}
		pool.all.Add(tx, isLocal)
		pool.priced.Put(tx, isLocal)
		pool.journalTx(from, tx)
		pool.queueTxEvent(tx)
		//log.Trace("Pooled new executable transaction", "hash", hash, "from", from, "to", tx.To())

		// Successful promotion, bump the heartbeat
		pool.beats[from] = time.Now()
		return old != nil, nil
	}
	// New transaction isn't replacing a pending one, push into queue
	replaced, err = pool.enqueueTx(hash, tx, isLocal, true)
	if err != nil {
		return false, err
	}
	// Mark local addresses and journal local transactions
	if local && !pool.locals.contains(from) {
		//log.Info("Setting new local account", "address", from)
		pool.locals.add(from)
		pool.priced.Removed(pool.all.RemoteToLocals(pool.locals)) // Migrate the remotes if it's marked as local first time.
	}
	if isLocal {
		localGauge.Inc(1)
	}
	pool.journalTx(from, tx)

	//log.Trace("Pooled new future transaction", "hash", hash, "from", from, "to", tx.To())
	return replaced, nil
}

// enqueueTx inserts a new transaction into the non-executable transaction queue.
//
// Note, this method assumes the pool lock is held!
func (pool *TxPool) enqueueTx(hash common.Hash, tx *types.Transaction, local bool, addAll bool) (bool, error) {
	// Try to insert the transaction into the future queue
	// from, _ := types.Sender(pool.signer, tx) // already validated
	from := tx.From
	if pool.queue[from] == nil {
		pool.queue[from] = newTxList(false)
	}
	inserted, old := pool.queue[from].Add(tx, pool.config.PriceBump)
	if !inserted {
		// An older transaction was better, discard this
		queuedDiscardMeter.Mark(1)
		return false, ErrReplaceUnderpriced
	}
	// Discard any previous transaction and mark this
	if old != nil {
		pool.all.Remove(old.Hash())
		pool.priced.Removed(1)
		queuedReplaceMeter.Mark(1)
	} else {
		// Nothing was replaced, bump the queued counter
		queuedGauge.Inc(1)
	}
	// If the transaction isn't in lookup set but it's expected to be there,
	// show the error log.
	if pool.all.Get(hash) == nil && !addAll {
		log.Error("Missing transaction in lookup set, please report the issue", "hash", hash)
	}
	if addAll {
		pool.all.Add(tx, local)
		pool.priced.Put(tx, local)
	}
	// If we never record the heartbeat, do it right now.
	if _, exist := pool.beats[from]; !exist {
		pool.beats[from] = time.Now()
	}
	return old != nil, nil
}

// journalTx adds the specified transaction to the local disk journal if it is
// deemed to have been sent from a local account.
func (pool *TxPool) journalTx(from common.Address, tx *types.Transaction) {
	// Only journal if it's enabled and the transaction is local
	if pool.journal == nil || !pool.locals.contains(from) {
		return
	}
	if err := pool.journal.insert(tx); err != nil {
		log.Warn("Failed to journal local transaction", "err", err)
	}
}

// promoteTx adds a transaction to the pending (processable) list of transactions
// and returns whether it was inserted or an older was better.
//
// Note, this method assumes the pool lock is held!
func (pool *TxPool) promoteTx(addr common.Address, hash common.Hash, tx *types.Transaction) bool {
	// Try to insert the transaction into the pending queue
	if pool.pending[addr] == nil {
		pool.pending[addr] = newTxList(true)
	}
	list := pool.pending[addr]

	inserted, old := list.Add(tx, pool.config.PriceBump)
	if !inserted {
		// An older transaction was better, discard this
		pool.all.Remove(hash)
		pool.priced.Removed(1)
		pendingDiscardMeter.Mark(1)
		return false
	}
	// Otherwise discard any previous transaction and mark this
	if old != nil {
		pool.all.Remove(old.Hash())
		pool.priced.Removed(1)
		pendingReplaceMeter.Mark(1)
	} else {
		// Nothing was replaced, bump the pending counter
		pendingGauge.Inc(1)
	}
	// Set the potentially new pending nonce and notify any subsystems of the new tx
	pool.pendingNonces.set(addr, tx.Nonce()+1)

	// Successful promotion, bump the heartbeat
	pool.beats[addr] = time.Now()
	return true
}

// AddLocals enqueues a batch of transactions into the pool if they are valid, marking the
// senders as a local ones, ensuring they go around the local pricing constraints.
//
// This method is used to add transactions from the RPC API and performs synchronous pool
// reorganization and event propagation.
func (pool *TxPool) AddLocals(txs []*types.Transaction) []error {
	return pool.addTxs(txs, !pool.config.NoLocals, true)
}

// AddLocal enqueues a single local transaction into the pool if it is valid. This is
// a convenience wrapper aroundd AddLocals.
func (pool *TxPool) AddLocal(tx *types.Transaction) error {
	errs := pool.AddLocals([]*types.Transaction{tx})
	return errs[0]
}

// AddRemotes enqueues a batch of transactions into the pool if they are valid. If the
// senders are not among the locally tracked ones, full pricing constraints will apply.
//
// This method is used to add transactions from the p2p network and does not wait for pool
// reorganization and internal event propagation.
func (pool *TxPool) AddRemotes(txs []*types.Transaction) []error {
	return pool.addTxs(txs, false, false)
}

// This is like AddRemotes, but waits for pool reorganization. Tests use this method.
func (pool *TxPool) AddRemotesSync(txs []*types.Transaction) []error {
	return pool.addTxs(txs, false, true)
}

// This is like AddRemotes with a single transaction, but waits for pool reorganization. Tests use this method.
func (pool *TxPool) addRemoteSync(tx *types.Transaction) error {
	errs := pool.AddRemotesSync([]*types.Transaction{tx})
	return errs[0]
}

// AddRemote enqueues a single transaction into the pool if it is valid. This is a convenience
// wrapper around AddRemotes.
//
// Deprecated: use AddRemotes
func (pool *TxPool) AddRemote(tx *types.Transaction) error {
	errs := pool.AddRemotes([]*types.Transaction{tx})
	return errs[0]
}

func (pool *TxPool) AddTxs(txs []*types.Transaction, islocal bool) []error {
	if islocal {
		return pool.AddLocals(txs)
	} else {
		return pool.AddRemotes(txs)
	}
}

// addTxs attempts to queue a batch of transactions if they are valid.
func (pool *TxPool) addTxs(txs []*types.Transaction, local, sync bool) []error {
	// Filter out known ones without obtaining the pool lock or recovering signatures
	var (
		errs = make([]error, len(txs))
		news = make([]*types.Transaction, 0, len(txs))
	)
	for i, tx := range txs {
		// If the transaction is known, pre-set the error slot
		if pool.all.Get(tx.Hash()) != nil {
			errs[i] = ErrAlreadyKnown
			knownTxMeter.Mark(1)
			continue
		}
		// Exclude transactions with invalid signatures as soon as
		// possible and cache senders in transactions before
		// obtaining lock
		// _, err := types.Sender(pool.signer, tx)
		// if err != nil {
		// 	errs[i] = ErrInvalidSender
		// 	invalidTxMeter.Mark(1)
		// 	continue
		// }
		// Accumulate all unknown transactions for deeper processing
		news = append(news, tx)
	}
	if len(news) == 0 {
		return errs
	}

	// Process all the new transaction and merge any errors into the original slice
	pool.mu.Lock()
	newErrs, dirtyAddrs := pool.addTxsLocked(news, local)
	pool.mu.Unlock()

	var nilSlot = 0
	for _, err := range newErrs {
		for errs[nilSlot] != nil {
			nilSlot++
		}
		errs[nilSlot] = err
		nilSlot++
	}
	// Reorg the pool internals if needed and return
	done := pool.requestPromoteExecutables(dirtyAddrs)
	if sync {
		<-done
	}
	return errs
}

// addTxsLocked attempts to queue a batch of transactions if they are valid.
// The transaction pool lock must be held.
func (pool *TxPool) addTxsLocked(txs []*types.Transaction, local bool) ([]error, *accountSet) {
	dirty := newAccountSet(pool.signer)
	errs := make([]error, len(txs))
	for i, tx := range txs {
		replaced, err := pool.add(tx, local)
		errs[i] = err
		if err == nil && !replaced {
			dirty.addTx(tx)
		}
	}
	validTxMeter.Mark(int64(len(dirty.accounts)))
	return errs, dirty
}

// Status returns the status (unknown/pending/queued) of a batch of transactions
// identified by their hashes.
func (pool *TxPool) Status(hashes []common.Hash) []TxStatus {
	status := make([]TxStatus, len(hashes))
	for i, hash := range hashes {
		tx := pool.Get(hash)
		if tx == nil {
			continue
		}
		// from, _ := types.Sender(pool.signer, tx) // already validated
		from := tx.From
		pool.mu.RLock()
		if txList := pool.pending[from]; txList != nil && txList.txs.items[tx.Nonce()] != nil {
			status[i] = TxStatusPending
		} else if txList := pool.queue[from]; txList != nil && txList.txs.items[tx.Nonce()] != nil {
			status[i] = TxStatusQueued
		}
		// implicit else: the tx may have been included into a block between
		// checking pool.Get and obtaining the lock. In that case, TxStatusUnknown is correct
		pool.mu.RUnlock()
	}
	return status
}

// Get returns a transaction if it is contained in the pool and nil otherwise.
func (pool *TxPool) Get(hash common.Hash) *types.Transaction {
	return pool.all.Get(hash)
}
func (pool *TxPool) GetLocal(hash common.Hash) *types.Transaction {
	return pool.all.GetLocal(hash)
}

// Has returns an indicator whether txpool has a transaction cached with the
// given hash.
func (pool *TxPool) Has(hash common.Hash) bool {
	return pool.all.Get(hash) != nil
}

// removeTx removes a single transaction from the queue, moving all subsequent
// transactions back to the future queue.
func (pool *TxPool) removeTx(hash common.Hash, outofbound bool) {
	// Fetch the transaction we wish to delete
	tx := pool.all.Get(hash)
	if tx == nil {
		return
	}
	// addr, _ := types.Sender(pool.signer, tx) // already validated during insertion
	addr := tx.From
	// Remove it from the list of known transactions
	pool.all.Remove(hash)
	if outofbound {
		pool.priced.Removed(1)
	}
	if pool.locals.contains(addr) {
		localGauge.Dec(1)
	}
	// Remove the transaction from the pending lists and reset the account nonce
	if pending := pool.pending[addr]; pending != nil {
		if removed, invalids := pending.Remove(tx); removed {
			// If no more pending transactions are left, remove the list
			if pending.Empty() {
				delete(pool.pending, addr)
			}
			// Postpone any invalidated transactions
			for _, tx := range invalids {
				// Internal shuffle shouldn't touch the lookup set.
				pool.enqueueTx(tx.Hash(), tx, false, false)
			}
			// Update the account nonce if needed
			pool.pendingNonces.setIfLower(addr, tx.Nonce())
			// Reduce the pending counter
			pendingGauge.Dec(int64(1 + len(invalids)))
			return
		}
	}
	// Transaction is in the future queue
	if future := pool.queue[addr]; future != nil {
		if removed, _ := future.Remove(tx); removed {
			// Reduce the queued counter
			queuedGauge.Dec(1)
		}
		if future.Empty() {
			delete(pool.queue, addr)
			delete(pool.beats, addr)
		}
	}
}

// requestReset requests a pool reset to the new head block.
// The returned channel is closed when the reset has occurred.
func (pool *TxPool) requestReset(oldHead *types.Header, newHead *types.Header) chan struct{} {
	select {
	case pool.reqResetCh <- &txpoolResetRequest{oldHead, newHead}:
		return <-pool.reorgDoneCh
	case <-pool.reorgShutdownCh:
		return pool.reorgShutdownCh
	}
}

// requestPromoteExecutables requests transaction promotion checks for the given addresses.
// The returned channel is closed when the promotion checks have occurred.
func (pool *TxPool) requestPromoteExecutables(set *accountSet) chan struct{} {
	select {
	case pool.reqPromoteCh <- set:
		return <-pool.reorgDoneCh
	case <-pool.reorgShutdownCh:
		return pool.reorgShutdownCh
	}
}

// queueTxEvent enqueues a transaction event to be sent in the next reorg run.
func (pool *TxPool) queueTxEvent(tx *types.Transaction) {
	select {
	case pool.queueTxEventCh <- tx:
	case <-pool.reorgShutdownCh:
	}
}

// scheduleReorgLoop schedules runs of reset and promoteExecutables. Code above should not
// call those methods directly, but request them being run using requestReset and
// requestPromoteExecutables instead.
func (pool *TxPool) scheduleReorgLoop() {
	defer pool.wg.Done()

	var (
		curDone       chan struct{} // non-nil while runReorg is active
		nextDone      = make(chan struct{})
		launchNextRun bool
		reset         *txpoolResetRequest
		dirtyAccounts *accountSet
		queuedEvents  = make(map[common.Address]*txSortedMap)
	)
	for {
		// Launch next background reorg if needed
		if curDone == nil && launchNextRun {
			// Run the background reorg and announcements
			go pool.runReorg(nextDone, reset, dirtyAccounts, queuedEvents)

			// Prepare everything for the next round of reorg
			curDone, nextDone = nextDone, make(chan struct{})
			launchNextRun = false

			reset, dirtyAccounts = nil, nil
			queuedEvents = make(map[common.Address]*txSortedMap)
		}

		select {
		case req := <-pool.reqResetCh:
			// Reset request: update head if request is already pending.
			if reset == nil {
				reset = req
			} else {
				reset.newHead = req.newHead
			}
			launchNextRun = true
			pool.reorgDoneCh <- nextDone

		case req := <-pool.reqPromoteCh:
			// Promote request: update address set if request is already pending.
			if dirtyAccounts == nil {
				dirtyAccounts = req
			} else {
				dirtyAccounts.merge(req)
			}
			launchNextRun = true
			pool.reorgDoneCh <- nextDone

		case tx := <-pool.queueTxEventCh:
			// Queue up the event, but don't schedule a reorg. It's up to the caller to
			// request one later if they want the events sent.
			// addr, _ := types.Sender(pool.signer, tx)
			addr := tx.From
			if _, ok := queuedEvents[addr]; !ok {
				queuedEvents[addr] = newTxSortedMap()
			}
			queuedEvents[addr].Put(tx)

		case <-curDone:
			curDone = nil

		case <-pool.reorgShutdownCh:
			// Wait for current run to finish.
			if curDone != nil {
				<-curDone
			}
			close(nextDone)
			return
		}
	}
}

// runReorg runs reset and promoteExecutables on behalf of scheduleReorgLoop.
func (pool *TxPool) runReorg(done chan struct{}, reset *txpoolResetRequest, dirtyAccounts *accountSet, events map[common.Address]*txSortedMap) {
	defer close(done)

	var promoteAddrs []common.Address
	if dirtyAccounts != nil && reset == nil {
		// Only dirty accounts need to be promoted, unless we're resetting.
		// For resets, all addresses in the tx queue will be promoted and
		// the flatten operation can be avoided.
		promoteAddrs = dirtyAccounts.flatten()
	}
	pool.mu.Lock()
	if reset != nil {
		// Reset from the old head to the new, rescheduling any reorged transactions
		pool.reset(reset.oldHead, reset.newHead)

		// Nonces were reset, discard any events that became stale
		for addr := range events {
			events[addr].Forward(pool.pendingNonces.get(addr))
			if len(events[addr].items) == 0 {
				delete(events, addr)
			}
		}
		// Reset needs promote for all addresses
		promoteAddrs = make([]common.Address, 0, len(pool.queue))
		for addr := range pool.queue {
			promoteAddrs = append(promoteAddrs, addr)
		}
	}
	// Check for pending transactions for every account that sent new ones
	promoted := pool.promoteExecutables(promoteAddrs)

	// If a new block appeared, validate the pool of pending transactions. This will
	// remove any transaction that has been included in the block or was invalidated
	// because of another transaction (e.g. higher gas price).
	if reset != nil {
		pool.demoteUnexecutables()
	}
	// Ensure pool.queue and pool.pending sizes stay within the configured limits.
	pool.truncatePending()
	pool.truncateQueue()

	// Update all accounts to the latest known pending nonce
	for addr, list := range pool.pending {
		highestPending := list.LastElement()
		pool.pendingNonces.set(addr, highestPending.Nonce()+1)
	}
	pool.mu.Unlock()

	// Notify subsystems for newly added transactions
	for _, tx := range promoted {
		// addr, _ := types.Sender(pool.signer, tx)
		addr := tx.From
		if _, ok := events[addr]; !ok {
			events[addr] = newTxSortedMap()
		}
		events[addr].Put(tx)
	}
	if len(events) > 0 {
		var txs []*types.Transaction
		for _, set := range events {
			txs = append(txs, set.Flatten()...)
		}
		pool.txFeed.Send(NewTxsEvent{txs})
	}
}

// reset retrieves the current state of the blockchain and ensures the content
// of the transaction pool is valid with regard to the chain state.
func (pool *TxPool) reset(oldHead, newHead *types.Header) {
	// If we're reorging an old state, reinject all dropped transactions
	var reinject types.Transactions

	if oldHead != nil && oldHead.Hash() != newHead.ParentHash {
		// If the reorg is too deep, avoid doing it (will happen during fast sync)
		oldNum := oldHead.Number.Uint64()
		newNum := newHead.Number.Uint64()

		if depth := uint64(math.Abs(float64(oldNum) - float64(newNum))); depth > 64 {
			log.Debug("Skipping deep transaction reorg", "depth", depth)
		} else {
			// Reorg seems shallow enough to pull in all transactions into memory
			var discarded, included types.Transactions
			var (
				rem = pool.chain.GetBlock(oldHead.Hash(), oldHead.Number.Uint64())
				add = pool.chain.GetBlock(newHead.Hash(), newHead.Number.Uint64())
			)
			if rem == nil {
				// This can happen if a setHead is performed, where we simply discard the old
				// head from the chain.
				// If that is the case, we don't have the lost transactions any more, and
				// there's nothing to add
				if newNum >= oldNum {
					// If we reorged to a same or higher number, then it's not a case of setHead
					log.Warn("Transaction pool reset with missing oldhead",
						"old", oldHead.Hash(), "oldnum", oldNum, "new", newHead.Hash(), "newnum", newNum)
					return
				}
				// If the reorg ended up on a lower number, it's indicative of setHead being the cause
				log.Debug("Skipping transaction reset caused by setHead",
					"old", oldHead.Hash(), "oldnum", oldNum, "new", newHead.Hash(), "newnum", newNum)
				// We still need to update the current state s.th. the lost transactions can be readded by the user
			} else {
				for rem.NumberU64() > add.NumberU64() {
					discarded = append(discarded, rem.Transactions()...)
					if rem = pool.chain.GetBlock(rem.ParentHash(), rem.NumberU64()-1); rem == nil {
						log.Error("Unrooted old chain seen by tx pool", "block", oldHead.Number, "hash", oldHead.Hash())
						return
					}
				}
				for add.NumberU64() > rem.NumberU64() {
					included = append(included, add.Transactions()...)
					if add = pool.chain.GetBlock(add.ParentHash(), add.NumberU64()-1); add == nil {
						log.Error("Unrooted new chain seen by tx pool", "block", newHead.Number, "hash", newHead.Hash())
						return
					}
				}
				for rem.Hash() != add.Hash() {
					discarded = append(discarded, rem.Transactions()...)
					if rem = pool.chain.GetBlock(rem.ParentHash(), rem.NumberU64()-1); rem == nil {
						log.Error("Unrooted old chain seen by tx pool", "block", oldHead.Number, "hash", oldHead.Hash())
						return
					}
					included = append(included, add.Transactions()...)
					if add = pool.chain.GetBlock(add.ParentHash(), add.NumberU64()-1); add == nil {
						log.Error("Unrooted new chain seen by tx pool", "block", newHead.Number, "hash", newHead.Hash())
						return
					}
				}
				reinject = types.TxDifference(discarded, included)
			}
		}
	}
	// Initialize the internal state to the current head
	if newHead == nil {
		newHead = pool.chain.CurrentBlock().Header() // Special case during testing
	}
	statedb, err := pool.chain.StateAt(newHead.Root)
	if err != nil {
		log.Error("Failed to reset txpool state", "err", err)
		return
	}
	pool.currentState = statedb
	pool.pendingNonces = newTxNoncer(statedb)
	pool.currentMaxGas = newHead.GasLimit

	// Inject any transactions discarded due to reorgs
	log.Debug("Reinjecting stale transactions", "count", len(reinject))
	senderCacher.recover(pool.signer, reinject)
	pool.addTxsLocked(reinject, false)

	// Update all fork indicator by next pending block number.
	next := new(big.Int).Add(newHead.Number, big.NewInt(1))
	pool.istanbul = pool.chainconfig.IsIstanbul(next)
	pool.eip2718 = pool.chainconfig.IsBerlin(next)
}

// promoteExecutables moves transactions that have become processable from the
// future queue to the set of pending transactions. During this process, all
// invalidated transactions (low nonce, low balance) are deleted.
func (pool *TxPool) promoteExecutables(accounts []common.Address) []*types.Transaction {
	// Track the promoted transactions to broadcast them at once
	var promoted []*types.Transaction

	// Iterate over all accounts and promote any executable transactions
	for _, addr := range accounts {
		list := pool.queue[addr]
		if list == nil {
			continue // Just in case someone calls with a non existing account
		}
		// Drop all transactions that are deemed too old (low nonce)
		forwards := list.Forward(pool.currentState.GetNonce(addr))
		for _, tx := range forwards {
			hash := tx.Hash()
			pool.all.Remove(hash)
		}
		log.Trace("Removed old queued transactions", "count", len(forwards))
		// Drop all transactions that are too costly (low balance or out of gas)
		drops, _ := list.Filter(pool.currentState.GetBalance(addr), pool.currentMaxGas)
		for _, tx := range drops {
			hash := tx.Hash()
			pool.all.Remove(hash)
		}
		log.Trace("Removed unpayable queued transactions", "count", len(drops))
		queuedNofundsMeter.Mark(int64(len(drops)))

		// Gather all executable transactions and promote them
		readies := list.Ready(pool.pendingNonces.get(addr))
		for _, tx := range readies {
			hash := tx.Hash()
			if pool.promoteTx(addr, hash, tx) {
				promoted = append(promoted, tx)
			}
		}
		log.Trace("Promoted queued transactions", "count", len(promoted))
		queuedGauge.Dec(int64(len(readies)))

		// Drop all transactions over the allowed limit
		var caps types.Transactions
		if !pool.locals.contains(addr) {
			caps = list.Cap(int(pool.config.AccountQueue))
			for _, tx := range caps {
				hash := tx.Hash()
				pool.all.Remove(hash)
				log.Trace("Removed cap-exceeding queued transaction", "hash", hash)
			}
			queuedRateLimitMeter.Mark(int64(len(caps)))
		}
		// Mark all the items dropped as removed
		pool.priced.Removed(len(forwards) + len(drops) + len(caps))
		queuedGauge.Dec(int64(len(forwards) + len(drops) + len(caps)))
		if pool.locals.contains(addr) {
			localGauge.Dec(int64(len(forwards) + len(drops) + len(caps)))
		}
		// Delete the entire queue entry if it became empty.
		if list.Empty() {
			delete(pool.queue, addr)
			delete(pool.beats, addr)
		}
	}
	return promoted
}

// truncatePending removes transactions from the pending queue if the pool is above the
// pending limit. The algorithm tries to reduce transaction counts by an approximately
// equal number for all for accounts with many pending transactions.
func (pool *TxPool) truncatePending() {
	pending := uint64(0)
	for _, list := range pool.pending {
		pending += uint64(len(list.txs.items))
	}
	if pending <= pool.config.GlobalSlots {
		return
	}

	pendingBeforeCap := pending
	// Assemble a spam order to penalize large transactors first
	spammers := prque.New(nil)
	for addr, list := range pool.pending {
		// Only evict transactions from high rollers
		if !pool.locals.contains(addr) && uint64(len(list.txs.items)) > pool.config.AccountSlots {
			spammers.Push(addr, int64(len(list.txs.items)))
		}
	}
	// Gradually drop transactions from offenders
	offenders := []common.Address{}
	for pending > pool.config.GlobalSlots && !spammers.Empty() {
		// Retrieve the next offender if not local address
		offender, _ := spammers.Pop()
		offenders = append(offenders, offender.(common.Address))

		// Equalize balances until all the same or below threshold
		if len(offenders) > 1 {
			// Calculate the equalization threshold for all current offenders
			threshold := len(pool.pending[offender.(common.Address)].txs.items)

			// Iteratively reduce all offenders until below limit or threshold reached
			for pending > pool.config.GlobalSlots && len(pool.pending[offenders[len(offenders)-2]].txs.items) > threshold {
				for i := 0; i < len(offenders)-1; i++ {
					list := pool.pending[offenders[i]]

					caps := list.Cap(len(list.txs.items) - 1)
					for _, tx := range caps {
						// Drop the transaction from the global pools too
						hash := tx.Hash()
						pool.all.Remove(hash)

						// Update the account nonce to the dropped transaction
						pool.pendingNonces.setIfLower(offenders[i], tx.Nonce())
						log.Trace("Removed fairness-exceeding pending transaction", "hash", hash)
					}
					pool.priced.Removed(len(caps))
					pendingGauge.Dec(int64(len(caps)))
					if pool.locals.contains(offenders[i]) {
						localGauge.Dec(int64(len(caps)))
					}
					pending--
				}
			}
		}
	}

	// If still above threshold, reduce to limit or min allowance
	if pending > pool.config.GlobalSlots && len(offenders) > 0 {
		for pending > pool.config.GlobalSlots && uint64(len(pool.pending[offenders[len(offenders)-1]].txs.items)) > pool.config.AccountSlots {
			for _, addr := range offenders {
				list := pool.pending[addr]

				caps := list.Cap(len(list.txs.items) - 1)
				for _, tx := range caps {
					// Drop the transaction from the global pools too
					hash := tx.Hash()
					pool.all.Remove(hash)

					// Update the account nonce to the dropped transaction
					pool.pendingNonces.setIfLower(addr, tx.Nonce())
					log.Trace("Removed fairness-exceeding pending transaction", "hash", hash)
				}
				pool.priced.Removed(len(caps))
				pendingGauge.Dec(int64(len(caps)))
				if pool.locals.contains(addr) {
					localGauge.Dec(int64(len(caps)))
				}
				pending--
			}
		}
	}
	pendingRateLimitMeter.Mark(int64(pendingBeforeCap - pending))
}

// truncateQueue drops the oldes transactions in the queue if the pool is above the global queue limit.
func (pool *TxPool) truncateQueue() {
	queued := uint64(0)
	for _, list := range pool.queue {
		queued += uint64(len(list.txs.items))
	}
	if queued <= pool.config.GlobalQueue {
		return
	}

	// Sort all accounts with queued transactions by heartbeat
	addresses := make(addressesByHeartbeat, 0, len(pool.queue))
	for addr := range pool.queue {
		if !pool.locals.contains(addr) { // don't drop locals
			addresses = append(addresses, addressByHeartbeat{addr, pool.beats[addr]})
		}
	}
	sort.Sort(addresses)

	// Drop transactions until the total is below the limit or only locals remain
	for drop := queued - pool.config.GlobalQueue; drop > 0 && len(addresses) > 0; {
		addr := addresses[len(addresses)-1]
		list := pool.queue[addr.address]

		addresses = addresses[:len(addresses)-1]

		// Drop all transactions if they are less than the overflow
		if size := uint64(len(list.txs.items)); size <= drop {
			for _, tx := range list.Flatten() {
				pool.removeTx(tx.Hash(), true)
			}
			drop -= size
			queuedRateLimitMeter.Mark(int64(size))
			continue
		}
		// Otherwise drop only last few transactions
		txs := list.Flatten()
		for i := len(txs) - 1; i >= 0 && drop > 0; i-- {
			pool.removeTx(txs[i].Hash(), true)
			drop--
			queuedRateLimitMeter.Mark(1)
		}
	}
}

// demoteUnexecutables removes invalid and processed transactions from the pools
// executable/pending queue and any subsequent transactions that become unexecutable
// are moved back into the future queue.
func (pool *TxPool) demoteUnexecutables() {
	// Iterate over all accounts and demote any non-executable transactions
	for addr, list := range pool.pending {
		nonce := pool.currentState.GetNonce(addr)

		// Drop all transactions that are deemed too old (low nonce)
		olds := list.Forward(nonce)
		for _, tx := range olds {
			hash := tx.Hash()
			pool.all.Remove(hash)
			log.Trace("Removed old pending transaction", "hash", hash)
		}
		// Drop all transactions that are too costly (low balance or out of gas), and queue any invalids back for later
		drops, invalids := list.Filter(pool.currentState.GetBalance(addr), pool.currentMaxGas)
		for _, tx := range drops {
			hash := tx.Hash()
			log.Trace("Removed unpayable pending transaction", "hash", hash)
			pool.all.Remove(hash)
		}
		pool.priced.Removed(len(olds) + len(drops))
		pendingNofundsMeter.Mark(int64(len(drops)))

		for _, tx := range invalids {
			hash := tx.Hash()
			log.Trace("Demoting pending transaction", "hash", hash)

			// Internal shuffle shouldn't touch the lookup set.
			pool.enqueueTx(hash, tx, false, false)
		}
		pendingGauge.Dec(int64(len(olds) + len(drops) + len(invalids)))
		if pool.locals.contains(addr) {
			localGauge.Dec(int64(len(olds) + len(drops) + len(invalids)))
		}
		// If there's a gap in front, alert (should never happen) and postpone all transactions
		if len(list.txs.items) > 0 && list.txs.Get(nonce) == nil {
			gapped := list.Cap(0)
			for _, tx := range gapped {
				hash := tx.Hash()
				log.Error("Demoting invalidated transaction", "hash", hash)

				// Internal shuffle shouldn't touch the lookup set.
				pool.enqueueTx(hash, tx, false, false)
			}
			pendingGauge.Dec(int64(len(gapped)))
			// This might happen in a reorg, so log it to the metering
			blockReorgInvalidatedTx.Mark(int64(len(gapped)))
		}
		// Delete the entire pending entry if it became empty.
		if list.Empty() {
			delete(pool.pending, addr)
		}
	}
}

// addressByHeartbeat is an account address tagged with its last activity timestamp.
type addressByHeartbeat struct {
	address   common.Address
	heartbeat time.Time
}

type addressesByHeartbeat []addressByHeartbeat

func (a addressesByHeartbeat) Len() int           { return len(a) }
func (a addressesByHeartbeat) Less(i, j int) bool { return a[i].heartbeat.Before(a[j].heartbeat) }
func (a addressesByHeartbeat) Swap(i, j int)      { a[i], a[j] = a[j], a[i] }

// accountSet is simply a set of addresses to check for existence, and a signer
// capable of deriving addresses from transactions.
type accountSet struct {
	accounts map[common.Address]struct{}
	signer   types.Signer
	cache    *[]common.Address
}

// newAccountSet creates a new address set with an associated signer for sender
// derivations.
func newAccountSet(signer types.Signer, addrs ...common.Address) *accountSet {
	as := &accountSet{
		accounts: make(map[common.Address]struct{}),
		signer:   signer,
	}
	for _, addr := range addrs {
		as.add(addr)
	}
	return as
}

// contains checks if a given address is contained within the set.
func (as *accountSet) contains(addr common.Address) bool {
	_, exist := as.accounts[addr]
	return exist
}

func (as *accountSet) empty() bool {
	return len(as.accounts) == 0
}

// containsTx checks if the sender of a given tx is within the set. If the sender
// cannot be derived, this method returns false.
func (as *accountSet) containsTx(tx *types.Transaction) bool {
	// if addr, err := types.Sender(as.signer, tx); err == nil {
	// 	return as.contains(addr)
	// }
	return as.contains(tx.From)
	// return false
}

// add inserts a new address into the set to track.
func (as *accountSet) add(addr common.Address) {
	as.accounts[addr] = struct{}{}
	as.cache = nil
}

// addTx adds the sender of tx into the set.
func (as *accountSet) addTx(tx *types.Transaction) {
	// if addr, err := types.Sender(as.signer, tx); err == nil {
	// 	as.add(addr)
	// }
	as.add(tx.From)
}

// flatten returns the list of addresses within this set, also caching it for later
// reuse. The returned slice should not be changed!
func (as *accountSet) flatten() []common.Address {
	if as.cache == nil {
		accounts := make([]common.Address, 0, len(as.accounts))
		for account := range as.accounts {
			accounts = append(accounts, account)
		}
		as.cache = &accounts
	}
	return *as.cache
}

// merge adds all addresses from the 'other' set into 'as'.
func (as *accountSet) merge(other *accountSet) {
	for addr := range other.accounts {
		as.accounts[addr] = struct{}{}
	}
	as.cache = nil
}

// txLookup is used internally by TxPool to track transactions while allowing
// lookup without mutex contention.
//
// Note, although this type is properly protected against concurrent access, it
// is **not** a type that should ever be mutated or even exposed outside of the
// transaction pool, since its internal state is tightly coupled with the pools
// internal mechanisms. The sole purpose of the type is to permit out-of-bound
// peeking into the pool in TxPool.Get without having to acquire the widely scoped
// TxPool.mu mutex.
//
// This lookup set combines the notion of "local transactions", which is useful
// to build upper-level structure.
type txLookup struct {
	slots   int
	lock    sync.RWMutex
	locals  map[common.Hash]*types.Transaction
	remotes map[common.Hash]*types.Transaction
}

// newTxLookup returns a new txLookup structure.
func newTxLookup() *txLookup {
	return &txLookup{
		locals:  make(map[common.Hash]*types.Transaction),
		remotes: make(map[common.Hash]*types.Transaction),
	}
}

// Range calls f on each key and value present in the map. The callback passed
// should return the indicator whether the iteration needs to be continued.
// Callers need to specify which set (or both) to be iterated.
func (t *txLookup) Range(f func(hash common.Hash, tx *types.Transaction, local bool) bool, local bool, remote bool) {
	t.lock.RLock()
	defer t.lock.RUnlock()

	if local {
		for key, value := range t.locals {
			if !f(key, value, true) {
				return
			}
		}
	}
	if remote {
		for key, value := range t.remotes {
			if !f(key, value, false) {
				return
			}
		}
	}
}

// Get returns a transaction if it exists in the lookup, or nil if not found.
func (t *txLookup) Get(hash common.Hash) *types.Transaction {
	t.lock.RLock()
	defer t.lock.RUnlock()

	if tx := t.locals[hash]; tx != nil {
		return tx
	}
	return t.remotes[hash]
}

// GetLocal returns a transaction if it exists in the lookup, or nil if not found.
func (t *txLookup) GetLocal(hash common.Hash) *types.Transaction {
	t.lock.RLock()
	defer t.lock.RUnlock()

	return t.locals[hash]
}

// GetRemote returns a transaction if it exists in the lookup, or nil if not found.
func (t *txLookup) GetRemote(hash common.Hash) *types.Transaction {
	t.lock.RLock()
	defer t.lock.RUnlock()

	return t.remotes[hash]
}

// Count returns the current number of transactions in the lookup.
func (t *txLookup) Count() int {
	t.lock.RLock()
	defer t.lock.RUnlock()

	return len(t.locals) + len(t.remotes)
}

// LocalCount returns the current number of local transactions in the lookup.
func (t *txLookup) LocalCount() int {
	t.lock.RLock()
	defer t.lock.RUnlock()

	return len(t.locals)
}

// RemoteCount returns the current number of remote transactions in the lookup.
func (t *txLookup) RemoteCount() int {
	t.lock.RLock()
	defer t.lock.RUnlock()

	return len(t.remotes)
}

// Slots returns the current number of slots used in the lookup.
func (t *txLookup) Slots() int {
	t.lock.RLock()
	defer t.lock.RUnlock()

	return t.slots
}

// Add adds a transaction to the lookup.
func (t *txLookup) Add(tx *types.Transaction, local bool) {
	t.lock.Lock()
	defer t.lock.Unlock()

	t.slots += numSlots(tx)
	slotsGauge.Update(int64(t.slots))

	if local {
		t.locals[tx.Hash()] = tx
	} else {
		t.remotes[tx.Hash()] = tx
	}
}

// Remove removes a transaction from the lookup.
func (t *txLookup) Remove(hash common.Hash) {
	t.lock.Lock()
	defer t.lock.Unlock()

	tx, ok := t.locals[hash]
	if !ok {
		tx, ok = t.remotes[hash]
	}
	if !ok {
		log.Error("No transaction found to be deleted", "hash", hash)
		return
	}
	t.slots -= numSlots(tx)
	slotsGauge.Update(int64(t.slots))

	delete(t.locals, hash)
	delete(t.remotes, hash)
}

// RemoteToLocals migrates the transactions belongs to the given locals to locals
// set. The assumption is held the locals set is thread-safe to be used.
func (t *txLookup) RemoteToLocals(locals *accountSet) int {
	t.lock.Lock()
	defer t.lock.Unlock()

	var migrated int
	for hash, tx := range t.remotes {
		if locals.containsTx(tx) {
			t.locals[hash] = tx
			delete(t.remotes, hash)
			migrated += 1
		}
	}
	return migrated
}

// numSlots calculates the number of slots needed for a single transaction.
func numSlots(tx *types.Transaction) int {
	return int((tx.Size() + txSlotSize - 1) / txSlotSize)
}<|MERGE_RESOLUTION|>--- conflicted
+++ resolved
@@ -589,19 +589,11 @@
 	isLocal := local || pool.locals.containsTx(tx)
 
 	// If the transaction fails basic validation, discard it
-<<<<<<< HEAD
-	if err := pool.validateTx(tx, isLocal); err != nil {
-		//log.Trace("Discarding invalid transaction", "hash", hash, "err", err)
-		invalidTxMeter.Mark(1)
-		return false, err
-	}
-=======
 	// if err := pool.validateTx(tx, isLocal); err != nil {
 	// 	log.Trace("Discarding invalid transaction", "hash", hash, "err", err)
 	// 	invalidTxMeter.Mark(1)
 	// 	return false, err
 	// }
->>>>>>> 59754fd7
 	// If the transaction pool is full, discard underpriced transactions
 	if uint64(pool.all.Count()+numSlots(tx)) > pool.config.GlobalSlots+pool.config.GlobalQueue {
 		// If the new transaction is underpriced, don't accept it
