// Copyright 2015 The go-ethereum Authors
// This file is part of the go-ethereum library.
//
// The go-ethereum library is free software: you can redistribute it and/or modify
// it under the terms of the GNU Lesser General Public License as published by
// the Free Software Foundation, either version 3 of the License, or
// (at your option) any later version.
//
// The go-ethereum library is distributed in the hope that it will be useful,
// but WITHOUT ANY WARRANTY; without even the implied warranty of
// MERCHANTABILITY or FITNESS FOR A PARTICULAR PURPOSE. See the
// GNU Lesser General Public License for more details.
//
// You should have received a copy of the GNU Lesser General Public License
// along with the go-ethereum library. If not, see <http://www.gnu.org/licenses/>.

package core

import (
	"errors"
	"fmt"

	"github.com/ethereum/go-ethereum/consensus"
	"github.com/ethereum/go-ethereum/core/state"
	"github.com/ethereum/go-ethereum/core/types"
	"github.com/ethereum/go-ethereum/params"
	"github.com/ethereum/go-ethereum/trie"
)

type BlockValidatorOption func(*BlockValidator) *BlockValidator

func EnableRemoteVerifyManager(remoteValidator *remoteVerifyManager) BlockValidatorOption {
	return func(bv *BlockValidator) *BlockValidator {
		bv.remoteValidator = remoteValidator
		return bv
	}
}

// BlockValidator is responsible for validating block headers, uncles and
// processed state.
//
// BlockValidator implements Validator.
type BlockValidator struct {
	config          *params.ChainConfig // Chain configuration options
	bc              *BlockChain         // Canonical block chain
	remoteValidator *remoteVerifyManager
}

// NewBlockValidator returns a new block validator which is safe for re-use
func NewBlockValidator(config *params.ChainConfig, blockchain *BlockChain, opts ...BlockValidatorOption) *BlockValidator {
	validator := &BlockValidator{
		config: config,
		bc:     blockchain,
	}

	for _, opt := range opts {
		validator = opt(validator)
	}

	return validator
}

// ValidateBody validates the given block's uncles and verifies the block
// header's transaction and uncle roots. The headers are assumed to be already
// validated at this point.
func (v *BlockValidator) ValidateBody(block *types.Block) error {
	// Check whether the block is already imported.
	if v.bc.HasBlockAndState(block.Hash(), block.NumberU64()) {
		return ErrKnownBlock
	}
	// Header validity is known at this point. Here we verify that uncles, transactions
	// and withdrawals given in the block body match the header.
	header := block.Header()
	if err := v.bc.engine.VerifyUncles(v.bc, block); err != nil {
		return err
	}
	if hash := types.CalcUncleHash(block.Uncles()); hash != header.UncleHash {
		return fmt.Errorf("uncle root hash mismatch (header value %x, calculated %x)", header.UncleHash, hash)
	}

	validateFuns := []func() error{
		func() error {
			if hash := types.DeriveSha(block.Transactions(), trie.NewStackTrie(nil)); hash != header.TxHash {
				return fmt.Errorf("transaction root hash mismatch: have %x, want %x", hash, header.TxHash)
			}
			return nil
		},
		func() error {
			// Withdrawals are present after the Shanghai fork.
			if header.WithdrawalsHash != nil {
				// Withdrawals list must be present in body after Shanghai.
				if block.Withdrawals() == nil {
					return errors.New("missing withdrawals in block body")
				}
				if hash := types.DeriveSha(block.Withdrawals(), trie.NewStackTrie(nil)); hash != *header.WithdrawalsHash {
					return fmt.Errorf("withdrawals root hash mismatch (header value %x, calculated %x)", *header.WithdrawalsHash, hash)
				}
			} else if block.Withdrawals() != nil { // Withdrawals turn into empty from nil when BlockBody has Sidecars
				// Withdrawals are not allowed prior to shanghai fork
				return errors.New("withdrawals present in block body")
			}
			// Blob transactions may be present after the Cancun fork.
			var blobs int
			for i, tx := range block.Transactions() {
				// Count the number of blobs to validate against the header's blobGasUsed
				blobs += len(tx.BlobHashes())

				// If the tx is a blob tx, it must NOT have a sidecar attached to be valid in a block.
				if tx.BlobTxSidecar() != nil {
					return fmt.Errorf("unexpected blob sidecar in transaction at index %d", i)
				}

				// The individual checks for blob validity (version-check + not empty)
				// happens in StateTransition.
			}

			// Check blob gas usage.
			if header.BlobGasUsed != nil {
				if want := *header.BlobGasUsed / params.BlobTxBlobGasPerBlob; uint64(blobs) != want { // div because the header is surely good vs the body might be bloated
					return fmt.Errorf("blob gas used mismatch (header %v, calculated %v)", *header.BlobGasUsed, blobs*params.BlobTxBlobGasPerBlob)
				}
			} else {
				if blobs > 0 {
					return errors.New("data blobs present in block body")
				}
			}
			return nil
		},
		func() error {
			if !v.bc.HasBlockAndState(block.ParentHash(), block.NumberU64()-1) {
				if !v.bc.HasBlock(block.ParentHash(), block.NumberU64()-1) {
					return consensus.ErrUnknownAncestor
				}
				return consensus.ErrPrunedAncestor
			}
			return nil
		},
		func() error {
			if v.remoteValidator != nil && !v.remoteValidator.AncestorVerified(block.Header()) {
				return fmt.Errorf("%w, number: %s, hash: %s", ErrAncestorHasNotBeenVerified, block.Number(), block.Hash())
			}
			return nil
		},
	}
	validateRes := make(chan error, len(validateFuns))
	for _, f := range validateFuns {
		tmpFunc := f
		go func() {
			validateRes <- tmpFunc()
		}()
	}
	for i := 0; i < len(validateFuns); i++ {
		r := <-validateRes
		if r != nil {
			return r
		}
	}
	return nil
}

// ValidateState validates the various changes that happen after a state transition,
// such as amount of used gas, the receipt roots and the state root itself.
func (v *BlockValidator) ValidateState(block *types.Block, statedb *state.StateDB, res *ProcessResult, stateless bool) error {
	if res == nil {
		return errors.New("nil ProcessResult value")
	}
	header := block.Header()
	if block.GasUsed() != res.GasUsed {
		return fmt.Errorf("invalid gas used (remote: %d local: %d)", block.GasUsed(), res.GasUsed)
	}
	// Validate the received block's bloom with the one derived from the generated receipts.
	// For valid blocks this should always validate to true.
	validateFuns := []func() error{
		func() error {
			rbloom := types.CreateBloom(res.Receipts)
			if rbloom != header.Bloom {
				return fmt.Errorf("invalid bloom (remote: %x  local: %x)", header.Bloom, rbloom)
			}
			return nil
		},
	}
	// In stateless mode, return early because the receipt and state root are not
	// provided through the witness, rather the cross validator needs to return it.
<<<<<<< HEAD
	if !stateless {
		validateFuns = append(validateFuns, func() error {
			// The receipt Trie's root (R = (Tr [[H1, R1], ... [Hn, Rn]]))
			receiptSha := types.DeriveSha(res.Receipts, trie.NewStackTrie(nil))
			if receiptSha != header.ReceiptHash {
				return fmt.Errorf("invalid receipt root hash (remote: %x local: %x)", header.ReceiptHash, receiptSha)
			}
			return nil
		})
		validateFuns = append(validateFuns, func() error {
			// Validate the parsed requests match the expected header value.
			if header.RequestsHash != nil {
				depositSha := types.DeriveSha(res.Requests, trie.NewStackTrie(nil))
				if depositSha != *header.RequestsHash {
					return fmt.Errorf("invalid deposit root hash (remote: %x local: %x)", *header.RequestsHash, depositSha)
				}
			}
			return nil
		})
		validateFuns = append(validateFuns, func() error {
			// Validate the state root against the received state root and throw
			// an error if they don't match.
			if root := statedb.IntermediateRoot(v.config.IsEIP158(header.Number)); header.Root != root {
				return fmt.Errorf("invalid merkle root (remote: %x local: %x) dberr: %w", header.Root, root, statedb.Error())
			}
			return nil
		})
	}

	validateRes := make(chan error, len(validateFuns))
	for _, f := range validateFuns {
		tmpFunc := f
		go func() {
			validateRes <- tmpFunc()
		}()
=======
	if stateless {
		return nil
	}
	// The receipt Trie's root (R = (Tr [[H1, R1], ... [Hn, Rn]]))
	receiptSha := types.DeriveSha(res.Receipts, trie.NewStackTrie(nil))
	if receiptSha != header.ReceiptHash {
		return fmt.Errorf("invalid receipt root hash (remote: %x local: %x)", header.ReceiptHash, receiptSha)
	}
	// Validate the parsed requests match the expected header value.
	if header.RequestsHash != nil {
		reqhash := types.CalcRequestsHash(res.Requests)
		if reqhash != *header.RequestsHash {
			return fmt.Errorf("invalid requests hash (remote: %x local: %x)", *header.RequestsHash, reqhash)
		}
	} else if res.Requests != nil {
		return errors.New("block has requests before prague fork")
>>>>>>> 293a300d
	}

	var err error
	for i := 0; i < len(validateFuns); i++ {
		r := <-validateRes
		if r != nil && err == nil {
			err = r
		}
	}
	return err
}

func (v *BlockValidator) RemoteVerifyManager() *remoteVerifyManager {
	return v.remoteValidator
}

// CalcGasLimit computes the gas limit of the next block after parent. It aims
// to keep the baseline gas close to the provided target, and increase it towards
// the target if the baseline gas is lower.
func CalcGasLimit(parentGasLimit, desiredLimit uint64) uint64 {
	delta := parentGasLimit/params.GasLimitBoundDivisor - 1
	limit := parentGasLimit
	if desiredLimit < params.MinGasLimit {
		desiredLimit = params.MinGasLimit
	}
	// If we're outside our allowed gas range, we try to hone towards them
	if limit < desiredLimit {
		limit = parentGasLimit + delta
		if limit > desiredLimit {
			limit = desiredLimit
		}
		return limit
	}
	if limit > desiredLimit {
		limit = parentGasLimit - delta
		if limit < desiredLimit {
			limit = desiredLimit
		}
	}
	return limit
}<|MERGE_RESOLUTION|>--- conflicted
+++ resolved
@@ -181,7 +181,6 @@
 	}
 	// In stateless mode, return early because the receipt and state root are not
 	// provided through the witness, rather the cross validator needs to return it.
-<<<<<<< HEAD
 	if !stateless {
 		validateFuns = append(validateFuns, func() error {
 			// The receipt Trie's root (R = (Tr [[H1, R1], ... [Hn, Rn]]))
@@ -194,10 +193,12 @@
 		validateFuns = append(validateFuns, func() error {
 			// Validate the parsed requests match the expected header value.
 			if header.RequestsHash != nil {
-				depositSha := types.DeriveSha(res.Requests, trie.NewStackTrie(nil))
-				if depositSha != *header.RequestsHash {
-					return fmt.Errorf("invalid deposit root hash (remote: %x local: %x)", *header.RequestsHash, depositSha)
-				}
+				reqhash := types.CalcRequestsHash(res.Requests)
+				if reqhash != *header.RequestsHash {
+					return fmt.Errorf("invalid requests hash (remote: %x local: %x)", *header.RequestsHash, reqhash)
+				}
+			} else if res.Requests != nil {
+				return errors.New("block has requests before prague fork")
 			}
 			return nil
 		})
@@ -217,24 +218,6 @@
 		go func() {
 			validateRes <- tmpFunc()
 		}()
-=======
-	if stateless {
-		return nil
-	}
-	// The receipt Trie's root (R = (Tr [[H1, R1], ... [Hn, Rn]]))
-	receiptSha := types.DeriveSha(res.Receipts, trie.NewStackTrie(nil))
-	if receiptSha != header.ReceiptHash {
-		return fmt.Errorf("invalid receipt root hash (remote: %x local: %x)", header.ReceiptHash, receiptSha)
-	}
-	// Validate the parsed requests match the expected header value.
-	if header.RequestsHash != nil {
-		reqhash := types.CalcRequestsHash(res.Requests)
-		if reqhash != *header.RequestsHash {
-			return fmt.Errorf("invalid requests hash (remote: %x local: %x)", *header.RequestsHash, reqhash)
-		}
-	} else if res.Requests != nil {
-		return errors.New("block has requests before prague fork")
->>>>>>> 293a300d
 	}
 
 	var err error
