// Copyright 2024 The go-ethereum Authors
// This file is part of the go-ethereum library.
//
// The go-ethereum library is free software: you can redistribute it and/or modify
// it under the terms of the GNU Lesser General Public License as published by
// the Free Software Foundation, either version 3 of the License, or
// (at your option) any later version.
//
// The go-ethereum library is distributed in the hope that it will be useful,
// but WITHOUT ANY WARRANTY; without even the implied warranty of
// MERCHANTABILITY or FITNESS FOR A PARTICULAR PURPOSE. See the
// GNU Lesser General Public License for more details.
//
// You should have received a copy of the GNU Lesser General Public License
// along with the go-ethereum library. If not, see <http://www.gnu.org/licenses/>

package core

import (
	"math/big"
	"testing"

	"github.com/ethereum/go-ethereum/common"
	"github.com/ethereum/go-ethereum/consensus/ethash"
	"github.com/ethereum/go-ethereum/core/rawdb"
	"github.com/ethereum/go-ethereum/core/types"
	"github.com/ethereum/go-ethereum/crypto"
	"github.com/ethereum/go-ethereum/ethdb"
	"github.com/ethereum/go-ethereum/params"
)

// TestTxIndexer tests the functionalities for managing transaction indexes.
func TestTxIndexer(t *testing.T) {
	var (
		testBankKey, _  = crypto.GenerateKey()
		testBankAddress = crypto.PubkeyToAddress(testBankKey.PublicKey)
		testBankFunds   = big.NewInt(1000000000000000000)

		gspec = &Genesis{
			Config:  params.TestChainConfig,
			Alloc:   types.GenesisAlloc{testBankAddress: {Balance: testBankFunds}},
			BaseFee: big.NewInt(params.InitialBaseFee),
		}
		engine    = ethash.NewFaker()
		nonce     = uint64(0)
		chainHead = uint64(128)
	)
	_, blocks, receipts := GenerateChainWithGenesis(gspec, engine, int(chainHead), func(i int, gen *BlockGen) {
		tx, _ := types.SignTx(types.NewTransaction(nonce, common.HexToAddress("0xdeadbeef"), big.NewInt(1000), params.TxGas, big.NewInt(10*params.InitialBaseFee), nil), types.HomesteadSigner{}, testBankKey)
		gen.AddTx(tx)
		nonce += 1
	})

	// verifyIndexes checks if the transaction indexes are present or not
	// of the specified block.
	verifyIndexes := func(db ethdb.Database, number uint64, exist bool) {
		if number == 0 {
			return
		}
		block := blocks[number-1]
		for _, tx := range block.Transactions() {
			lookup := rawdb.ReadTxLookupEntry(db, tx.Hash())
			if exist && lookup == nil {
				t.Fatalf("missing %d %x", number, tx.Hash().Hex())
			}
			if !exist && lookup != nil {
				t.Fatalf("unexpected %d %x", number, tx.Hash().Hex())
			}
		}
	}
	verify := func(db ethdb.Database, expTail uint64, indexer *txIndexer) {
		tail := rawdb.ReadTxIndexTail(db)
		if tail == nil {
			t.Fatal("Failed to write tx index tail")
		}
		if *tail != expTail {
			t.Fatalf("Unexpected tx index tail, want %v, got %d", expTail, *tail)
		}
		if *tail != 0 {
			for number := uint64(0); number < *tail; number += 1 {
				verifyIndexes(db, number, false)
			}
		}
		for number := *tail; number <= chainHead; number += 1 {
			verifyIndexes(db, number, true)
		}
		progress := indexer.report(chainHead, tail)
		if !progress.Done() {
			t.Fatalf("Expect fully indexed")
		}
	}

	var cases = []struct {
		limitA uint64
		tailA  uint64
		limitB uint64
		tailB  uint64
		limitC uint64
		tailC  uint64
	}{
		{
			// LimitA: 0
			// TailA:  0
			//
			// all blocks are indexed
			limitA: 0,
			tailA:  0,

			// LimitB: 1
			// TailB:  128
			//
			// block-128 is indexed
			limitB: 1,
			tailB:  128,

			// LimitB: 64
			// TailB:  65
			//
			// block [65, 128] are indexed
			limitC: 64,
			tailC:  65,
		},
		{
			// LimitA: 64
			// TailA:  65
			//
			// block [65, 128] are indexed
			limitA: 64,
			tailA:  65,

			// LimitB: 1
			// TailB:  128
			//
			// block-128 is indexed
			limitB: 1,
			tailB:  128,

			// LimitB: 64
			// TailB:  65
			//
			// block [65, 128] are indexed
			limitC: 64,
			tailC:  65,
		},
		{
			// LimitA: 127
			// TailA:  2
			//
			// block [2, 128] are indexed
			limitA: 127,
			tailA:  2,

			// LimitB: 1
			// TailB:  128
			//
			// block-128 is indexed
			limitB: 1,
			tailB:  128,

			// LimitB: 64
			// TailB:  65
			//
			// block [65, 128] are indexed
			limitC: 64,
			tailC:  65,
		},
		{
			// LimitA: 128
			// TailA:  1
			//
			// block [2, 128] are indexed
			limitA: 128,
			tailA:  1,

			// LimitB: 1
			// TailB:  128
			//
			// block-128 is indexed
			limitB: 1,
			tailB:  128,

			// LimitB: 64
			// TailB:  65
			//
			// block [65, 128] are indexed
			limitC: 64,
			tailC:  65,
		},
		{
			// LimitA: 129
			// TailA:  0
			//
			// block [0, 128] are indexed
			limitA: 129,
			tailA:  0,

			// LimitB: 1
			// TailB:  128
			//
			// block-128 is indexed
			limitB: 1,
			tailB:  128,

			// LimitB: 64
			// TailB:  65
			//
			// block [65, 128] are indexed
			limitC: 64,
			tailC:  65,
		},
	}
	for _, c := range cases {
<<<<<<< HEAD
		frdir := t.TempDir()
		db, _ := rawdb.NewDatabaseWithFreezer(rawdb.NewMemoryDatabase(), frdir, "", false, false, false, false, false)
=======
		db, _ := rawdb.NewDatabaseWithFreezer(rawdb.NewMemoryDatabase(), "", "", false)
>>>>>>> f3c696fa
		rawdb.WriteAncientBlocks(db, append([]*types.Block{gspec.ToBlock()}, blocks...), append([]types.Receipts{{}}, receipts...), big.NewInt(0))

		// Index the initial blocks from ancient store
		indexer := &txIndexer{
			limit:    c.limitA,
			db:       db,
			progress: make(chan chan TxIndexProgress),
		}
		indexer.run(nil, 128, make(chan struct{}), make(chan struct{}))
		verify(db, c.tailA, indexer)

		indexer.limit = c.limitB
		indexer.run(rawdb.ReadTxIndexTail(db), 128, make(chan struct{}), make(chan struct{}))
		verify(db, c.tailB, indexer)

		indexer.limit = c.limitC
		indexer.run(rawdb.ReadTxIndexTail(db), 128, make(chan struct{}), make(chan struct{}))
		verify(db, c.tailC, indexer)

		// Recover all indexes
		indexer.limit = 0
		indexer.run(rawdb.ReadTxIndexTail(db), 128, make(chan struct{}), make(chan struct{}))
		verify(db, 0, indexer)

		db.Close()
	}
}<|MERGE_RESOLUTION|>--- conflicted
+++ resolved
@@ -210,12 +210,7 @@
 		},
 	}
 	for _, c := range cases {
-<<<<<<< HEAD
-		frdir := t.TempDir()
-		db, _ := rawdb.NewDatabaseWithFreezer(rawdb.NewMemoryDatabase(), frdir, "", false, false, false, false, false)
-=======
-		db, _ := rawdb.NewDatabaseWithFreezer(rawdb.NewMemoryDatabase(), "", "", false)
->>>>>>> f3c696fa
+		db, _ := rawdb.NewDatabaseWithFreezer(rawdb.NewMemoryDatabase(), "", "", false, false, false, false, false)
 		rawdb.WriteAncientBlocks(db, append([]*types.Block{gspec.ToBlock()}, blocks...), append([]types.Receipts{{}}, receipts...), big.NewInt(0))
 
 		// Index the initial blocks from ancient store
