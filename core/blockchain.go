--- conflicted
+++ resolved
@@ -23,20 +23,13 @@
 	"io"
 	"math/big"
 	"runtime"
-<<<<<<< HEAD
+	"slices"
 	"sort"
-=======
-	"slices"
-	"strings"
->>>>>>> 293a300d
 	"sync"
 	"sync/atomic"
 	"time"
 
 	mapset "github.com/deckarep/golang-set/v2"
-	exlru "github.com/hashicorp/golang-lru"
-	"golang.org/x/crypto/sha3"
-
 	"github.com/ethereum/go-ethereum/common"
 	"github.com/ethereum/go-ethereum/common/lru"
 	"github.com/ethereum/go-ethereum/common/mclock"
@@ -63,7 +56,8 @@
 	"github.com/ethereum/go-ethereum/triedb"
 	"github.com/ethereum/go-ethereum/triedb/hashdb"
 	"github.com/ethereum/go-ethereum/triedb/pathdb"
-	"golang.org/x/exp/slices"
+	exlru "github.com/hashicorp/golang-lru"
+	"golang.org/x/crypto/sha3"
 )
 
 var (
@@ -193,18 +187,12 @@
 	}
 	if c.StateScheme == rawdb.PathScheme {
 		config.PathDB = &pathdb.Config{
-<<<<<<< HEAD
 			SyncFlush:       c.PathSyncFlush,
 			StateHistory:    c.StateHistory,
 			CleanCacheSize:  c.TrieCleanLimit * 1024 * 1024,
-			DirtyCacheSize:  c.TrieDirtyLimit * 1024 * 1024,
+			WriteBufferSize: c.TrieDirtyLimit * 1024 * 1024,
 			JournalFilePath: c.JournalFilePath,
 			JournalFile:     c.JournalFile,
-=======
-			StateHistory:    c.StateHistory,
-			CleanCacheSize:  c.TrieCleanLimit * 1024 * 1024,
-			WriteBufferSize: c.TrieDirtyLimit * 1024 * 1024,
->>>>>>> 293a300d
 		}
 	}
 	return config
@@ -266,14 +254,12 @@
 	flushInterval atomic.Int64                     // Time interval (processing time) after which to flush a state
 	triedb        *triedb.Database                 // The database handler for maintaining trie nodes.
 	statedb       *state.CachingDB                 // State database to reuse between imports (contains state cache)
-<<<<<<< HEAD
 	triesInMemory uint64
 	txIndexer     *txIndexer // Transaction indexer, might be nil if not enabled
 
 	hc                       *HeaderChain
 	rmLogsFeed               event.Feed
 	chainFeed                event.Feed
-	chainSideFeed            event.Feed
 	chainHeadFeed            event.Feed
 	chainBlockFeed           event.Feed
 	logsFeed                 event.Feed
@@ -282,18 +268,6 @@
 	highestVerifiedBlockFeed event.Feed
 	scope                    event.SubscriptionScope
 	genesisBlock             *types.Block
-=======
-	txIndexer     *txIndexer                       // Transaction indexer, might be nil if not enabled
-
-	hc            *HeaderChain
-	rmLogsFeed    event.Feed
-	chainFeed     event.Feed
-	chainHeadFeed event.Feed
-	logsFeed      event.Feed
-	blockProcFeed event.Feed
-	scope         event.SubscriptionScope
-	genesisBlock  *types.Block
->>>>>>> 293a300d
 
 	// This mutex synchronizes chain write operations.
 	// Readers don't need to take it, they can just read the database.
@@ -1935,36 +1909,28 @@
 		bc.highestVerifiedBlockFeed.Send(HighestVerifiedBlockEvent{Header: block.Header()})
 	}
 
-<<<<<<< HEAD
 	if err := bc.writeBlockWithState(block, receipts, state); err != nil {
 		return NonStatTy, err
 	}
 	if reorg {
 		// Reorganise the chain if the parent is not the head block
 		if block.ParentHash() != currentBlock.Hash() {
-			if err := bc.reorg(currentBlock, block); err != nil {
+			if err := bc.reorg(currentBlock, block.Header()); err != nil {
 				return NonStatTy, err
 			}
-=======
-	// Reorganise the chain if the parent is not the head block
-	if block.ParentHash() != currentBlock.Hash() {
-		if err := bc.reorg(currentBlock, block.Header()); err != nil {
-			return NonStatTy, err
->>>>>>> 293a300d
 		}
 		status = CanonStatTy
 	} else {
 		status = SideStatTy
 	}
 	// Set new head.
-<<<<<<< HEAD
 	if status == CanonStatTy {
 		bc.writeHeadBlock(block)
 	}
 	bc.futureBlocks.Remove(block.Hash())
 
 	if status == CanonStatTy {
-		bc.chainFeed.Send(ChainEvent{Block: block, Hash: block.Hash(), Logs: logs})
+		bc.chainFeed.Send(ChainEvent{Header: block.Header()})
 		if len(logs) > 0 {
 			bc.logsFeed.Send(logs)
 		}
@@ -1980,13 +1946,11 @@
 			}
 		}
 		if emitHeadEvent {
-			bc.chainHeadFeed.Send(ChainHeadEvent{Block: block})
+			bc.chainHeadFeed.Send(ChainHeadEvent{Header: block.Header()})
 			if finalizedHeader != nil {
 				bc.finalizedHeaderFeed.Send(FinalizedHeaderEvent{finalizedHeader})
 			}
 		}
-	} else {
-		bc.chainSideFeed.Send(ChainSideEvent{Block: block})
 	}
 	return status, nil
 }
@@ -2005,21 +1969,6 @@
 	if block.Difficulty().Cmp(common.Big0) == 0 {
 		// Never add PoS blocks into the future queue
 		return nil
-=======
-	bc.writeHeadBlock(block)
-
-	bc.chainFeed.Send(ChainEvent{Header: block.Header()})
-	if len(logs) > 0 {
-		bc.logsFeed.Send(logs)
-	}
-	// In theory, we should fire a ChainHeadEvent when we inject
-	// a canonical block, but sometimes we can insert a batch of
-	// canonical blocks. Avoid firing too many ChainHeadEvents,
-	// we will fire an accumulated ChainHeadEvent and disable fire
-	// event here.
-	if emitHeadEvent {
-		bc.chainHeadFeed.Send(ChainHeadEvent{Header: block.Header()})
->>>>>>> 293a300d
 	}
 	bc.futureBlocks.Add(block.Hash(), block)
 	return nil
@@ -2090,16 +2039,12 @@
 	// Fire a single chain head event if we've progressed the chain
 	defer func() {
 		if lastCanon != nil && bc.CurrentBlock().Hash() == lastCanon.Hash() {
-<<<<<<< HEAD
-			bc.chainHeadFeed.Send(ChainHeadEvent{lastCanon})
+			bc.chainHeadFeed.Send(ChainHeadEvent{Header: lastCanon.Header()})
 			if posa, ok := bc.Engine().(consensus.PoSA); ok {
 				if finalizedHeader := posa.GetFinalizedHeader(bc, lastCanon.Header()); finalizedHeader != nil {
 					bc.finalizedHeaderFeed.Send(FinalizedHeaderEvent{finalizedHeader})
 				}
 			}
-=======
-			bc.chainHeadFeed.Send(ChainHeadEvent{Header: lastCanon.Header()})
->>>>>>> 293a300d
 		}
 	}()
 
@@ -2276,11 +2221,7 @@
 		if err != nil {
 			return nil, it.index, err
 		}
-<<<<<<< HEAD
 		bc.updateHighestVerifiedHeader(block.Header())
-		statedb.SetLogger(bc.logger)
-=======
->>>>>>> 293a300d
 
 		// If we are past Byzantium, enable prefetching to pull in trie node paths
 		// while processing transactions. Before Byzantium the prefetcher is mostly
@@ -2363,7 +2304,7 @@
 				"txs", len(block.Transactions()), "gas", block.GasUsed(), "uncles", len(block.Uncles()),
 				"root", block.Root())
 		}
-		bc.chainBlockFeed.Send(ChainHeadEvent{block})
+		bc.chainBlockFeed.Send(ChainHeadEvent{block.Header()})
 	}
 
 	// Any blocks remaining here? The only ones we care about are the future ones
@@ -2897,19 +2838,12 @@
 	}
 	// Delete useless indexes right now which includes the non-canonical
 	// transaction indexes, canonical chain indexes which above the head.
-<<<<<<< HEAD
 	var (
 		indexesBatch = bc.db.NewBatch()
-		diffs        = types.HashDifference(deletedTxs, addedTxs)
 		blockBatch   = bc.db.BlockStore().NewBatch()
 	)
-	for _, tx := range diffs {
+	for _, tx := range types.HashDifference(deletedTxs, rebirthTxs) {
 		rawdb.DeleteTxLookupEntry(indexesBatch, tx)
-=======
-	batch := bc.db.NewBatch()
-	for _, tx := range types.HashDifference(deletedTxs, rebirthTxs) {
-		rawdb.DeleteTxLookupEntry(batch, tx)
->>>>>>> 293a300d
 	}
 	// Delete all hash markers that are not part of the new canonical chain.
 	// Because the reorg function does not handle new chain head, all hash
@@ -2923,13 +2857,9 @@
 		if hash == (common.Hash{}) {
 			break
 		}
-<<<<<<< HEAD
 		rawdb.DeleteCanonicalHash(blockBatch, i)
-=======
-		rawdb.DeleteCanonicalHash(batch, i)
->>>>>>> 293a300d
-	}
-	if err := batch.Write(); err != nil {
+	}
+	if err := indexesBatch.Write(); err != nil {
 		log.Crit("Failed to delete useless indexes", "err", err)
 	}
 	if err := blockBatch.Write(); err != nil {
@@ -3107,7 +3037,7 @@
 		select {
 		case event := <-eventChan:
 			if bc.doubleSignMonitor != nil {
-				bc.doubleSignMonitor.Verify(event.Block.Header())
+				bc.doubleSignMonitor.Verify(event.Header)
 			}
 		case <-bc.quit:
 			return
