--- conflicted
+++ resolved
@@ -1767,10 +1767,7 @@
 	db, err := rawdb.Open(rawdb.OpenOptions{
 		Directory:         datadir,
 		AncientsDirectory: ancient,
-<<<<<<< HEAD
-=======
 		Ephemeral:         true,
->>>>>>> 8f7eb9cc
 	})
 	if err != nil {
 		t.Fatalf("Failed to create persistent database: %v", err)
@@ -1853,10 +1850,7 @@
 	db, err = rawdb.Open(rawdb.OpenOptions{
 		Directory:         datadir,
 		AncientsDirectory: ancient,
-<<<<<<< HEAD
-=======
 		Ephemeral:         true,
->>>>>>> 8f7eb9cc
 	})
 	if err != nil {
 		t.Fatalf("Failed to reopen persistent database: %v", err)
@@ -1978,10 +1972,7 @@
 	db, err = rawdb.Open(rawdb.OpenOptions{
 		Directory:         datadir,
 		AncientsDirectory: ancient,
-<<<<<<< HEAD
-=======
 		Ephemeral:         true,
->>>>>>> 8f7eb9cc
 	})
 	if err != nil {
 		t.Fatalf("Failed to reopen persistent database: %v", err)
