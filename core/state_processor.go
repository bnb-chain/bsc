// Copyright 2015 The go-ethereum Authors
// This file is part of the go-ethereum library.
//
// The go-ethereum library is free software: you can redistribute it and/or modify
// it under the terms of the GNU Lesser General Public License as published by
// the Free Software Foundation, either version 3 of the License, or
// (at your option) any later version.
//
// The go-ethereum library is distributed in the hope that it will be useful,
// but WITHOUT ANY WARRANTY; without even the implied warranty of
// MERCHANTABILITY or FITNESS FOR A PARTICULAR PURPOSE. See the
// GNU Lesser General Public License for more details.
//
// You should have received a copy of the GNU Lesser General Public License
// along with the go-ethereum library. If not, see <http://www.gnu.org/licenses/>.

package core

import (
	"errors"
	"fmt"
	"math/big"

	"github.com/ethereum/go-ethereum/common"
	"github.com/ethereum/go-ethereum/consensus"
	"github.com/ethereum/go-ethereum/consensus/misc"
	"github.com/ethereum/go-ethereum/core/state"
	"github.com/ethereum/go-ethereum/core/systemcontracts"
	"github.com/ethereum/go-ethereum/core/tracing"
	"github.com/ethereum/go-ethereum/core/types"
	"github.com/ethereum/go-ethereum/core/vm"
	"github.com/ethereum/go-ethereum/crypto"
	"github.com/ethereum/go-ethereum/params"
)

// StateProcessor is a basic Processor, which takes care of transitioning
// state from one point to another.
//
// StateProcessor implements Processor.
type StateProcessor struct {
	config *params.ChainConfig // Chain configuration options
	chain  *HeaderChain        // Canonical header chain
}

// NewStateProcessor initialises a new StateProcessor.
func NewStateProcessor(config *params.ChainConfig, chain *HeaderChain) *StateProcessor {
	return &StateProcessor{
		config: config,
		chain:  chain,
	}
}

// Process processes the state changes according to the Ethereum rules by running
// the transaction messages using the statedb and applying any rewards to both
// the processor (coinbase) and any included uncles.
//
// Process returns the receipts and logs accumulated during the process and
// returns the amount of gas that was used in the process. If any of the
// transactions failed to execute due to insufficient gas it will return an error.
func (p *StateProcessor) Process(block *types.Block, statedb *state.StateDB, cfg vm.Config) (*ProcessResult, error) {
	var (
		receipts    = make([]*types.Receipt, 0)
		usedGas     = new(uint64)
		header      = block.Header()
		blockHash   = block.Hash()
		blockNumber = block.Number()
		allLogs     []*types.Log
		gp          = new(GasPool).AddGas(block.GasLimit())
	)

	// Mutate the block and state according to any hard-fork specs
	if p.config.DAOForkSupport && p.config.DAOForkBlock != nil && p.config.DAOForkBlock.Cmp(block.Number()) == 0 {
		misc.ApplyDAOHardFork(statedb)
	}

	lastBlock := p.chain.GetHeaderByHash(block.ParentHash())
	if lastBlock == nil {
		return nil, errors.New("could not get parent block")
	}
	// Handle upgrade build-in system contract code
	systemcontracts.TryUpdateBuildInSystemContract(p.config, blockNumber, lastBlock.Time, block.Time(), statedb, true)

	var (
		context vm.BlockContext
		signer  = types.MakeSigner(p.config, header.Number, header.Time)
		txNum   = len(block.Transactions())
		err     error
	)

	// Apply pre-execution system calls.
	var tracingStateDB = vm.StateDB(statedb)
	if hooks := cfg.Tracer; hooks != nil {
		tracingStateDB = state.NewHookedState(statedb, hooks)
	}
	context = NewEVMBlockContext(header, p.chain, nil)
	evm := vm.NewEVM(context, tracingStateDB, p.config, cfg)

	if beaconRoot := block.BeaconRoot(); beaconRoot != nil {
		ProcessBeaconBlockRoot(*beaconRoot, evm)
	}
	if p.config.IsPrague(block.Number(), block.Time()) || p.config.IsVerkle(block.Number(), block.Time()) {
		ProcessParentBlockHash(block.ParentHash(), evm)
	}

	// Iterate over and process the individual transactions
	posa, isPoSA := p.chain.engine.(consensus.PoSA)
	commonTxs := make([]*types.Transaction, 0, txNum)

	// initialise bloom processors
	bloomProcessors := NewAsyncReceiptBloomGenerator(txNum)
	statedb.MarkFullProcessed()

	// usually do have two tx, one for validator set contract, another for system reward contract.
	systemTxs := make([]*types.Transaction, 0, 2)

	for i, tx := range block.Transactions() {
		if isPoSA {
			if isSystemTx, err := posa.IsSystemTransaction(tx, block.Header()); err != nil {
				bloomProcessors.Close()
				return nil, err
			} else if isSystemTx {
				systemTxs = append(systemTxs, tx)
				continue
			}
		}
		if p.config.IsCancun(block.Number(), block.Time()) {
			if len(systemTxs) > 0 {
				bloomProcessors.Close()
				// systemTxs should be always at the end of block.
				return nil, fmt.Errorf("normal tx %d [%v] after systemTx", i, tx.Hash().Hex())
			}
		}

		msg, err := TransactionToMessage(tx, signer, header.BaseFee)
		if err != nil {
			bloomProcessors.Close()
			return nil, fmt.Errorf("could not apply tx %d [%v]: %w", i, tx.Hash().Hex(), err)
		}
		statedb.SetTxContext(tx.Hash(), i)

		receipt, err := ApplyTransactionWithEVM(msg, gp, statedb, blockNumber, blockHash, tx, usedGas, evm, bloomProcessors)
		if err != nil {
			bloomProcessors.Close()
			return nil, fmt.Errorf("could not apply tx %d [%v]: %w", i, tx.Hash().Hex(), err)
		}
		commonTxs = append(commonTxs, tx)
		receipts = append(receipts, receipt)
	}
	bloomProcessors.Close()

	// Read requests if Prague is enabled.
	var requests [][]byte
	if p.config.IsPrague(block.Number(), block.Time()) && p.chain.config.Parlia == nil {
		var allCommonLogs []*types.Log
		for _, receipt := range receipts {
			allCommonLogs = append(allCommonLogs, receipt.Logs...)
		}
		requests = [][]byte{}
		// EIP-6110
		if err := ParseDepositLogs(&requests, allCommonLogs, p.config); err != nil {
			return nil, err
		}
		// EIP-7002
		ProcessWithdrawalQueue(&requests, evm)
		// EIP-7251
		ProcessConsolidationQueue(&requests, evm)
	}

	// Finalize the block, applying any consensus engine specific extras (e.g. block rewards)
	err = p.chain.engine.Finalize(p.chain, header, tracingStateDB, &commonTxs, block.Uncles(), block.Withdrawals(), &receipts, &systemTxs, usedGas, cfg.Tracer)
	if err != nil {
		return nil, err
	}
	for _, receipt := range receipts {
		allLogs = append(allLogs, receipt.Logs...)
	}

	return &ProcessResult{
		Receipts: receipts,
		Requests: requests,
		Logs:     allLogs,
		GasUsed:  *usedGas,
	}, nil
}

// ApplyTransactionWithEVM attempts to apply a transaction to the given state database
// and uses the input parameters for its environment similar to ApplyTransaction. However,
// this method takes an already created EVM instance as input.
func ApplyTransactionWithEVM(msg *Message, gp *GasPool, statedb *state.StateDB, blockNumber *big.Int, blockHash common.Hash, tx *types.Transaction, usedGas *uint64, evm *vm.EVM, receiptProcessors ...ReceiptProcessor) (receipt *types.Receipt, err error) {
	if hooks := evm.Config.Tracer; hooks != nil {
		if hooks.OnTxStart != nil {
			hooks.OnTxStart(evm.GetVMContext(), tx, msg.From)
		}
		if hooks.OnTxEnd != nil {
			defer func() { hooks.OnTxEnd(receipt, err) }()
		}
	}
	// Apply the transaction to the current state (included in the env).
	result, err := ApplyMessage(evm, msg, gp)
	if err != nil {
		return nil, err
	}
	// Update the state with pending changes.
	var root []byte
	if evm.ChainConfig().IsByzantium(blockNumber) {
		evm.StateDB.Finalise(true)
	} else {
		root = statedb.IntermediateRoot(evm.ChainConfig().IsEIP158(blockNumber)).Bytes()
	}
	*usedGas += result.UsedGas

<<<<<<< HEAD
	return MakeReceipt(evm, result, statedb, blockNumber, blockHash, tx, *usedGas, root, receiptProcessors...), nil
=======
	// Merge the tx-local access event into the "block-local" one, in order to collect
	// all values, so that the witness can be built.
	if statedb.GetTrie().IsVerkle() {
		statedb.AccessEvents().Merge(evm.AccessEvents)
	}

	return MakeReceipt(evm, result, statedb, blockNumber, blockHash, tx, *usedGas, root), nil
>>>>>>> c4ad459b
}

// MakeReceipt generates the receipt object for a transaction given its execution result.
func MakeReceipt(evm *vm.EVM, result *ExecutionResult, statedb *state.StateDB, blockNumber *big.Int, blockHash common.Hash, tx *types.Transaction, usedGas uint64, root []byte, receiptProcessors ...ReceiptProcessor) *types.Receipt {
	// Create a new receipt for the transaction, storing the intermediate root and gas used
	// by the tx.
	receipt := &types.Receipt{Type: tx.Type(), PostState: root, CumulativeGasUsed: usedGas}
	if result.Failed() {
		receipt.Status = types.ReceiptStatusFailed
	} else {
		receipt.Status = types.ReceiptStatusSuccessful
	}
	receipt.TxHash = tx.Hash()
	receipt.GasUsed = result.UsedGas

	if tx.Type() == types.BlobTxType {
		receipt.BlobGasUsed = uint64(len(tx.BlobHashes()) * params.BlobTxBlobGasPerBlob)
		receipt.BlobGasPrice = evm.Context.BlobBaseFee
	}

	// If the transaction created a contract, store the creation address in the receipt.
	if tx.To() == nil {
		receipt.ContractAddress = crypto.CreateAddress(evm.TxContext.Origin, tx.Nonce())
	}

	// Set the receipt logs and create the bloom filter.
	receipt.Logs = statedb.GetLogs(tx.Hash(), blockNumber.Uint64(), blockHash)
	receipt.BlockHash = blockHash
	receipt.BlockNumber = blockNumber
	receipt.TransactionIndex = uint(statedb.TxIndex())
	for _, receiptProcessor := range receiptProcessors {
		receiptProcessor.Apply(receipt)
	}
	return receipt
}

// ApplyTransaction attempts to apply a transaction to the given state database
// and uses the input parameters for its environment. It returns the receipt
// for the transaction, gas used and an error if the transaction failed,
// indicating the block was invalid.
func ApplyTransaction(evm *vm.EVM, gp *GasPool, statedb *state.StateDB, header *types.Header, tx *types.Transaction, usedGas *uint64, receiptProcessors ...ReceiptProcessor) (*types.Receipt, error) {
	msg, err := TransactionToMessage(tx, types.MakeSigner(evm.ChainConfig(), header.Number, header.Time), header.BaseFee)
	if err != nil {
		return nil, err
	}
	// Create a new context to be used in the EVM environment
	return ApplyTransactionWithEVM(msg, gp, statedb, header.Number, header.Hash(), tx, usedGas, evm, receiptProcessors...)
}

// ProcessBeaconBlockRoot applies the EIP-4788 system call to the beacon block root
// contract. This method is exported to be used in tests.
func ProcessBeaconBlockRoot(beaconRoot common.Hash, evm *vm.EVM) {
	// Return immediately if beaconRoot equals the zero hash when using the Parlia engine.
	if beaconRoot == (common.Hash{}) {
		if chainConfig := evm.ChainConfig(); chainConfig != nil && chainConfig.Parlia != nil {
			return
		}
	}
	if tracer := evm.Config.Tracer; tracer != nil {
		onSystemCallStart(tracer, evm.GetVMContext())
		if tracer.OnSystemCallEnd != nil {
			defer tracer.OnSystemCallEnd()
		}
	}
	msg := &Message{
		From:      params.SystemAddress,
		GasLimit:  30_000_000,
		GasPrice:  common.Big0,
		GasFeeCap: common.Big0,
		GasTipCap: common.Big0,
		To:        &params.BeaconRootsAddress,
		Data:      beaconRoot[:],
	}
	evm.SetTxContext(NewEVMTxContext(msg))
	evm.StateDB.AddAddressToAccessList(params.BeaconRootsAddress)
	_, _, _ = evm.Call(vm.AccountRef(msg.From), *msg.To, msg.Data, 30_000_000, common.U2560)
	evm.StateDB.Finalise(true)
}

// ProcessParentBlockHash stores the parent block hash in the history storage contract
// as per EIP-2935/7709.
func ProcessParentBlockHash(prevHash common.Hash, evm *vm.EVM) {
	if tracer := evm.Config.Tracer; tracer != nil {
		onSystemCallStart(tracer, evm.GetVMContext())
		if tracer.OnSystemCallEnd != nil {
			defer tracer.OnSystemCallEnd()
		}
	}
	msg := &Message{
		From:      params.SystemAddress,
		GasLimit:  30_000_000,
		GasPrice:  common.Big0,
		GasFeeCap: common.Big0,
		GasTipCap: common.Big0,
		To:        &params.HistoryStorageAddress,
		Data:      prevHash.Bytes(),
	}
	evm.SetTxContext(NewEVMTxContext(msg))
	evm.StateDB.AddAddressToAccessList(params.HistoryStorageAddress)
	_, _, err := evm.Call(vm.AccountRef(msg.From), *msg.To, msg.Data, 30_000_000, common.U2560)
	if err != nil {
		panic(err)
	}
	if evm.StateDB.AccessEvents() != nil {
		evm.StateDB.AccessEvents().Merge(evm.AccessEvents)
	}
	evm.StateDB.Finalise(true)
}

// ProcessWithdrawalQueue calls the EIP-7002 withdrawal queue contract.
// It returns the opaque request data returned by the contract.
func ProcessWithdrawalQueue(requests *[][]byte, evm *vm.EVM) {
	processRequestsSystemCall(requests, evm, 0x01, params.WithdrawalQueueAddress)
}

// ProcessConsolidationQueue calls the EIP-7251 consolidation queue contract.
// It returns the opaque request data returned by the contract.
func ProcessConsolidationQueue(requests *[][]byte, evm *vm.EVM) {
	processRequestsSystemCall(requests, evm, 0x02, params.ConsolidationQueueAddress)
}

func processRequestsSystemCall(requests *[][]byte, evm *vm.EVM, requestType byte, addr common.Address) {
	if tracer := evm.Config.Tracer; tracer != nil {
		onSystemCallStart(tracer, evm.GetVMContext())
		if tracer.OnSystemCallEnd != nil {
			defer tracer.OnSystemCallEnd()
		}
	}
	msg := &Message{
		From:      params.SystemAddress,
		GasLimit:  30_000_000,
		GasPrice:  common.Big0,
		GasFeeCap: common.Big0,
		GasTipCap: common.Big0,
		To:        &addr,
	}
	evm.SetTxContext(NewEVMTxContext(msg))
	evm.StateDB.AddAddressToAccessList(addr)
	ret, _, _ := evm.Call(vm.AccountRef(msg.From), *msg.To, msg.Data, 30_000_000, common.U2560)
	evm.StateDB.Finalise(true)
	if len(ret) == 0 {
		return // skip empty output
	}

	// Append prefixed requestsData to the requests list.
	requestsData := make([]byte, len(ret)+1)
	requestsData[0] = requestType
	copy(requestsData[1:], ret)
	*requests = append(*requests, requestsData)
}

// ParseDepositLogs extracts the EIP-6110 deposit values from logs emitted by
// BeaconDepositContract.
func ParseDepositLogs(requests *[][]byte, logs []*types.Log, config *params.ChainConfig) error {
	deposits := make([]byte, 1) // note: first byte is 0x00 (== deposit request type)
	for _, log := range logs {
		if log.Address == config.DepositContractAddress {
			request, err := types.DepositLogToRequest(log.Data)
			if err != nil {
				return fmt.Errorf("unable to parse deposit data: %v", err)
			}
			deposits = append(deposits, request...)
		}
	}
	if len(deposits) > 1 {
		*requests = append(*requests, deposits)
	}
	return nil
}

func onSystemCallStart(tracer *tracing.Hooks, ctx *tracing.VMContext) {
	if tracer.OnSystemCallStartV2 != nil {
		tracer.OnSystemCallStartV2(ctx)
	} else if tracer.OnSystemCallStart != nil {
		tracer.OnSystemCallStart()
	}
}<|MERGE_RESOLUTION|>--- conflicted
+++ resolved
@@ -209,17 +209,14 @@
 	}
 	*usedGas += result.UsedGas
 
-<<<<<<< HEAD
-	return MakeReceipt(evm, result, statedb, blockNumber, blockHash, tx, *usedGas, root, receiptProcessors...), nil
-=======
 	// Merge the tx-local access event into the "block-local" one, in order to collect
+
 	// all values, so that the witness can be built.
 	if statedb.GetTrie().IsVerkle() {
 		statedb.AccessEvents().Merge(evm.AccessEvents)
 	}
 
-	return MakeReceipt(evm, result, statedb, blockNumber, blockHash, tx, *usedGas, root), nil
->>>>>>> c4ad459b
+	return MakeReceipt(evm, result, statedb, blockNumber, blockHash, tx, *usedGas, root, receiptProcessors...), nil
 }
 
 // MakeReceipt generates the receipt object for a transaction given its execution result.
