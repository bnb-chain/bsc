--- conflicted
+++ resolved
@@ -68,7 +68,6 @@
 	}
 }
 
-<<<<<<< HEAD
 // Use for Bloom value calculation on channel 
 type BloomHash struct {
     txhash common.Hash
@@ -80,7 +79,8 @@
         results <- BloomHash{receipt.TxHash, types.CreateBloom(types.Receipts{receipt})}
     }
 	close(results)
-=======
+}
+
 type LightStateProcessor struct {
 	randomGenerator *rand.Rand
 	StateProcessor
@@ -374,7 +374,6 @@
 	statedb.SetDiff(diffLayer, diffTries, diffCode)
 
 	return diffLayer.Receipts, allLogs, gasUsed, nil
->>>>>>> b2f1d25f
 }
 
 // Process processes the state changes according to the Ethereum rules by running
