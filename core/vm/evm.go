// Copyright 2014 The go-ethereum Authors
// This file is part of the go-ethereum library.
//
// The go-ethereum library is free software: you can redistribute it and/or modify
// it under the terms of the GNU Lesser General Public License as published by
// the Free Software Foundation, either version 3 of the License, or
// (at your option) any later version.
//
// The go-ethereum library is distributed in the hope that it will be useful,
// but WITHOUT ANY WARRANTY; without even the implied warranty of
// MERCHANTABILITY or FITNESS FOR A PARTICULAR PURPOSE. See the
// GNU Lesser General Public License for more details.
//
// You should have received a copy of the GNU Lesser General Public License
// along with the go-ethereum library. If not, see <http://www.gnu.org/licenses/>.

package vm

import (
	"math/big"
	"sync"
	"sync/atomic"
	"time"

	"github.com/holiman/uint256"

	"github.com/ethereum/go-ethereum/common"
	"github.com/ethereum/go-ethereum/crypto"
	"github.com/ethereum/go-ethereum/params"
)

// emptyCodeHash is used by create to ensure deployment is disallowed to already
// deployed contract addresses (relevant after the account abstraction).
var emptyCodeHash = crypto.Keccak256Hash(nil)

var EvmPool = sync.Pool{
	New: func() interface{} {
		return &EVM{}
	},
}

type (
	// CanTransferFunc is the signature of a transfer guard function
	CanTransferFunc func(StateDB, common.Address, *big.Int) bool
	// TransferFunc is the signature of a transfer function
	TransferFunc func(StateDB, common.Address, common.Address, *big.Int)
	// GetHashFunc returns the n'th block hash in the blockchain
	// and is used by the BLOCKHASH EVM op code.
	GetHashFunc func(uint64) common.Hash
)

func (evm *EVM) precompile(addr common.Address) (PrecompiledContract, bool) {
	var precompiles map[common.Address]PrecompiledContract
	switch {
<<<<<<< HEAD
	case evm.chainRules.IsBoneh:
		precompiles = PrecompiledContractsBoneh
=======
	case evm.chainRules.IsPlanck:
		precompiles = PrecompiledContractsPlanck
>>>>>>> ece84d4d
	case evm.chainRules.IsMoran:
		precompiles = PrecompiledContractsMoran
	case evm.chainRules.IsNano:
		precompiles = PrecompiledContractsNano
	case evm.chainRules.IsBerlin:
		precompiles = PrecompiledContractsBerlin
	case evm.chainRules.IsIstanbul:
		precompiles = PrecompiledContractsIstanbul
	case evm.chainRules.IsByzantium:
		precompiles = PrecompiledContractsByzantium
	default:
		precompiles = PrecompiledContractsHomestead
	}
	p, ok := precompiles[addr]
	return p, ok
}

// BlockContext provides the EVM with auxiliary information. Once provided
// it shouldn't be modified.
type BlockContext struct {
	// CanTransfer returns whether the account contains
	// sufficient ether to transfer the value
	CanTransfer CanTransferFunc
	// Transfer transfers ether from one account to the other
	Transfer TransferFunc
	// GetHash returns the hash corresponding to n
	GetHash GetHashFunc

	// Block information
	Coinbase    common.Address // Provides information for COINBASE
	GasLimit    uint64         // Provides information for GASLIMIT
	BlockNumber *big.Int       // Provides information for NUMBER
	Time        *big.Int       // Provides information for TIME
	Difficulty  *big.Int       // Provides information for DIFFICULTY
	BaseFee     *big.Int       // Provides information for BASEFEE
	Random      *common.Hash   // Provides information for RANDOM
}

// TxContext provides the EVM with information about a transaction.
// All fields can change between transactions.
type TxContext struct {
	// Message information
	Origin   common.Address // Provides information for ORIGIN
	GasPrice *big.Int       // Provides information for GASPRICE
}

// EVM is the Ethereum Virtual Machine base object and provides
// the necessary tools to run a contract on the given state with
// the provided context. It should be noted that any error
// generated through any of the calls should be considered a
// revert-state-and-consume-all-gas operation, no checks on
// specific errors should ever be performed. The interpreter makes
// sure that any errors generated are to be considered faulty code.
//
// The EVM should never be reused and is not thread safe.
type EVM struct {
	// Context provides auxiliary blockchain related information
	Context BlockContext
	TxContext
	// StateDB gives access to the underlying state
	StateDB StateDB
	// Depth is the current call stack
	depth int

	// chainConfig contains information about the current chain
	chainConfig *params.ChainConfig
	// chain rules contains the chain rules for the current epoch
	chainRules params.Rules
	// virtual machine configuration options used to initialise the
	// evm.
	Config Config
	// global (to this context) ethereum virtual machine
	// used throughout the execution of the tx.
	interpreter *EVMInterpreter
	// abort is used to abort the EVM calling operations
	// NOTE: must be set atomically
	abort int32
	// callGasTemp holds the gas available for the current call. This is needed because the
	// available gas is calculated in gasCall* according to the 63/64 rule and later
	// applied in opCall*.
	callGasTemp uint64
}

// NewEVM returns a new EVM. The returned EVM is not thread safe and should
// only ever be used *once*.
func NewEVM(blockCtx BlockContext, txCtx TxContext, statedb StateDB, chainConfig *params.ChainConfig, config Config) *EVM {
	evm := EvmPool.Get().(*EVM)
	evm.Context = blockCtx
	evm.TxContext = txCtx
	evm.StateDB = statedb
	evm.Config = config
	evm.chainConfig = chainConfig
	evm.chainRules = chainConfig.Rules(blockCtx.BlockNumber, blockCtx.Random != nil)
	evm.abort = 0
	evm.callGasTemp = 0
	evm.depth = 0

	evm.interpreter = NewEVMInterpreter(evm, config)

	return evm
}

// Reset resets the EVM with a new transaction context.Reset
// This is not threadsafe and should only be done very cautiously.
func (evm *EVM) Reset(txCtx TxContext, statedb StateDB) {
	evm.TxContext = txCtx
	evm.StateDB = statedb
}

// Cancel cancels any running EVM operation. This may be called concurrently and
// it's safe to be called multiple times.
func (evm *EVM) Cancel() {
	atomic.StoreInt32(&evm.abort, 1)
}

// Cancelled returns true if Cancel has been called
func (evm *EVM) Cancelled() bool {
	return atomic.LoadInt32(&evm.abort) == 1
}

// Interpreter returns the current interpreter
func (evm *EVM) Interpreter() *EVMInterpreter {
	return evm.interpreter
}

// Call executes the contract associated with the addr with the given input as
// parameters. It also handles any necessary value transfer required and takes
// the necessary steps to create accounts and reverses the state in case of an
// execution error or failed value transfer.
func (evm *EVM) Call(caller ContractRef, addr common.Address, input []byte, gas uint64, value *big.Int) (ret []byte, leftOverGas uint64, err error) {
	// Fail if we're trying to execute above the call depth limit
	if evm.depth > int(params.CallCreateDepth) {
		return nil, gas, ErrDepth
	}
	// Fail if we're trying to transfer more than the available balance
	if value.Sign() != 0 && !evm.Context.CanTransfer(evm.StateDB, caller.Address(), value) {
		return nil, gas, ErrInsufficientBalance
	}
	snapshot := evm.StateDB.Snapshot()
	p, isPrecompile := evm.precompile(addr)

	if !evm.StateDB.Exist(addr) {
		if !isPrecompile && evm.chainRules.IsEIP158 && value.Sign() == 0 {
			// Calling a non existing account, don't do anything, but ping the tracer
			if evm.Config.Debug {
				if evm.depth == 0 {
					evm.Config.Tracer.CaptureStart(evm, caller.Address(), addr, false, input, gas, value)
					evm.Config.Tracer.CaptureEnd(ret, 0, 0, nil)
				} else {
					evm.Config.Tracer.CaptureEnter(CALL, caller.Address(), addr, input, gas, value)
					evm.Config.Tracer.CaptureExit(ret, 0, nil)
				}
			}
			return nil, gas, nil
		}
		evm.StateDB.CreateAccount(addr)
	}
	evm.Context.Transfer(evm.StateDB, caller.Address(), addr, value)

	// Capture the tracer start/end events in debug mode
	if evm.Config.Debug {
		if evm.depth == 0 {
			evm.Config.Tracer.CaptureStart(evm, caller.Address(), addr, false, input, gas, value)
			defer func(startGas uint64, startTime time.Time) { // Lazy evaluation of the parameters
				evm.Config.Tracer.CaptureEnd(ret, startGas-gas, time.Since(startTime), err)
			}(gas, time.Now())
		} else {
			// Handle tracer events for entering and exiting a call frame
			evm.Config.Tracer.CaptureEnter(CALL, caller.Address(), addr, input, gas, value)
			defer func(startGas uint64) {
				evm.Config.Tracer.CaptureExit(ret, startGas-gas, err)
			}(gas)
		}
	}

	if isPrecompile {
		ret, gas, err = RunPrecompiledContract(p, input, gas)
	} else {
		// Initialise a new contract and set the code that is to be used by the EVM.
		// The contract is a scoped environment for this execution context only.
		code := evm.StateDB.GetCode(addr)
		if len(code) == 0 {
			ret, err = nil, nil // gas is unchanged
		} else {
			addrCopy := addr
			// If the account has no code, we can abort here
			// The depth-check is already done, and precompiles handled above
			contract := NewContract(caller, AccountRef(addrCopy), value, gas)
			contract.SetCallCode(&addrCopy, evm.StateDB.GetCodeHash(addrCopy), code)
			ret, err = evm.interpreter.Run(contract, input, false)
			gas = contract.Gas
		}
	}
	// When an error was returned by the EVM or when setting the creation code
	// above we revert to the snapshot and consume any gas remaining. Additionally
	// when we're in homestead this also counts for code storage gas errors.
	if err != nil {
		evm.StateDB.RevertToSnapshot(snapshot)
		if err != ErrExecutionReverted {
			gas = 0
		}
		// TODO: consider clearing up unused snapshots:
		// } else {
		//	evm.StateDB.DiscardSnapshot(snapshot)
	}
	return ret, gas, err
}

// CallCode executes the contract associated with the addr with the given input
// as parameters. It also handles any necessary value transfer required and takes
// the necessary steps to create accounts and reverses the state in case of an
// execution error or failed value transfer.
//
// CallCode differs from Call in the sense that it executes the given address'
// code with the caller as context.
func (evm *EVM) CallCode(caller ContractRef, addr common.Address, input []byte, gas uint64, value *big.Int) (ret []byte, leftOverGas uint64, err error) {
	// Fail if we're trying to execute above the call depth limit
	if evm.depth > int(params.CallCreateDepth) {
		return nil, gas, ErrDepth
	}
	// Fail if we're trying to transfer more than the available balance
	// Note although it's noop to transfer X ether to caller itself. But
	// if caller doesn't have enough balance, it would be an error to allow
	// over-charging itself. So the check here is necessary.
	if !evm.Context.CanTransfer(evm.StateDB, caller.Address(), value) {
		return nil, gas, ErrInsufficientBalance
	}
	var snapshot = evm.StateDB.Snapshot()

	// Invoke tracer hooks that signal entering/exiting a call frame
	if evm.Config.Debug {
		evm.Config.Tracer.CaptureEnter(CALLCODE, caller.Address(), addr, input, gas, value)
		defer func(startGas uint64) {
			evm.Config.Tracer.CaptureExit(ret, startGas-gas, err)
		}(gas)
	}

	// It is allowed to call precompiles, even via delegatecall
	if p, isPrecompile := evm.precompile(addr); isPrecompile {
		ret, gas, err = RunPrecompiledContract(p, input, gas)
	} else {
		addrCopy := addr
		// Initialise a new contract and set the code that is to be used by the EVM.
		// The contract is a scoped environment for this execution context only.
		contract := NewContract(caller, AccountRef(caller.Address()), value, gas)
		contract.SetCallCode(&addrCopy, evm.StateDB.GetCodeHash(addrCopy), evm.StateDB.GetCode(addrCopy))
		ret, err = evm.interpreter.Run(contract, input, false)
		gas = contract.Gas
	}
	if err != nil {
		evm.StateDB.RevertToSnapshot(snapshot)
		if err != ErrExecutionReverted {
			gas = 0
		}
	}
	return ret, gas, err
}

// DelegateCall executes the contract associated with the addr with the given input
// as parameters. It reverses the state in case of an execution error.
//
// DelegateCall differs from CallCode in the sense that it executes the given address'
// code with the caller as context and the caller is set to the caller of the caller.
func (evm *EVM) DelegateCall(caller ContractRef, addr common.Address, input []byte, gas uint64) (ret []byte, leftOverGas uint64, err error) {
	// Fail if we're trying to execute above the call depth limit
	if evm.depth > int(params.CallCreateDepth) {
		return nil, gas, ErrDepth
	}
	var snapshot = evm.StateDB.Snapshot()

	// Invoke tracer hooks that signal entering/exiting a call frame
	if evm.Config.Debug {
		evm.Config.Tracer.CaptureEnter(DELEGATECALL, caller.Address(), addr, input, gas, nil)
		defer func(startGas uint64) {
			evm.Config.Tracer.CaptureExit(ret, startGas-gas, err)
		}(gas)
	}

	// It is allowed to call precompiles, even via delegatecall
	if p, isPrecompile := evm.precompile(addr); isPrecompile {
		ret, gas, err = RunPrecompiledContract(p, input, gas)
	} else {
		addrCopy := addr
		// Initialise a new contract and make initialise the delegate values
		contract := NewContract(caller, AccountRef(caller.Address()), nil, gas).AsDelegate()
		contract.SetCallCode(&addrCopy, evm.StateDB.GetCodeHash(addrCopy), evm.StateDB.GetCode(addrCopy))
		ret, err = evm.interpreter.Run(contract, input, false)
		gas = contract.Gas
	}
	if err != nil {
		evm.StateDB.RevertToSnapshot(snapshot)
		if err != ErrExecutionReverted {
			gas = 0
		}
	}
	return ret, gas, err
}

// StaticCall executes the contract associated with the addr with the given input
// as parameters while disallowing any modifications to the state during the call.
// Opcodes that attempt to perform such modifications will result in exceptions
// instead of performing the modifications.
func (evm *EVM) StaticCall(caller ContractRef, addr common.Address, input []byte, gas uint64) (ret []byte, leftOverGas uint64, err error) {
	// Fail if we're trying to execute above the call depth limit
	if evm.depth > int(params.CallCreateDepth) {
		return nil, gas, ErrDepth
	}
	// We take a snapshot here. This is a bit counter-intuitive, and could probably be skipped.
	// However, even a staticcall is considered a 'touch'. On mainnet, static calls were introduced
	// after all empty accounts were deleted, so this is not required. However, if we omit this,
	// then certain tests start failing; stRevertTest/RevertPrecompiledTouchExactOOG.json.
	// We could change this, but for now it's left for legacy reasons
	var snapshot = evm.StateDB.Snapshot()

	// We do an AddBalance of zero here, just in order to trigger a touch.
	// This doesn't matter on Mainnet, where all empties are gone at the time of Byzantium,
	// but is the correct thing to do and matters on other networks, in tests, and potential
	// future scenarios
	evm.StateDB.AddBalance(addr, big0)

	// Invoke tracer hooks that signal entering/exiting a call frame
	if evm.Config.Debug {
		evm.Config.Tracer.CaptureEnter(STATICCALL, caller.Address(), addr, input, gas, nil)
		defer func(startGas uint64) {
			evm.Config.Tracer.CaptureExit(ret, startGas-gas, err)
		}(gas)
	}

	if p, isPrecompile := evm.precompile(addr); isPrecompile {
		ret, gas, err = RunPrecompiledContract(p, input, gas)
	} else {
		// At this point, we use a copy of address. If we don't, the go compiler will
		// leak the 'contract' to the outer scope, and make allocation for 'contract'
		// even if the actual execution ends on RunPrecompiled above.
		addrCopy := addr
		// Initialise a new contract and set the code that is to be used by the EVM.
		// The contract is a scoped environment for this execution context only.
		contract := NewContract(caller, AccountRef(addrCopy), new(big.Int), gas)
		contract.SetCallCode(&addrCopy, evm.StateDB.GetCodeHash(addrCopy), evm.StateDB.GetCode(addrCopy))
		// When an error was returned by the EVM or when setting the creation code
		// above we revert to the snapshot and consume any gas remaining. Additionally
		// when we're in Homestead this also counts for code storage gas errors.
		ret, err = evm.interpreter.Run(contract, input, true)
		gas = contract.Gas
	}
	if err != nil {
		evm.StateDB.RevertToSnapshot(snapshot)
		if err != ErrExecutionReverted {
			gas = 0
		}
	}
	return ret, gas, err
}

type codeAndHash struct {
	code []byte
	hash common.Hash
}

func (c *codeAndHash) Hash() common.Hash {
	if c.hash == (common.Hash{}) {
		c.hash = crypto.Keccak256Hash(c.code)
	}
	return c.hash
}

// create creates a new contract using code as deployment code.
func (evm *EVM) create(caller ContractRef, codeAndHash *codeAndHash, gas uint64, value *big.Int, address common.Address, typ OpCode) ([]byte, common.Address, uint64, error) {
	// Depth check execution. Fail if we're trying to execute above the
	// limit.
	if evm.depth > int(params.CallCreateDepth) {
		return nil, common.Address{}, gas, ErrDepth
	}
	if !evm.Context.CanTransfer(evm.StateDB, caller.Address(), value) {
		return nil, common.Address{}, gas, ErrInsufficientBalance
	}
	nonce := evm.StateDB.GetNonce(caller.Address())
	if nonce+1 < nonce {
		return nil, common.Address{}, gas, ErrNonceUintOverflow
	}
	evm.StateDB.SetNonce(caller.Address(), nonce+1)
	// We add this to the access list _before_ taking a snapshot. Even if the creation fails,
	// the access-list change should not be rolled back
	if evm.chainRules.IsBerlin {
		evm.StateDB.AddAddressToAccessList(address)
	}
	// Ensure there's no existing contract already at the designated address
	contractHash := evm.StateDB.GetCodeHash(address)
	if evm.StateDB.GetNonce(address) != 0 || (contractHash != (common.Hash{}) && contractHash != emptyCodeHash) {
		return nil, common.Address{}, 0, ErrContractAddressCollision
	}
	// Create a new account on the state
	snapshot := evm.StateDB.Snapshot()
	evm.StateDB.CreateAccount(address)
	if evm.chainRules.IsEIP158 {
		evm.StateDB.SetNonce(address, 1)
	}
	evm.Context.Transfer(evm.StateDB, caller.Address(), address, value)

	// Initialise a new contract and set the code that is to be used by the EVM.
	// The contract is a scoped environment for this execution context only.
	contract := NewContract(caller, AccountRef(address), value, gas)
	contract.SetCodeOptionalHash(&address, codeAndHash)

	if evm.Config.Debug {
		if evm.depth == 0 {
			evm.Config.Tracer.CaptureStart(evm, caller.Address(), address, true, codeAndHash.code, gas, value)
		} else {
			evm.Config.Tracer.CaptureEnter(typ, caller.Address(), address, codeAndHash.code, gas, value)
		}
	}

	start := time.Now()

	ret, err := evm.interpreter.Run(contract, nil, false)

	// Check whether the max code size has been exceeded, assign err if the case.
	if err == nil && evm.chainRules.IsEIP158 && len(ret) > params.MaxCodeSize {
		err = ErrMaxCodeSizeExceeded
	}

	// Reject code starting with 0xEF if EIP-3541 is enabled.
	if err == nil && len(ret) >= 1 && ret[0] == 0xEF && evm.chainRules.IsLondon {
		err = ErrInvalidCode
	}

	// if the contract creation ran successfully and no errors were returned
	// calculate the gas required to store the code. If the code could not
	// be stored due to not enough gas set an error and let it be handled
	// by the error checking condition below.
	if err == nil {
		createDataGas := uint64(len(ret)) * params.CreateDataGas
		if contract.UseGas(createDataGas) {
			evm.StateDB.SetCode(address, ret)
		} else {
			err = ErrCodeStoreOutOfGas
		}
	}

	// When an error was returned by the EVM or when setting the creation code
	// above we revert to the snapshot and consume any gas remaining. Additionally
	// when we're in homestead this also counts for code storage gas errors.
	if err != nil && (evm.chainRules.IsHomestead || err != ErrCodeStoreOutOfGas) {
		evm.StateDB.RevertToSnapshot(snapshot)
		if err != ErrExecutionReverted {
			contract.UseGas(contract.Gas)
		}
	}

	if evm.Config.Debug {
		if evm.depth == 0 {
			evm.Config.Tracer.CaptureEnd(ret, gas-contract.Gas, time.Since(start), err)
		} else {
			evm.Config.Tracer.CaptureExit(ret, gas-contract.Gas, err)
		}
	}
	return ret, address, contract.Gas, err
}

// Create creates a new contract using code as deployment code.
func (evm *EVM) Create(caller ContractRef, code []byte, gas uint64, value *big.Int) (ret []byte, contractAddr common.Address, leftOverGas uint64, err error) {
	contractAddr = crypto.CreateAddress(caller.Address(), evm.StateDB.GetNonce(caller.Address()))
	return evm.create(caller, &codeAndHash{code: code}, gas, value, contractAddr, CREATE)
}

// Create2 creates a new contract using code as deployment code.
//
// The different between Create2 with Create is Create2 uses keccak256(0xff ++ msg.sender ++ salt ++ keccak256(init_code))[12:]
// instead of the usual sender-and-nonce-hash as the address where the contract is initialized at.
func (evm *EVM) Create2(caller ContractRef, code []byte, gas uint64, endowment *big.Int, salt *uint256.Int) (ret []byte, contractAddr common.Address, leftOverGas uint64, err error) {
	codeAndHash := &codeAndHash{code: code}
	contractAddr = crypto.CreateAddress2(caller.Address(), salt.Bytes32(), codeAndHash.Hash().Bytes())
	return evm.create(caller, codeAndHash, gas, endowment, contractAddr, CREATE2)
}

// ChainConfig returns the environment's chain configuration
func (evm *EVM) ChainConfig() *params.ChainConfig { return evm.chainConfig }<|MERGE_RESOLUTION|>--- conflicted
+++ resolved
@@ -52,13 +52,10 @@
 func (evm *EVM) precompile(addr common.Address) (PrecompiledContract, bool) {
 	var precompiles map[common.Address]PrecompiledContract
 	switch {
-<<<<<<< HEAD
 	case evm.chainRules.IsBoneh:
 		precompiles = PrecompiledContractsBoneh
-=======
 	case evm.chainRules.IsPlanck:
 		precompiles = PrecompiledContractsPlanck
->>>>>>> ece84d4d
 	case evm.chainRules.IsMoran:
 		precompiles = PrecompiledContractsMoran
 	case evm.chainRules.IsNano:
