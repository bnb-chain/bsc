// Copyright 2014 The go-ethereum Authors
// This file is part of the go-ethereum library.
//
// The go-ethereum library is free software: you can redistribute it and/or modify
// it under the terms of the GNU Lesser General Public License as published by
// the Free Software Foundation, either version 3 of the License, or
// (at your option) any later version.
//
// The go-ethereum library is distributed in the hope that it will be useful,
// but WITHOUT ANY WARRANTY; without even the implied warranty of
// MERCHANTABILITY or FITNESS FOR A PARTICULAR PURPOSE. See the
// GNU Lesser General Public License for more details.
//
// You should have received a copy of the GNU Lesser General Public License
// along with the go-ethereum library. If not, see <http://www.gnu.org/licenses/>.

package vm

import (
	"bytes"
	"errors"
	"math/big"
	"sync"
	"sync/atomic"

	"github.com/holiman/uint256"

	"github.com/ethereum/go-ethereum/common"
	"github.com/ethereum/go-ethereum/core/opcodeCompiler/compiler"
	"github.com/ethereum/go-ethereum/core/state"
	"github.com/ethereum/go-ethereum/core/tracing"
	"github.com/ethereum/go-ethereum/core/types"
	"github.com/ethereum/go-ethereum/crypto"
	"github.com/ethereum/go-ethereum/params"
)

var EvmPool = sync.Pool{
	New: func() interface{} {
		return &EVM{}
	},
}

type (
	// CanTransferFunc is the signature of a transfer guard function
	CanTransferFunc func(StateDB, common.Address, *uint256.Int) bool
	// TransferFunc is the signature of a transfer function
	TransferFunc func(StateDB, common.Address, common.Address, *uint256.Int)
	// GetHashFunc returns the n'th block hash in the blockchain
	// and is used by the BLOCKHASH EVM op code.
	GetHashFunc func(uint64) common.Hash
)

func (evm *EVM) precompile(addr common.Address) (PrecompiledContract, bool) {
	p, ok := evm.precompiles[addr]
	return p, ok
}

// BlockContext provides the EVM with auxiliary information. Once provided
// it shouldn't be modified.
type BlockContext struct {
	// CanTransfer returns whether the account contains
	// sufficient ether to transfer the value
	CanTransfer CanTransferFunc
	// Transfer transfers ether from one account to the other
	Transfer TransferFunc
	// GetHash returns the hash corresponding to n
	GetHash GetHashFunc

	// Block information
	Coinbase    common.Address // Provides information for COINBASE
	GasLimit    uint64         // Provides information for GASLIMIT
	BlockNumber *big.Int       // Provides information for NUMBER
	Time        uint64         // Provides information for TIME
	Difficulty  *big.Int       // Provides information for DIFFICULTY
	BaseFee     *big.Int       // Provides information for BASEFEE (0 if vm runs with NoBaseFee flag and 0 gas price)
	BlobBaseFee *big.Int       // Provides information for BLOBBASEFEE (0 if vm runs with NoBaseFee flag and 0 blob gas price)
	Random      *common.Hash   // Provides information for PREVRANDAO
}

// TxContext provides the EVM with information about a transaction.
// All fields can change between transactions.
type TxContext struct {
	// Message information
	Origin       common.Address      // Provides information for ORIGIN
	GasPrice     *big.Int            // Provides information for GASPRICE (and is used to zero the basefee if NoBaseFee is set)
	BlobHashes   []common.Hash       // Provides information for BLOBHASH
	BlobFeeCap   *big.Int            // Is used to zero the blobbasefee if NoBaseFee is set
	AccessEvents *state.AccessEvents // Capture all state accesses for this tx
}

// EVM is the Ethereum Virtual Machine base object and provides
// the necessary tools to run a contract on the given state with
// the provided context. It should be noted that any error
// generated through any of the calls should be considered a
// revert-state-and-consume-all-gas operation, no checks on
// specific errors should ever be performed. The interpreter makes
// sure that any errors generated are to be considered faulty code.
//
// The EVM should never be reused and is not thread safe.
type EVM struct {
	// Context provides auxiliary blockchain related information
	Context BlockContext
	TxContext
	// StateDB gives access to the underlying state
	StateDB StateDB
	// Depth is the current call stack
	depth int

	// chainConfig contains information about the current chain
	chainConfig *params.ChainConfig
	// chain rules contains the chain rules for the current epoch
	chainRules params.Rules
	// virtual machine configuration options used to initialise the
	// evm.
	Config Config
	// global (to this context) ethereum virtual machine
	// used throughout the execution of the tx.
	interpreter *EVMInterpreter
	// abort is used to abort the EVM calling operations
	abort atomic.Bool
	// callGasTemp holds the gas available for the current call. This is needed because the
	// available gas is calculated in gasCall* according to the 63/64 rule and later
	// applied in opCall*.
	callGasTemp uint64
	// precompiles holds the precompiled contracts for the current epoch
<<<<<<< HEAD
	precompiles map[common.Address]PrecompiledContract

	FullyInlineCount int
=======
	precompiles     map[common.Address]PrecompiledContract
	optInterpreter  *EVMInterpreter
	baseInterpreter *EVMInterpreter
>>>>>>> 46ae0ef6
}

// NewEVM constructs an EVM instance with the supplied block context, state
// database and several configs. It meant to be used throughout the entire
// state transition of a block, with the transaction context switched as
// needed by calling evm.SetTxContext.
func NewEVM(blockCtx BlockContext, statedb StateDB, chainConfig *params.ChainConfig, config Config) *EVM {
	evm := &EVM{
		Context:     blockCtx,
		StateDB:     statedb,
		Config:      config,
		chainConfig: chainConfig,
		chainRules:  chainConfig.Rules(blockCtx.BlockNumber, blockCtx.Random != nil, blockCtx.Time),
	}
	evm.precompiles = activePrecompiledContracts(evm.chainRules)

	evm.baseInterpreter = NewEVMInterpreter(evm)
	evm.interpreter = evm.baseInterpreter
	if evm.Config.EnableOpcodeOptimizations {
		evm.optInterpreter = NewEVMInterpreter(evm)
		evm.optInterpreter.CopyAndInstallSuperInstruction()
		evm.interpreter = evm.optInterpreter
		compiler.EnableOptimization()
	}
	return evm
}

func (evm *EVM) UseOptInterpreter() {
	if !evm.Config.EnableOpcodeOptimizations {
		return
	}
	if evm.interpreter == evm.optInterpreter {
		return
	}
	evm.interpreter = evm.optInterpreter
}

func (evm *EVM) UseBaseInterpreter() {
	if evm.interpreter == evm.baseInterpreter {
		return
	}
	evm.interpreter = evm.baseInterpreter
}

// SetPrecompiles sets the precompiled contracts for the EVM.
// This method is only used through RPC calls.
// It is not thread-safe.
func (evm *EVM) SetPrecompiles(precompiles PrecompiledContracts) {
	evm.precompiles = precompiles
}

// SetTxContext resets the EVM with a new transaction context.
// This is not threadsafe and should only be done very cautiously.
func (evm *EVM) SetTxContext(txCtx TxContext) {
	if evm.chainRules.IsEIP4762 {
		txCtx.AccessEvents = state.NewAccessEvents(evm.StateDB.PointCache())
	}
	evm.TxContext = txCtx
}

// Cancel cancels any running EVM operation. This may be called concurrently and
// it's safe to be called multiple times.
func (evm *EVM) Cancel() {
	evm.abort.Store(true)
}

// Cancelled returns true if Cancel has been called
func (evm *EVM) Cancelled() bool {
	return evm.abort.Load()
}

// Interpreter returns the current interpreter
func (evm *EVM) Interpreter() *EVMInterpreter {
	return evm.interpreter
}

func isSystemCall(caller ContractRef) bool {
	return caller.Address() == params.SystemAddress
}

// Call executes the contract associated with the addr with the given input as
// parameters. It also handles any necessary value transfer required and takse
// the necessary steps to create accounts and reverses the state in case of an
// execution error or failed value transfer.
func (evm *EVM) Call(caller ContractRef, addr common.Address, input []byte, gas uint64, value *uint256.Int) (ret []byte, leftOverGas uint64, err error) {
	// Capture the tracer start/end events in debug mode
	if evm.Config.Tracer != nil {
		evm.captureBegin(evm.depth, CALL, caller.Address(), addr, input, gas, value.ToBig())
		defer func(startGas uint64) {
			evm.captureEnd(evm.depth, startGas, leftOverGas, ret, err)
		}(gas)
	}
	// Fail if we're trying to execute above the call depth limit
	if evm.depth > int(params.CallCreateDepth) {
		return nil, gas, ErrDepth
	}
	// Fail if we're trying to transfer more than the available balance
	if !value.IsZero() && !evm.Context.CanTransfer(evm.StateDB, caller.Address(), value) {
		return nil, gas, ErrInsufficientBalance
	}
	snapshot := evm.StateDB.Snapshot()
	p, isPrecompile := evm.precompile(addr)

	if !evm.StateDB.Exist(addr) {
		if !isPrecompile && evm.chainRules.IsEIP4762 && !isSystemCall(caller) {
			// add proof of absence to witness
			wgas := evm.AccessEvents.AddAccount(addr, false)
			if gas < wgas {
				evm.StateDB.RevertToSnapshot(snapshot)
				return nil, 0, ErrOutOfGas
			}
			gas -= wgas
		}

		if !isPrecompile && evm.chainRules.IsEIP158 && value.IsZero() {
			// Calling a non-existing account, don't do anything.
			return nil, gas, nil
		}
		evm.StateDB.CreateAccount(addr)
	}
	evm.Context.Transfer(evm.StateDB, caller.Address(), addr, value)

	if isPrecompile {
		ret, gas, err = RunPrecompiledContract(p, input, gas, evm.Config.Tracer)
	} else {
		// Initialise a new contract and set the code that is to be used by the EVM.
		// The contract is a scoped environment for this execution context only.
		code := evm.resolveCode(addr)
		if len(code) == 0 {
			ret, err = nil, nil // gas is unchanged
		} else {
			if evm.Config.EnableOpcodeOptimizations {
				addrCopy := addr
				// If the account has no code, we can abort here
				// The depth-check is already done, and precompiles handled above
				contract := GetContract(caller, AccountRef(addrCopy), value, gas)
				defer ReturnContract(contract)
				codeHash := evm.resolveCodeHash(addrCopy)
				contract.optimized, code = tryGetOptimizedCode(evm, codeHash, code)
				if contract.optimized {
					evm.UseOptInterpreter()
					contract.codeBitmapFunc = codeBitmapWhitSI
				} else {
					evm.UseBaseInterpreter()
				}
				contract.IsSystemCall = isSystemCall(caller)
				contract.SetCallCode(&addrCopy, codeHash, code)
				ret, err = evm.interpreter.Run(contract, input, false)
				gas = contract.Gas
			} else {
				addrCopy := addr
				// If the account has no code, we can abort here
				// The depth-check is already done, and precompiles handled above
				contract := GetContract(caller, AccountRef(addrCopy), value, gas)
				defer ReturnContract(contract)

				contract.IsSystemCall = isSystemCall(caller)
				contract.SetCallCode(&addrCopy, evm.resolveCodeHash(addrCopy), code)
				ret, err = evm.interpreter.Run(contract, input, false)
				gas = contract.Gas
			}
		}
	}
	// When an error was returned by the EVM or when setting the creation code
	// above we revert to the snapshot and consume any gas remaining. Additionally,
	// when we're in homestead this also counts for code storage gas errors.
	if err != nil {
		evm.StateDB.RevertToSnapshot(snapshot)
		if err != ErrExecutionReverted {
			if evm.Config.Tracer != nil && evm.Config.Tracer.OnGasChange != nil {
				evm.Config.Tracer.OnGasChange(gas, 0, tracing.GasChangeCallFailedExecution)
			}

			gas = 0
		}
		// TODO: consider clearing up unused snapshots:
		// } else {
		//	evm.StateDB.DiscardSnapshot(snapshot)
	}
	return ret, gas, err
}

// CallCode executes the contract associated with the addr with the given input
// as parameters. It also handles any necessary value transfer required and takes
// the necessary steps to create accounts and reverses the state in case of an
// execution error or failed value transfer.
//
// CallCode differs from Call in the sense that it executes the given address'
// code with the caller as context.
func (evm *EVM) CallCode(caller ContractRef, addr common.Address, input []byte, gas uint64, value *uint256.Int) (ret []byte, leftOverGas uint64, err error) {
	// Invoke tracer hooks that signal entering/exiting a call frame
	if evm.Config.Tracer != nil {
		evm.captureBegin(evm.depth, CALLCODE, caller.Address(), addr, input, gas, value.ToBig())
		defer func(startGas uint64) {
			evm.captureEnd(evm.depth, startGas, leftOverGas, ret, err)
		}(gas)
	}
	// Fail if we're trying to execute above the call depth limit
	if evm.depth > int(params.CallCreateDepth) {
		return nil, gas, ErrDepth
	}
	// Fail if we're trying to transfer more than the available balance
	// Note although it's noop to transfer X ether to caller itself. But
	// if caller doesn't have enough balance, it would be an error to allow
	// over-charging itself. So the check here is necessary.
	if !evm.Context.CanTransfer(evm.StateDB, caller.Address(), value) {
		return nil, gas, ErrInsufficientBalance
	}
	var snapshot = evm.StateDB.Snapshot()

	// It is allowed to call precompiles, even via delegatecall
	if p, isPrecompile := evm.precompile(addr); isPrecompile {
		ret, gas, err = RunPrecompiledContract(p, input, gas, evm.Config.Tracer)
	} else {
		if evm.Config.EnableOpcodeOptimizations {
			addrCopy := addr
			// Initialise a new contract and set the code that is to be used by the EVM.
			// The contract is a scoped environment for this execution context only.
			contract := GetContract(caller, AccountRef(caller.Address()), value, gas)
			defer ReturnContract(contract)
			code := evm.resolveCode(addrCopy)
			codeHash := evm.resolveCodeHash(addrCopy)
			contract.optimized, code = tryGetOptimizedCode(evm, codeHash, code)
			contract.SetCallCode(&addrCopy, codeHash, code)

			if contract.optimized {
				evm.UseOptInterpreter()
				contract.codeBitmapFunc = codeBitmapWhitSI
			} else {
				evm.UseBaseInterpreter()
			}

			ret, err = evm.interpreter.Run(contract, input, false)
			gas = contract.Gas
		} else {
			addrCopy := addr
			// Initialise a new contract and set the code that is to be used by the EVM.
			// The contract is a scoped environment for this execution context only.
			contract := GetContract(caller, AccountRef(caller.Address()), value, gas)
			defer ReturnContract(contract)

			contract.SetCallCode(&addrCopy, evm.resolveCodeHash(addrCopy), evm.resolveCode(addrCopy))
			ret, err = evm.interpreter.Run(contract, input, false)
			gas = contract.Gas
		}
	}
	if err != nil {
		evm.StateDB.RevertToSnapshot(snapshot)
		if err != ErrExecutionReverted {
			if evm.Config.Tracer != nil && evm.Config.Tracer.OnGasChange != nil {
				evm.Config.Tracer.OnGasChange(gas, 0, tracing.GasChangeCallFailedExecution)
			}

			gas = 0
		}
	}
	return ret, gas, err
}

// DelegateCall executes the contract associated with the addr with the given input
// as parameters. It reverses the state in case of an execution error.
//
// DelegateCall differs from CallCode in the sense that it executes the given address'
// code with the caller as context and the caller is set to the caller of the caller.
func (evm *EVM) DelegateCall(caller ContractRef, addr common.Address, input []byte, gas uint64) (ret []byte, leftOverGas uint64, err error) {
	// Invoke tracer hooks that signal entering/exiting a call frame
	if evm.Config.Tracer != nil {
		// NOTE: caller must, at all times be a contract. It should never happen
		// that caller is something other than a Contract.
		parent := caller.(*Contract)
		// DELEGATECALL inherits value from parent call
		evm.captureBegin(evm.depth, DELEGATECALL, caller.Address(), addr, input, gas, parent.value.ToBig())
		defer func(startGas uint64) {
			evm.captureEnd(evm.depth, startGas, leftOverGas, ret, err)
		}(gas)
	}
	// Fail if we're trying to execute above the call depth limit
	if evm.depth > int(params.CallCreateDepth) {
		return nil, gas, ErrDepth
	}
	var snapshot = evm.StateDB.Snapshot()

	// It is allowed to call precompiles, even via delegatecall
	if p, isPrecompile := evm.precompile(addr); isPrecompile {
		ret, gas, err = RunPrecompiledContract(p, input, gas, evm.Config.Tracer)
	} else {
		if evm.Config.EnableOpcodeOptimizations {
			addrCopy := addr
			// Initialise a new contract and make initialise the delegate values
			contract := GetContract(caller, AccountRef(caller.Address()), nil, gas).AsDelegate()
			defer ReturnContract(contract)
			code := evm.resolveCode(addrCopy)
			codeHash := evm.resolveCodeHash(addrCopy)
			contract.optimized, code = tryGetOptimizedCode(evm, codeHash, code)
			contract.SetCallCode(&addrCopy, codeHash, code)
			if contract.optimized {
				evm.UseOptInterpreter()
				contract.codeBitmapFunc = codeBitmapWhitSI
			} else {
				evm.UseBaseInterpreter()
			}
			ret, err = evm.interpreter.Run(contract, input, false)
			gas = contract.Gas
		} else {
			addrCopy := addr
			// Initialise a new contract and make initialise the delegate values
			contract := GetContract(caller, AccountRef(caller.Address()), nil, gas).AsDelegate()
			defer ReturnContract(contract)

			contract.SetCallCode(&addrCopy, evm.resolveCodeHash(addrCopy), evm.resolveCode(addrCopy))
			ret, err = evm.interpreter.Run(contract, input, false)
			gas = contract.Gas
		}
	}
	if err != nil {
		evm.StateDB.RevertToSnapshot(snapshot)
		if err != ErrExecutionReverted {
			if evm.Config.Tracer != nil && evm.Config.Tracer.OnGasChange != nil {
				evm.Config.Tracer.OnGasChange(gas, 0, tracing.GasChangeCallFailedExecution)
			}
			gas = 0
		}
	}
	return ret, gas, err
}

// StaticCall executes the contract associated with the addr with the given input
// as parameters while disallowing any modifications to the state during the call.
// Opcodes that attempt to perform such modifications will result in exceptions
// instead of performing the modifications.
func (evm *EVM) StaticCall(caller ContractRef, addr common.Address, input []byte, gas uint64) (ret []byte, leftOverGas uint64, err error) {
	// Invoke tracer hooks that signal entering/exiting a call frame
	if evm.Config.Tracer != nil {
		evm.captureBegin(evm.depth, STATICCALL, caller.Address(), addr, input, gas, nil)
		defer func(startGas uint64) {
			evm.captureEnd(evm.depth, startGas, leftOverGas, ret, err)
		}(gas)
	}
	// Fail if we're trying to execute above the call depth limit
	if evm.depth > int(params.CallCreateDepth) {
		return nil, gas, ErrDepth
	}
	// We take a snapshot here. This is a bit counter-intuitive, and could probably be skipped.
	// However, even a staticcall is considered a 'touch'. On mainnet, static calls were introduced
	// after all empty accounts were deleted, so this is not required. However, if we omit this,
	// then certain tests start failing; stRevertTest/RevertPrecompiledTouchExactOOG.json.
	// We could change this, but for now it's left for legacy reasons
	var snapshot = evm.StateDB.Snapshot()

	// We do an AddBalance of zero here, just in order to trigger a touch.
	// This doesn't matter on Mainnet, where all empties are gone at the time of Byzantium,
	// but is the correct thing to do and matters on other networks, in tests, and potential
	// future scenarios
	evm.StateDB.AddBalance(addr, new(uint256.Int), tracing.BalanceChangeTouchAccount)

	if p, isPrecompile := evm.precompile(addr); isPrecompile {
		ret, gas, err = RunPrecompiledContract(p, input, gas, evm.Config.Tracer)
	} else {
		if evm.Config.EnableOpcodeOptimizations {
			// At this point, we use a copy of address. If we don't, the go compiler will
			// leak the 'contract' to the outer scope, and make allocation for 'contract'
			// even if the actual execution ends on RunPrecompiled above.
			addrCopy := addr
			// Initialise a new contract and set the code that is to be used by the EVM.
			// The contract is a scoped environment for this execution context only.
			contract := GetContract(caller, AccountRef(addrCopy), new(uint256.Int), gas)
			defer ReturnContract(contract)
			code := evm.resolveCode(addrCopy)
			codeHash := evm.resolveCodeHash(addrCopy)
			contract.optimized, code = tryGetOptimizedCode(evm, codeHash, code)
			if contract.optimized {
				evm.UseOptInterpreter()
				contract.codeBitmapFunc = codeBitmapWhitSI
			} else {
				evm.UseBaseInterpreter()
			}
			contract.SetCallCode(&addrCopy, codeHash, code)
			// When an error was returned by the EVM or when setting the creation code
			// above we revert to the snapshot and consume any gas remaining. Additionally
			// when we're in Homestead this also counts for code storage gas errors.
			ret, err = evm.interpreter.Run(contract, input, true)
			gas = contract.Gas
		} else {
			// At this point, we use a copy of address. If we don't, the go compiler will
			// leak the 'contract' to the outer scope, and make allocation for 'contract'
			// even if the actual execution ends on RunPrecompiled above.
			addrCopy := addr
			// Initialise a new contract and set the code that is to be used by the EVM.
			// The contract is a scoped environment for this execution context only.
			contract := GetContract(caller, AccountRef(addrCopy), new(uint256.Int), gas)
			defer ReturnContract(contract)

			contract.SetCallCode(&addrCopy, evm.resolveCodeHash(addrCopy), evm.resolveCode(addrCopy))
			// When an error was returned by the EVM or when setting the creation code
			// above we revert to the snapshot and consume any gas remaining. Additionally
			// when we're in Homestead this also counts for code storage gas errors.
			ret, err = evm.interpreter.Run(contract, input, true)
			gas = contract.Gas
		}
	}
	if err != nil {
		evm.StateDB.RevertToSnapshot(snapshot)
		if err != ErrExecutionReverted {
			if evm.Config.Tracer != nil && evm.Config.Tracer.OnGasChange != nil {
				evm.Config.Tracer.OnGasChange(gas, 0, tracing.GasChangeCallFailedExecution)
			}

			gas = 0
		}
	}
	return ret, gas, err
}

func tryGetOptimizedCode(evm *EVM, codeHash common.Hash, rawCode []byte) (bool, []byte) {
	var code []byte
	optimized := false
	code = rawCode
	optCode := compiler.LoadOptimizedCode(codeHash)
	if len(optCode) != 0 {
		code = optCode
		optimized = true
	} else {
		compiler.GenOrLoadOptimizedCode(codeHash, rawCode)
	}
	return optimized, code
}

type codeAndHash struct {
	code []byte
	hash common.Hash
}

func (c *codeAndHash) Hash() common.Hash {
	if c.hash == (common.Hash{}) {
		c.hash = crypto.Keccak256Hash(c.code)
	}
	return c.hash
}

// create creates a new contract using code as deployment code.
func (evm *EVM) create(caller ContractRef, codeAndHash *codeAndHash, gas uint64, value *uint256.Int, address common.Address, typ OpCode) (ret []byte, createAddress common.Address, leftOverGas uint64, err error) {
	if evm.Config.Tracer != nil {
		evm.captureBegin(evm.depth, typ, caller.Address(), address, codeAndHash.code, gas, value.ToBig())
		defer func(startGas uint64) {
			evm.captureEnd(evm.depth, startGas, leftOverGas, ret, err)
		}(gas)
	}
	// Depth check execution. Fail if we're trying to execute above the
	// limit.
	if evm.depth > int(params.CallCreateDepth) {
		return nil, common.Address{}, gas, ErrDepth
	}
	if !evm.Context.CanTransfer(evm.StateDB, caller.Address(), value) {
		return nil, common.Address{}, gas, ErrInsufficientBalance
	}
	nonce := evm.StateDB.GetNonce(caller.Address())
	if nonce+1 < nonce {
		return nil, common.Address{}, gas, ErrNonceUintOverflow
	}
	evm.StateDB.SetNonce(caller.Address(), nonce+1, tracing.NonceChangeContractCreator)

	// Charge the contract creation init gas in verkle mode
	if evm.chainRules.IsEIP4762 {
		statelessGas := evm.AccessEvents.ContractCreatePreCheckGas(address)
		if statelessGas > gas {
			return nil, common.Address{}, 0, ErrOutOfGas
		}
		if evm.Config.Tracer != nil && evm.Config.Tracer.OnGasChange != nil {
			evm.Config.Tracer.OnGasChange(gas, gas-statelessGas, tracing.GasChangeWitnessContractCollisionCheck)
		}
		gas = gas - statelessGas
	}

	// We add this to the access list _before_ taking a snapshot. Even if the
	// creation fails, the access-list change should not be rolled back.
	if evm.chainRules.IsEIP2929 {
		evm.StateDB.AddAddressToAccessList(address)
	}
	// Ensure there's no existing contract already at the designated address.
	// Account is regarded as existent if any of these three conditions is met:
	// - the nonce is non-zero
	// - the code is non-empty
	// - the storage is non-empty
	contractHash := evm.StateDB.GetCodeHash(address)
	storageRoot := evm.StateDB.GetStorageRoot(address)
	if evm.StateDB.GetNonce(address) != 0 ||
		(contractHash != (common.Hash{}) && contractHash != types.EmptyCodeHash) || // non-empty code
		(storageRoot != (common.Hash{}) && storageRoot != types.EmptyRootHash) { // non-empty storage
		if evm.Config.Tracer != nil && evm.Config.Tracer.OnGasChange != nil {
			evm.Config.Tracer.OnGasChange(gas, 0, tracing.GasChangeCallFailedExecution)
		}
		return nil, common.Address{}, 0, ErrContractAddressCollision
	}
	// Create a new account on the state only if the object was not present.
	// It might be possible the contract code is deployed to a pre-existent
	// account with non-zero balance.
	snapshot := evm.StateDB.Snapshot()
	if !evm.StateDB.Exist(address) {
		evm.StateDB.CreateAccount(address)
	}
	// CreateContract means that regardless of whether the account previously existed
	// in the state trie or not, it _now_ becomes created as a _contract_ account.
	// This is performed _prior_ to executing the initcode,  since the initcode
	// acts inside that account.
	evm.StateDB.CreateContract(address)

	if evm.chainRules.IsEIP158 {
		evm.StateDB.SetNonce(address, 1, tracing.NonceChangeNewContract)
	}
	// Charge the contract creation init gas in verkle mode
	if evm.chainRules.IsEIP4762 {
		statelessGas := evm.AccessEvents.ContractCreateInitGas(address)
		if statelessGas > gas {
			return nil, common.Address{}, 0, ErrOutOfGas
		}
		if evm.Config.Tracer != nil && evm.Config.Tracer.OnGasChange != nil {
			evm.Config.Tracer.OnGasChange(gas, gas-statelessGas, tracing.GasChangeWitnessContractInit)
		}
		gas = gas - statelessGas
	}
	evm.Context.Transfer(evm.StateDB, caller.Address(), address, value)

	// Initialise a new contract and set the code that is to be used by the EVM.
	// The contract is a scoped environment for this execution context only.
	contract := GetContract(caller, AccountRef(address), value, gas)
	defer ReturnContract(contract)

	contract.SetCodeOptionalHash(&address, codeAndHash)
	contract.IsDeployment = true

	ret, err = evm.initNewContract(contract, address, value)
	if err != nil && (evm.chainRules.IsHomestead || err != ErrCodeStoreOutOfGas) {
		evm.StateDB.RevertToSnapshot(snapshot)
		if err != ErrExecutionReverted {
			contract.UseGas(contract.Gas, evm.Config.Tracer, tracing.GasChangeCallFailedExecution)
		}
	}
	leftOverGas = contract.Gas
	return ret, address, leftOverGas, err
}

// initNewContract runs a new contract's creation code, performs checks on the
// resulting code that is to be deployed, and consumes necessary gas.
func (evm *EVM) initNewContract(contract *Contract, address common.Address, value *uint256.Int) ([]byte, error) {
	// We don't optimize creation code as it run only once.
	contract.optimized = false
	if evm.Config.EnableOpcodeOptimizations {
		compiler.DisableOptimization()
		evm.UseBaseInterpreter()
	}

	ret, err := evm.interpreter.Run(contract, nil, false)
	if err != nil {
		return ret, err
	}

	// After creation, retrieve to optimization
	if evm.Config.EnableOpcodeOptimizations {
		compiler.EnableOptimization()
		evm.UseOptInterpreter()
		contract.codeBitmapFunc = codeBitmapWhitSI
	}

	// Check whether the max code size has been exceeded, assign err if the case.
	if evm.chainRules.IsEIP158 && len(ret) > params.MaxCodeSize {
		return ret, ErrMaxCodeSizeExceeded
	}

	// Reject code starting with 0xEF if EIP-3541 is enabled.
	if len(ret) >= 1 && ret[0] == 0xEF && evm.chainRules.IsLondon {
		return ret, ErrInvalidCode
	}

	if !evm.chainRules.IsEIP4762 {
		createDataGas := uint64(len(ret)) * params.CreateDataGas
		if !contract.UseGas(createDataGas, evm.Config.Tracer, tracing.GasChangeCallCodeStorage) {
			return ret, ErrCodeStoreOutOfGas
		}
	} else {
		if len(ret) > 0 && !contract.UseGas(evm.AccessEvents.CodeChunksRangeGas(address, 0, uint64(len(ret)), uint64(len(ret)), true), evm.Config.Tracer, tracing.GasChangeWitnessCodeChunk) {
			return ret, ErrCodeStoreOutOfGas
		}
	}

	evm.StateDB.SetCode(address, ret)
	return ret, nil
}

// Create creates a new contract using code as deployment code.
func (evm *EVM) Create(caller ContractRef, code []byte, gas uint64, value *uint256.Int) (ret []byte, contractAddr common.Address, leftOverGas uint64, err error) {
	contractAddr = crypto.CreateAddress(caller.Address(), evm.StateDB.GetNonce(caller.Address()))
	return evm.create(caller, &codeAndHash{code: code}, gas, value, contractAddr, CREATE)
}

// Create2 creates a new contract using code as deployment code.
//
// The different between Create2 with Create is Create2 uses keccak256(0xff ++ msg.sender ++ salt ++ keccak256(init_code))[12:]
// instead of the usual sender-and-nonce-hash as the address where the contract is initialized at.
func (evm *EVM) Create2(caller ContractRef, code []byte, gas uint64, endowment *uint256.Int, salt *uint256.Int) (ret []byte, contractAddr common.Address, leftOverGas uint64, err error) {
	codeAndHash := &codeAndHash{code: code}
	contractAddr = crypto.CreateAddress2(caller.Address(), salt.Bytes32(), codeAndHash.Hash().Bytes())
	return evm.create(caller, codeAndHash, gas, endowment, contractAddr, CREATE2)
}

// resolveCode returns the code associated with the provided account. After
// Prague, it can also resolve code pointed to by a delegation designator.
func (evm *EVM) resolveCode(addr common.Address) []byte {
	code := evm.StateDB.GetCode(addr)
	if !evm.chainRules.IsPrague {
		return code
	}
	if target, ok := types.ParseDelegation(code); ok {
		// Note we only follow one level of delegation.
		return evm.StateDB.GetCode(target)
	}
	return code
}

// resolveCodeHash returns the code hash associated with the provided address.
// After Prague, it can also resolve code hash of the account pointed to by a
// delegation designator. Although this is not accessible in the EVM it is used
// internally to associate jumpdest analysis to code.
func (evm *EVM) resolveCodeHash(addr common.Address) common.Hash {
	if evm.chainRules.IsPrague {
		code := evm.StateDB.GetCode(addr)
		if target, ok := types.ParseDelegation(code); ok {
			// Note we only follow one level of delegation.
			return evm.StateDB.GetCodeHash(target)
		}
	}
	return evm.StateDB.GetCodeHash(addr)
}

// ChainConfig returns the environment's chain configuration
func (evm *EVM) ChainConfig() *params.ChainConfig { return evm.chainConfig }

func (evm *EVM) captureBegin(depth int, typ OpCode, from common.Address, to common.Address, input []byte, startGas uint64, value *big.Int) {
	tracer := evm.Config.Tracer
	if tracer.OnEnter != nil {
		tracer.OnEnter(depth, byte(typ), from, to, input, startGas, value)
	}
	if tracer.OnGasChange != nil {
		tracer.OnGasChange(0, startGas, tracing.GasChangeCallInitialBalance)
	}
}

func (evm *EVM) captureEnd(depth int, startGas uint64, leftOverGas uint64, ret []byte, err error) {
	tracer := evm.Config.Tracer
	if leftOverGas != 0 && tracer.OnGasChange != nil {
		tracer.OnGasChange(leftOverGas, 0, tracing.GasChangeCallLeftOverReturned)
	}
	var reverted bool
	if err != nil {
		reverted = true
	}
	if !evm.chainRules.IsHomestead && errors.Is(err, ErrCodeStoreOutOfGas) {
		reverted = false
	}
	if tracer.OnExit != nil {
		tracer.OnExit(depth, ret, startGas-leftOverGas, VMErrorFromErr(err), reverted)
	}
}

// GetVMContext provides context about the block being executed as well as state
// to the tracers.
func (evm *EVM) GetVMContext() *tracing.VMContext {
	return &tracing.VMContext{
		Coinbase:    evm.Context.Coinbase,
		BlockNumber: evm.Context.BlockNumber,
		Time:        evm.Context.Time,
		Random:      evm.Context.Random,
		BaseFee:     evm.Context.BaseFee,
		StateDB:     evm.StateDB,
	}
}

func (evm *EVM) Inline(contract *Contract, input []byte, value *uint256.Int) (ret []byte, gasCost uint64, expected bool) {
	if len(input) < 4 {
		return nil, 0, false
	}

	sig := input[:4]
	switch contract.self.Address() {
	case common.HexToAddress("0xbb4CdB9CBd36B01bD1cBaEBF2De08d9173bc095c"):
		if len(sig) == 4 && sig[0] == 0x70 && sig[1] == 0xa0 && sig[2] == 0x82 && sig[3] == 0x31 {
			ret, gasCost, expected = evm.wbnbBalanceOf(contract, input, value)
			return
		} else if len(sig) == 4 && sig[0] == 0xa9 && sig[1] == 0x05 && sig[2] == 0x9c && sig[3] == 0xbb {
			ret, gasCost, expected = evm.wbnbTransfer(contract, input, value)
			return
		} else {
			return nil, 0, false
		}
	//case common.HexToAddress("0x55D398326F99059FF775485246999027B3197955"):
	//	if len(sig) == 4 && sig[0] == 0x70 && sig[1] == 0xa0 && sig[2] == 0x82 && sig[3] == 0x31 {
	//		ret, gasCost, expected = evm.usdtBalanceOf(contract, input, value)
	//		return
	//	} else {
	//		return nil, 0, false
	//	}
	default:
		return nil, 0, false
	}

}

func (evm *EVM) wbnbBalanceOf(contract *Contract, input []byte, value *uint256.Int) (ret []byte, gasCost uint64, expected bool) {
	if value != nil && !value.IsZero() {
		return nil, 0, false
	}
	if len(input) < 4+32 {
		return nil, 0, false
	}

	// Explicitly copy to avoid aliasing and potential in-place append modifying input
	queryBase := append([]byte(nil), input[4:36]...)
	query := append(queryBase,
		0x0, 0x0, 0x0, 0x0, 0x0, 0x0, 0x0, 0x0,
		0x0, 0x0, 0x0, 0x0, 0x0, 0x0, 0x0, 0x0,
		0x0, 0x0, 0x0, 0x0, 0x0, 0x0, 0x0, 0x0,
		0x0, 0x0, 0x0, 0x0, 0x0, 0x0, 0x0, 0x3,
	)

	interpreter := evm.interpreter

	if interpreter.hasher == nil {
		interpreter.hasher = crypto.NewKeccakState()
	} else {
		interpreter.hasher.Reset()
	}
	interpreter.hasher.Write(query)
	interpreter.hasher.Read(interpreter.hasherBuf[:])

	if evm.Config.EnablePreimageRecording {
		evm.StateDB.AddPreimage(interpreter.hasherBuf, query)
	}

	slot := interpreter.hasherBuf
	ret = evm.StateDB.GetState(contract.Address(), slot).Bytes()

	gasCost = uint64(434)
	if contract.Gas < gasCost {
		return nil, 0, false
	}
	contract.Gas -= gasCost
	sloadGasUsed := evm.CalcSloadGasByBlockNumber(contract.Address(), slot, evm.Context.BlockNumber.Uint64())
	if contract.Gas < sloadGasUsed {
		return nil, gasCost, false
	}
	contract.Gas -= sloadGasUsed
	gasCost += sloadGasUsed
	return ret, gasCost, true
}

func (evm *EVM) wbnbTransfer(contract *Contract, input []byte, value *uint256.Int) (ret []byte, gasCost uint64, expected bool) {
	if value != nil && !value.IsZero() {
		return nil, 0, false
	}
	if len(input) < 4+32+32 {
		return nil, 0, false
	}

	receiver := getData(input, 4, 32)
	amount := uint256.NewInt(0)
	amount.SetBytes(getData(input, 36, 32))

	// Calculate sender storage slot (msg.sender + slot 3)
	senderQuery := []byte{0x0, 0x0, 0x0, 0x0, 0x0, 0x0, 0x0, 0x0, 0x0, 0x0, 0x0, 0x0}
	senderQuery = append(senderQuery, contract.CallerAddress.Bytes()...)
	senderQuery = append(senderQuery,
		0x0, 0x0, 0x0, 0x0, 0x0, 0x0, 0x0, 0x0,
		0x0, 0x0, 0x0, 0x0, 0x0, 0x0, 0x0, 0x0,
		0x0, 0x0, 0x0, 0x0, 0x0, 0x0, 0x0, 0x0,
		0x0, 0x0, 0x0, 0x0, 0x0, 0x0, 0x0, 0x3)

	interpreter := evm.interpreter
	if interpreter.hasher == nil {
		interpreter.hasher = crypto.NewKeccakState()
	} else {
		interpreter.hasher.Reset()
	}
	interpreter.hasher.Write(senderQuery)
	interpreter.hasher.Read(evm.interpreter.hasherBuf[:])

	if evm.Config.EnablePreimageRecording {
		evm.StateDB.AddPreimage(evm.interpreter.hasherBuf, senderQuery)
	}
	senderSlot := interpreter.hasherBuf
	// Check sender balance
	senderBalance := uint256.NewInt(0)
	val := evm.StateDB.GetState(contract.Address(), senderSlot)

	senderBalance.SetFromBig(val.Big())
	if senderBalance.Lt(amount) {
		return nil, 0, false
	}

	gasCost = uint64(1006)
	if contract.Gas < gasCost {
		return nil, 0, false
	}
	contract.Gas -= gasCost

	// Update balances
	newSenderBalance := uint256.NewInt(0)
	newSenderBalance.Sub(senderBalance, amount)

	// Add gas cost for sender slot access
	sloadGasCost := evm.CalcSloadGasByBlockNumber(contract.Address(), senderSlot, evm.Context.BlockNumber.Uint64())
	if contract.Gas < sloadGasCost*2 {
		return nil, gasCost, false
	}
	gasCost += sloadGasCost * 2
	contract.Gas -= sloadGasCost * 2

	// Store new balances
	senderSetGas := evm.gasSStoreBSC(contract, senderSlot, newSenderBalance.Bytes32())
	if contract.Gas < senderSetGas {
		return nil, gasCost, false
	}
	gasCost += senderSetGas
	contract.Gas -= senderSetGas
	evm.StateDB.SetState(contract.Address(), senderSlot, common.Hash(newSenderBalance.Bytes32()))

	// Calculate receiver storage slot (receiver + slot 3)
	// Explicitly copy receiver to avoid aliasing with input before append
	receiverBase := []byte{0x0, 0x0, 0x0, 0x0, 0x0, 0x0, 0x0, 0x0, 0x0, 0x0, 0x0, 0x0}
	toAddr20 := receiver
	if len(receiver) > 20 {
		toAddr20 = receiver[len(receiver)-20:]
	}
	if bytes.Equal(toAddr20, make([]byte, 20)) {
		return nil, 0, false
	}
	receiverBase = append(receiverBase, toAddr20...)
	receiverQuery := append(receiverBase,
		0x0, 0x0, 0x0, 0x0, 0x0, 0x0, 0x0, 0x0,
		0x0, 0x0, 0x0, 0x0, 0x0, 0x0, 0x0, 0x0,
		0x0, 0x0, 0x0, 0x0, 0x0, 0x0, 0x0, 0x0,
		0x0, 0x0, 0x0, 0x0, 0x0, 0x0, 0x0, 0x3,
	)
	if interpreter.hasher == nil {
		interpreter.hasher = crypto.NewKeccakState()
	} else {
		interpreter.hasher.Reset()
	}
	interpreter.hasher.Write(receiverQuery)
	interpreter.hasher.Read(interpreter.hasherBuf[:])

	if evm.Config.EnablePreimageRecording {
		evm.StateDB.AddPreimage(evm.interpreter.hasherBuf, receiverQuery)
	}
	receiverSlot := interpreter.hasherBuf
	if receiverSlot == senderSlot {
		return nil, 0, false
	}
	// Get receiver balance
	receiverBalance := uint256.NewInt(0)
	val = evm.StateDB.GetState(contract.Address(), receiverSlot)
	receiverBalance.SetBytes(val.Bytes())

	// Add gas cost for receiver slot access
	sloadGasCost = evm.CalcSloadGasByBlockNumber(contract.Address(), receiverSlot, evm.Context.BlockNumber.Uint64())
	if contract.Gas < sloadGasCost {
		return nil, gasCost, false
	}
	gasCost += sloadGasCost
	contract.Gas -= sloadGasCost

	newReceiverBalance := uint256.NewInt(0)
	newReceiverBalance.Add(receiverBalance, amount)
	receiverSetGas := evm.gasSStoreBSC(contract, receiverSlot, newReceiverBalance.Bytes32())
	if contract.Gas < receiverSetGas {
		return nil, gasCost, false
	}
	gasCost += receiverSetGas
	contract.Gas -= receiverSetGas
	evm.StateDB.SetState(contract.Address(), receiverSlot, common.Hash(newReceiverBalance.Bytes32()))

	// Prepare event data and topics, then charge correct LOG3 gas
	// Event data: amount (not indexed)
	data := common.LeftPadBytes(amount.Bytes(), 32)

	// Calculate LOG3 gas dynamically
	logGas := params.LogGas + params.LogTopicGas*3 + params.LogDataGas*uint64(len(data))
	if contract.Gas < logGas {
		return nil, gasCost, false
	}
	gasCost += logGas
	contract.Gas -= logGas

	// Emit Transfer event
	// Transfer(address indexed from, address indexed to, uint256 value)
	// Event signature: keccak256("Transfer(address,address,uint256)")
	topics := []common.Hash{
		common.HexToHash("0xddf252ad1be2c89b69c2b068fc378daa952ba7f163c4a11628f55a4df523b3ef"), // Transfer event signature
		common.BytesToHash(contract.CallerAddress.Bytes()),                                     // from (indexed)
		common.BytesToHash(toAddr20),                                                           // to (indexed)
	}

	evm.StateDB.AddLog(&types.Log{
		Address: contract.Address(),
		Topics:  topics,
		Data:    data,
	})

	// Return true (success)
	ret = common.LeftPadBytes([]byte{0x1}, 32)
	return ret, gasCost, true
}

func (evm *EVM) CalcSloadGasByBlockNumber(
	addr common.Address,
	slot common.Hash,
	blockNumber uint64,
) uint64 {
	gasCost := uint64(64)
	switch {
	case blockNumber >= evm.chainConfig.BerlinBlock.Uint64():
		if _, slotPresent := evm.StateDB.SlotInAccessList(addr, slot); !slotPresent {
			evm.StateDB.AddSlotToAccessList(addr, slot)
			gasCost += params.ColdSloadCostEIP2929
		} else {
			gasCost += params.WarmStorageReadCostEIP2929
		}

	case blockNumber >= evm.chainConfig.IstanbulBlock.Uint64():
		return 800

	default:
		return 200
	}
	return gasCost
}

func (evm *EVM) gasSStoreBSC(contract *Contract, key, newValue common.Hash) uint64 {
	stack := &Stack{}
	uint256Value, _ := uint256.FromBig(newValue.Big())
	uint256Key, _ := uint256.FromBig(key.Big())
	stack.push(uint256Value)
	stack.push(uint256Key)
	if evm.chainRules.IsIstanbul {
		gasCost, _ := gasSStoreEIP2200(evm, contract, stack, nil, 0)
		return gasCost
	}
	gasCost, _ := gasSStore(evm, contract, stack, nil, 0)
	return gasCost
}

func (evm *EVM) usdtBalanceOf(contract *Contract, input []byte, value *uint256.Int) (ret []byte, gasCost uint64, expected bool) {
	if value != nil && !value.IsZero() {
		return nil, 0, false
	}
	if len(input) < 4+32 {
		return nil, 0, false
	}

	query := append(input[4:36],
		0x0, 0x0, 0x0, 0x0, 0x0, 0x0, 0x0, 0x0,
		0x0, 0x0, 0x0, 0x0, 0x0, 0x0, 0x0, 0x0,
		0x0, 0x0, 0x0, 0x0, 0x0, 0x0, 0x0, 0x0,
		0x0, 0x0, 0x0, 0x0, 0x0, 0x0, 0x0, 0x1,
	)

	interpreter := evm.interpreter

	if interpreter.hasher == nil {
		interpreter.hasher = crypto.NewKeccakState()
	} else {
		interpreter.hasher.Reset()
	}
	interpreter.hasher.Write(query)
	interpreter.hasher.Read(interpreter.hasherBuf[:])

	if evm.Config.EnablePreimageRecording {
		evm.StateDB.AddPreimage(interpreter.hasherBuf, query)
	}

	slot := interpreter.hasherBuf

	ret = evm.StateDB.GetState(contract.Address(), slot).Bytes()

	gasCost = uint64(431)
	if contract.Gas < gasCost {
		return nil, 0, false
	}
	contract.Gas -= gasCost

	var sloadGas uint64
	if _, slotPresent := evm.StateDB.SlotInAccessList(contract.Address(), slot); !slotPresent {
		// If the caller cannot afford the cost, this change will be rolled back
		// If he does afford it, we can skip checking the same thing later on, during execution
		evm.StateDB.AddSlotToAccessList(contract.Address(), slot)
		sloadGas = params.ColdSloadCostEIP2929
	} else {
		sloadGas = params.WarmStorageReadCostEIP2929
	}

	if contract.Gas < sloadGas {
		return nil, gasCost, false
	}
	gasCost += sloadGas
	contract.Gas -= sloadGas

	return ret, gasCost, true
}<|MERGE_RESOLUTION|>--- conflicted
+++ resolved
@@ -123,15 +123,11 @@
 	// applied in opCall*.
 	callGasTemp uint64
 	// precompiles holds the precompiled contracts for the current epoch
-<<<<<<< HEAD
-	precompiles map[common.Address]PrecompiledContract
 
 	FullyInlineCount int
-=======
 	precompiles     map[common.Address]PrecompiledContract
 	optInterpreter  *EVMInterpreter
 	baseInterpreter *EVMInterpreter
->>>>>>> 46ae0ef6
 }
 
 // NewEVM constructs an EVM instance with the supplied block context, state
