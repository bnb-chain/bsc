--- conflicted
+++ resolved
@@ -233,7 +233,6 @@
 		if len(code) == 0 {
 			ret, err = nil, nil // gas is unchanged
 		} else {
-<<<<<<< HEAD
 			if evm.Config.EnableOpcodeOptimizations {
 				addrCopy := addr
 				// If the account has no code, we can abort here
@@ -247,26 +246,16 @@
 				gas = contract.Gas
 			} else {
 				addrCopy := addr
-				// If the account has no code, we can abort here
-				// The depth-check is already done, and precompiles handled above
-				contract := NewContract(caller, AccountRef(addrCopy), value, gas)
-				contract.IsSystemCall = isSystemCall(caller)
-				contract.SetCallCode(&addrCopy, evm.resolveCodeHash(addrCopy), code)
-				ret, err = evm.interpreter.Run(contract, input, false)
-				gas = contract.Gas
+			  // If the account has no code, we can abort here
+			  // The depth-check is already done, and precompiles handled above
+			  contract := GetContract(caller, AccountRef(addrCopy), value, gas)
+			  defer ReturnContract(contract)
+
+			  contract.IsSystemCall = isSystemCall(caller)
+			  contract.SetCallCode(&addrCopy, evm.resolveCodeHash(addrCopy), code)
+			  ret, err = evm.interpreter.Run(contract, input, false)
+			  gas = contract.Gas
 			}
-=======
-			addrCopy := addr
-			// If the account has no code, we can abort here
-			// The depth-check is already done, and precompiles handled above
-			contract := GetContract(caller, AccountRef(addrCopy), value, gas)
-			defer ReturnContract(contract)
-
-			contract.IsSystemCall = isSystemCall(caller)
-			contract.SetCallCode(&addrCopy, evm.resolveCodeHash(addrCopy), code)
-			ret, err = evm.interpreter.Run(contract, input, false)
-			gas = contract.Gas
->>>>>>> d2dec2c3
 		}
 	}
 	// When an error was returned by the EVM or when setting the creation code
@@ -320,7 +309,6 @@
 	if p, isPrecompile := evm.precompile(addr); isPrecompile {
 		ret, gas, err = RunPrecompiledContract(p, input, gas, evm.Config.Tracer)
 	} else {
-<<<<<<< HEAD
 		if evm.Config.EnableOpcodeOptimizations {
 			addrCopy := addr
 			// Initialise a new contract and set the code that is to be used by the EVM.
@@ -334,24 +322,15 @@
 			gas = contract.Gas
 		} else {
 			addrCopy := addr
-			// Initialise a new contract and set the code that is to be used by the EVM.
-			// The contract is a scoped environment for this execution context only.
-			contract := NewContract(caller, AccountRef(caller.Address()), value, gas)
-			contract.SetCallCode(&addrCopy, evm.resolveCodeHash(addrCopy), evm.resolveCode(addrCopy))
-			ret, err = evm.interpreter.Run(contract, input, false)
-			gas = contract.Gas
-		}
-=======
-		addrCopy := addr
-		// Initialise a new contract and set the code that is to be used by the EVM.
-		// The contract is a scoped environment for this execution context only.
-		contract := GetContract(caller, AccountRef(caller.Address()), value, gas)
-		defer ReturnContract(contract)
-
-		contract.SetCallCode(&addrCopy, evm.resolveCodeHash(addrCopy), evm.resolveCode(addrCopy))
-		ret, err = evm.interpreter.Run(contract, input, false)
-		gas = contract.Gas
->>>>>>> d2dec2c3
+		  // Initialise a new contract and set the code that is to be used by the EVM.
+		  // The contract is a scoped environment for this execution context only.
+		  contract := GetContract(caller, AccountRef(caller.Address()), value, gas)
+		  defer ReturnContract(contract)
+  
+		  contract.SetCallCode(&addrCopy, evm.resolveCodeHash(addrCopy), evm.resolveCode(addrCopy))
+		  ret, err = evm.interpreter.Run(contract, input, false)
+		  gas = contract.Gas
+		}
 	}
 	if err != nil {
 		evm.StateDB.RevertToSnapshot(snapshot)
@@ -393,7 +372,6 @@
 	if p, isPrecompile := evm.precompile(addr); isPrecompile {
 		ret, gas, err = RunPrecompiledContract(p, input, gas, evm.Config.Tracer)
 	} else {
-<<<<<<< HEAD
 		if evm.Config.EnableOpcodeOptimizations {
 			addrCopy := addr
 			// Initialise a new contract and make initialise the delegate values
@@ -406,22 +384,14 @@
 			gas = contract.Gas
 		} else {
 			addrCopy := addr
-			// Initialise a new contract and make initialise the delegate values
-			contract := NewContract(caller, AccountRef(caller.Address()), nil, gas).AsDelegate()
-			contract.SetCallCode(&addrCopy, evm.resolveCodeHash(addrCopy), evm.resolveCode(addrCopy))
-			ret, err = evm.interpreter.Run(contract, input, false)
-			gas = contract.Gas
-		}
-=======
-		addrCopy := addr
-		// Initialise a new contract and make initialise the delegate values
-		contract := GetContract(caller, AccountRef(caller.Address()), nil, gas).AsDelegate()
-		defer ReturnContract(contract)
-
-		contract.SetCallCode(&addrCopy, evm.resolveCodeHash(addrCopy), evm.resolveCode(addrCopy))
-		ret, err = evm.interpreter.Run(contract, input, false)
-		gas = contract.Gas
->>>>>>> d2dec2c3
+		  // Initialise a new contract and make initialise the delegate values
+		  contract := GetContract(caller, AccountRef(caller.Address()), nil, gas).AsDelegate()
+		  defer ReturnContract(contract)
+
+		  contract.SetCallCode(&addrCopy, evm.resolveCodeHash(addrCopy), evm.resolveCode(addrCopy))
+		  ret, err = evm.interpreter.Run(contract, input, false)
+		  gas = contract.Gas
+		}
 	}
 	if err != nil {
 		evm.StateDB.RevertToSnapshot(snapshot)
@@ -467,7 +437,6 @@
 	if p, isPrecompile := evm.precompile(addr); isPrecompile {
 		ret, gas, err = RunPrecompiledContract(p, input, gas, evm.Config.Tracer)
 	} else {
-<<<<<<< HEAD
 		if evm.Config.EnableOpcodeOptimizations {
 			// At this point, we use a copy of address. If we don't, the go compiler will
 			// leak the 'contract' to the outer scope, and make allocation for 'contract'
@@ -487,36 +456,21 @@
 			gas = contract.Gas
 		} else {
 			// At this point, we use a copy of address. If we don't, the go compiler will
-			// leak the 'contract' to the outer scope, and make allocation for 'contract'
-			// even if the actual execution ends on RunPrecompiled above.
-			addrCopy := addr
-			// Initialise a new contract and set the code that is to be used by the EVM.
-			// The contract is a scoped environment for this execution context only.
-			contract := NewContract(caller, AccountRef(addrCopy), new(uint256.Int), gas)
-			contract.SetCallCode(&addrCopy, evm.resolveCodeHash(addrCopy), evm.resolveCode(addrCopy))
-			// When an error was returned by the EVM or when setting the creation code
-			// above we revert to the snapshot and consume any gas remaining. Additionally
-			// when we're in Homestead this also counts for code storage gas errors.
-			ret, err = evm.interpreter.Run(contract, input, true)
-			gas = contract.Gas
-		}
-=======
-		// At this point, we use a copy of address. If we don't, the go compiler will
-		// leak the 'contract' to the outer scope, and make allocation for 'contract'
-		// even if the actual execution ends on RunPrecompiled above.
-		addrCopy := addr
-		// Initialise a new contract and set the code that is to be used by the EVM.
-		// The contract is a scoped environment for this execution context only.
-		contract := GetContract(caller, AccountRef(addrCopy), new(uint256.Int), gas)
-		defer ReturnContract(contract)
-
-		contract.SetCallCode(&addrCopy, evm.resolveCodeHash(addrCopy), evm.resolveCode(addrCopy))
-		// When an error was returned by the EVM or when setting the creation code
-		// above we revert to the snapshot and consume any gas remaining. Additionally
-		// when we're in Homestead this also counts for code storage gas errors.
-		ret, err = evm.interpreter.Run(contract, input, true)
-		gas = contract.Gas
->>>>>>> d2dec2c3
+		  // leak the 'contract' to the outer scope, and make allocation for 'contract'
+		  // even if the actual execution ends on RunPrecompiled above.
+		  addrCopy := addr
+		  // Initialise a new contract and set the code that is to be used by the EVM.
+		  // The contract is a scoped environment for this execution context only.
+		  contract := GetContract(caller, AccountRef(addrCopy), new(uint256.Int), gas)
+		  defer ReturnContract(contract)
+
+		  contract.SetCallCode(&addrCopy, evm.resolveCodeHash(addrCopy), evm.resolveCode(addrCopy))
+		  // When an error was returned by the EVM or when setting the creation code
+		  // above we revert to the snapshot and consume any gas remaining. Additionally
+		  // when we're in Homestead this also counts for code storage gas errors.
+		  ret, err = evm.interpreter.Run(contract, input, true)
+		  gas = contract.Gas
+		}
 	}
 	if err != nil {
 		evm.StateDB.RevertToSnapshot(snapshot)
