// Copyright 2014 The go-ethereum Authors
// This file is part of the go-ethereum library.
//
// The go-ethereum library is free software: you can redistribute it and/or modify
// it under the terms of the GNU Lesser General Public License as published by
// the Free Software Foundation, either version 3 of the License, or
// (at your option) any later version.
//
// The go-ethereum library is distributed in the hope that it will be useful,
// but WITHOUT ANY WARRANTY; without even the implied warranty of
// MERCHANTABILITY or FITNESS FOR A PARTICULAR PURPOSE. See the
// GNU Lesser General Public License for more details.
//
// You should have received a copy of the GNU Lesser General Public License
// along with the go-ethereum library. If not, see <http://www.gnu.org/licenses/>.

package vm

import (
	"sync"

	"github.com/holiman/uint256"
)

var stackPool = sync.Pool{
	New: func() interface{} {
		return &Stack{data: make([]uint256.Int, 0, 16)}
	},
}

// Stack is an object for basic stack operations. Items popped to the stack are
// expected to be changed and modified. stack does not take care of adding newly
// initialized objects.
type Stack struct {
	data []uint256.Int
}

func newstack() *Stack {
	return stackPool.Get().(*Stack)
}

func returnStack(s *Stack) {
	s.data = s.data[:0]
	stackPool.Put(s)
}

// Data returns the underlying uint256.Int array.
func (st *Stack) Data() []uint256.Int {
	return st.data
}

func (st *Stack) push(d *uint256.Int) {
	// NOTE push limit (1024) is checked in baseCheck
	st.data = append(st.data, *d)
}

<<<<<<< HEAD
// push push to tos
=======
// Push two values to the top of the stack
>>>>>>> 0f7131f0
func (st *Stack) push2(a *uint256.Int, b *uint256.Int) {
	// NOTE push limit (1024) is checked in baseCheck
	st.data = append(st.data, *a, *b)
}

// pop the top most elem in stack or cache
func (st *Stack) pop() (ret uint256.Int) {
	ret = st.data[len(st.data)-1]
	st.data = st.data[:len(st.data)-1]
	return
}

<<<<<<< HEAD
// pop the top most elem in stack or cache
=======
>>>>>>> 0f7131f0
func (st *Stack) pop2() (ret uint256.Int, ret1 uint256.Int) {
	ret, ret1 = st.data[len(st.data)-1], st.data[len(st.data)-2]
	st.data = st.data[:len(st.data)-2]
	return
}

func (st *Stack) len() int {
	return len(st.data)
}

func (st *Stack) swap1() {
	st.data[st.len()-2], st.data[st.len()-1] = st.data[st.len()-1], st.data[st.len()-2]
}
func (st *Stack) swap2() {
	st.data[st.len()-3], st.data[st.len()-1] = st.data[st.len()-1], st.data[st.len()-3]
}
func (st *Stack) swap3() {
	st.data[st.len()-4], st.data[st.len()-1] = st.data[st.len()-1], st.data[st.len()-4]
}
func (st *Stack) swap4() {
	st.data[st.len()-5], st.data[st.len()-1] = st.data[st.len()-1], st.data[st.len()-5]
}
func (st *Stack) swap5() {
	st.data[st.len()-6], st.data[st.len()-1] = st.data[st.len()-1], st.data[st.len()-6]
}
func (st *Stack) swap6() {
	st.data[st.len()-7], st.data[st.len()-1] = st.data[st.len()-1], st.data[st.len()-7]
}
func (st *Stack) swap7() {
	st.data[st.len()-8], st.data[st.len()-1] = st.data[st.len()-1], st.data[st.len()-8]
}
func (st *Stack) swap8() {
	st.data[st.len()-9], st.data[st.len()-1] = st.data[st.len()-1], st.data[st.len()-9]
}
func (st *Stack) swap9() {
	st.data[st.len()-10], st.data[st.len()-1] = st.data[st.len()-1], st.data[st.len()-10]
}
func (st *Stack) swap10() {
	st.data[st.len()-11], st.data[st.len()-1] = st.data[st.len()-1], st.data[st.len()-11]
}
func (st *Stack) swap11() {
	st.data[st.len()-12], st.data[st.len()-1] = st.data[st.len()-1], st.data[st.len()-12]
}
func (st *Stack) swap12() {
	st.data[st.len()-13], st.data[st.len()-1] = st.data[st.len()-1], st.data[st.len()-13]
}
func (st *Stack) swap13() {
	st.data[st.len()-14], st.data[st.len()-1] = st.data[st.len()-1], st.data[st.len()-14]
}
func (st *Stack) swap14() {
	st.data[st.len()-15], st.data[st.len()-1] = st.data[st.len()-1], st.data[st.len()-15]
}
func (st *Stack) swap15() {
	st.data[st.len()-16], st.data[st.len()-1] = st.data[st.len()-1], st.data[st.len()-16]
}
func (st *Stack) swap16() {
	st.data[st.len()-17], st.data[st.len()-1] = st.data[st.len()-1], st.data[st.len()-17]
}

func (st *Stack) dup(n int) {
	st.push(&st.data[st.len()-n])
}

func (st *Stack) peek() *uint256.Int {
	return &st.data[st.len()-1]
}

// Back returns the n'th item in stack
func (st *Stack) Back(n int) *uint256.Int {
	return &st.data[st.len()-n-1]
}<|MERGE_RESOLUTION|>--- conflicted
+++ resolved
@@ -54,11 +54,7 @@
 	st.data = append(st.data, *d)
 }
 
-<<<<<<< HEAD
-// push push to tos
-=======
 // Push two values to the top of the stack
->>>>>>> 0f7131f0
 func (st *Stack) push2(a *uint256.Int, b *uint256.Int) {
 	// NOTE push limit (1024) is checked in baseCheck
 	st.data = append(st.data, *a, *b)
@@ -71,10 +67,6 @@
 	return
 }
 
-<<<<<<< HEAD
-// pop the top most elem in stack or cache
-=======
->>>>>>> 0f7131f0
 func (st *Stack) pop2() (ret uint256.Int, ret1 uint256.Int) {
 	ret, ret1 = st.data[len(st.data)-1], st.data[len(st.data)-2]
 	st.data = st.data[:len(st.data)-2]
