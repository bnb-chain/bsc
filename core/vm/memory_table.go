// Copyright 2017 The go-ethereum Authors
// This file is part of the go-ethereum library.
//
// The go-ethereum library is free software: you can redistribute it and/or modify
// it under the terms of the GNU Lesser General Public License as published by
// the Free Software Foundation, either version 3 of the License, or
// (at your option) any later version.
//
// The go-ethereum library is distributed in the hope that it will be useful,
// but WITHOUT ANY WARRANTY; without even the implied warranty of
// MERCHANTABILITY or FITNESS FOR A PARTICULAR PURPOSE. See the
// GNU Lesser General Public License for more details.
//
// You should have received a copy of the GNU Lesser General Public License
// along with the go-ethereum library. If not, see <http://www.gnu.org/licenses/>.

package vm

func memoryKeccak256(stack *Stack) (uint64, bool) {
	return calcMemSize64(stack.Back(0), stack.Back(1))
}

func memoryCallDataCopy(stack *Stack) (uint64, bool) {
	return calcMemSize64(stack.Back(0), stack.Back(2))
}

func memoryReturnDataCopy(stack *Stack) (uint64, bool) {
	return calcMemSize64(stack.Back(0), stack.Back(2))
}

func memoryCodeCopy(stack *Stack) (uint64, bool) {
	return calcMemSize64(stack.Back(0), stack.Back(2))
}

func memoryExtCodeCopy(stack *Stack) (uint64, bool) {
	return calcMemSize64(stack.Back(1), stack.Back(3))
}

func memoryMLoad(stack *Stack) (uint64, bool) {
	return calcMemSize64WithUint(stack.Back(0), 32)
}

func memoryMStore8(stack *Stack) (uint64, bool) {
	return calcMemSize64WithUint(stack.Back(0), 1)
}

func memoryMStore(stack *Stack) (uint64, bool) {
	return calcMemSize64WithUint(stack.Back(0), 32)
}

func memoryMcopy(stack *Stack) (uint64, bool) {
	mStart := stack.Back(0) // stack[0]: dest
	if stack.Back(1).Gt(mStart) {
		mStart = stack.Back(1) // stack[1]: source
	}
	return calcMemSize64(mStart, stack.Back(2)) // stack[2]: length
}

func memoryCreate(stack *Stack) (uint64, bool) {
	return calcMemSize64(stack.Back(1), stack.Back(2))
}

func memoryCreate2(stack *Stack) (uint64, bool) {
	return calcMemSize64(stack.Back(1), stack.Back(2))
}

func memoryCall(stack *Stack) (uint64, bool) {
	x, overflow := calcMemSize64(stack.Back(5), stack.Back(6))
	if overflow {
		return 0, true
	}
	y, overflow := calcMemSize64(stack.Back(3), stack.Back(4))
	if overflow {
		return 0, true
	}
	return max(x, y), false
}

func memoryDelegateCall(stack *Stack) (uint64, bool) {
	x, overflow := calcMemSize64(stack.Back(4), stack.Back(5))
	if overflow {
		return 0, true
	}
	y, overflow := calcMemSize64(stack.Back(2), stack.Back(3))
	if overflow {
		return 0, true
	}
	return max(x, y), false
}

func memoryStaticCall(stack *Stack) (uint64, bool) {
	x, overflow := calcMemSize64(stack.Back(4), stack.Back(5))
	if overflow {
		return 0, true
	}
	y, overflow := calcMemSize64(stack.Back(2), stack.Back(3))
	if overflow {
		return 0, true
	}
	return max(x, y), false
}

func memoryReturn(stack *Stack) (uint64, bool) {
	return calcMemSize64(stack.Back(0), stack.Back(1))
}

func memoryRevert(stack *Stack) (uint64, bool) {
	return calcMemSize64(stack.Back(0), stack.Back(1))
}

func memoryLog(stack *Stack) (uint64, bool) {
	return calcMemSize64(stack.Back(0), stack.Back(1))
}

<<<<<<< HEAD
func memoryExtCall(stack *Stack) (uint64, bool) {
	return calcMemSize64(stack.Back(1), stack.Back(2))
}

func memoryDataCopy(stack *Stack) (uint64, bool) {
	return calcMemSize64(stack.Back(0), stack.Back(2))
}

func memoryEOFCreate(stack *Stack) (uint64, bool) {
	return calcMemSize64(stack.Back(2), stack.Back(3))
}

func memoryReturnContract(stack *Stack) (uint64, bool) {
	return calcMemSize64(stack.Back(0), stack.Back(1))
}

=======
>>>>>>> 0f7131f0
func memoryDup2MStorePush1Add(stack *Stack) (uint64, bool) {
	return calcMemSize64WithUint(stack.Back(1), 32)
}<|MERGE_RESOLUTION|>--- conflicted
+++ resolved
@@ -112,25 +112,10 @@
 	return calcMemSize64(stack.Back(0), stack.Back(1))
 }
 
-<<<<<<< HEAD
-func memoryExtCall(stack *Stack) (uint64, bool) {
-	return calcMemSize64(stack.Back(1), stack.Back(2))
+func memoryDup2MStorePush1Add(stack *Stack) (uint64, bool) {
+	return calcMemSize64WithUint(stack.Back(1), 32)
 }
 
-func memoryDataCopy(stack *Stack) (uint64, bool) {
-	return calcMemSize64(stack.Back(0), stack.Back(2))
-}
-
-func memoryEOFCreate(stack *Stack) (uint64, bool) {
-	return calcMemSize64(stack.Back(2), stack.Back(3))
-}
-
-func memoryReturnContract(stack *Stack) (uint64, bool) {
-	return calcMemSize64(stack.Back(0), stack.Back(1))
-}
-
-=======
->>>>>>> 0f7131f0
 func memoryDup2MStorePush1Add(stack *Stack) (uint64, bool) {
 	return calcMemSize64WithUint(stack.Back(1), 32)
 }