// Copyright 2015 The go-ethereum Authors
// This file is part of the go-ethereum library.
//
// The go-ethereum library is free software: you can redistribute it and/or modify
// it under the terms of the GNU Lesser General Public License as published by
// the Free Software Foundation, either version 3 of the License, or
// (at your option) any later version.
//
// The go-ethereum library is distributed in the hope that it will be useful,
// but WITHOUT ANY WARRANTY; without even the implied warranty of
// MERCHANTABILITY or FITNESS FOR A PARTICULAR PURPOSE. See the
// GNU Lesser General Public License for more details.
//
// You should have received a copy of the GNU Lesser General Public License
// along with the go-ethereum library. If not, see <http://www.gnu.org/licenses/>.

package vm

import (
	"github.com/ethereum/go-ethereum/common"
<<<<<<< HEAD
	"github.com/ethereum/go-ethereum/core/opcodeCompiler/compiler"
=======
	"github.com/ethereum/go-ethereum/common/lru"
>>>>>>> d2dec2c3
	"github.com/ethereum/go-ethereum/core/tracing"
	"github.com/ethereum/go-ethereum/metrics"
	"github.com/holiman/uint256"
)

const codeBitmapCacheSize = 2000

var (
	codeBitmapCache = lru.NewCache[common.Hash, bitvec](codeBitmapCacheSize)

	contractCodeBitmapHitMeter  = metrics.NewRegisteredMeter("vm/contract/code/bitmap/hit", nil)
	contractCodeBitmapMissMeter = metrics.NewRegisteredMeter("vm/contract/code/bitmap/miss", nil)
)

// ContractRef is a reference to the contract's backing object
type ContractRef interface {
	Address() common.Address
}

// AccountRef implements ContractRef.
//
// Account references are used during EVM initialisation and
// its primary use is to fetch addresses. Removing this object
// proves difficult because of the cached jump destinations which
// are fetched from the parent contract (i.e. the caller), which
// is a ContractRef.
type AccountRef common.Address

// Address casts AccountRef to an Address
func (ar AccountRef) Address() common.Address { return (common.Address)(ar) }

// Contract represents an ethereum contract in the state database. It contains
// the contract code, calling arguments. Contract implements ContractRef
type Contract struct {
	// CallerAddress is the result of the caller which initialised this
	// contract. However when the "call method" is delegated this value
	// needs to be initialised to that of the caller's caller.
	CallerAddress common.Address
	caller        ContractRef
	self          ContractRef

	jumpdests map[common.Hash]bitvec // Aggregated result of JUMPDEST analysis.
	analysis  bitvec                 // Locally cached result of JUMPDEST analysis

	Code     []byte
	CodeHash common.Hash
	CodeAddr *common.Address
	Input    []byte

	// is the execution frame represented by this object a contract deployment
	IsDeployment bool
	IsSystemCall bool

	Gas       uint64
	value     *uint256.Int
	optimized bool
}

func (c *Contract) validJumpdest(dest *uint256.Int) bool {
	udest, overflow := dest.Uint64WithOverflow()
	// PC cannot go beyond len(code) and certainly can't be bigger than 63bits.
	// Don't bother checking for JUMPDEST in that case.
	if overflow || udest >= uint64(len(c.Code)) {
		return false
	}
	// Only JUMPDESTs allowed for destinations
	if OpCode(c.Code[udest]) != JUMPDEST {
		return false
	}
	return c.isCode(udest)
}

// isCode returns true if the provided PC location is an actual opcode, as
// opposed to a data-segment following a PUSHN operation.
func (c *Contract) isCode(udest uint64) bool {
	// Do we already have an analysis laying around?
	if c.analysis != nil {
		return c.analysis.codeSegment(udest)
	}
	// Do we have a contract hash already?
	// If we do have a hash, that means it's a 'regular' contract. For regular
	// contracts ( not temporary initcode), we store the analysis in a map
	if c.CodeHash != (common.Hash{}) {
		// Does parent context have the analysis?
		analysis, exist := c.jumpdests[c.CodeHash]
		if !exist {
			if cached, ok := codeBitmapCache.Get(c.CodeHash); ok {
				contractCodeBitmapHitMeter.Mark(1)
<<<<<<< HEAD
				analysis = cached.(bitvec)
			} else if c.optimized {
				analysis = compiler.LoadBitvec(c.CodeHash)
				if analysis == nil {
					analysis = codeBitmap(c.Code)
					compiler.StoreBitvec(c.CodeHash, analysis)
				}
				c.jumpdests[c.CodeHash] = analysis
=======
				analysis = cached
>>>>>>> d2dec2c3
			} else {
				// Do the analysis and save in parent context
				// We do not need to store it in c.analysis
				analysis = codeBitmap(c.Code)
				c.jumpdests[c.CodeHash] = analysis
				contractCodeBitmapMissMeter.Mark(1)
				codeBitmapCache.Add(c.CodeHash, analysis)
			}
		}
		// Also stash it in current contract for faster access
		c.analysis = analysis
		return analysis.codeSegment(udest)
	}
	// We don't have the code hash, most likely a piece of initcode not already
	// in state trie. In that case, we do an analysis, and save it locally, so
	// we don't have to recalculate it for every JUMP instruction in the execution
	// However, we don't save it within the parent context
	if c.analysis == nil {
		c.analysis = codeBitmap(c.Code)
	}
	return c.analysis.codeSegment(udest)
}

// AsDelegate sets the contract to be a delegate call and returns the current
// contract (for chaining calls)
func (c *Contract) AsDelegate() *Contract {
	// NOTE: caller must, at all times be a contract. It should never happen
	// that caller is something other than a Contract.
	parent := c.caller.(*Contract)
	c.CallerAddress = parent.CallerAddress
	c.value = parent.value

	return c
}

// GetOp returns the n'th element in the contract's byte array
func (c *Contract) GetOp(n uint64) OpCode {
	if n < uint64(len(c.Code)) {
		return OpCode(c.Code[n])
	}

	return STOP
}

// Caller returns the caller of the contract.
//
// Caller will recursively call caller when the contract is a delegate
// call, including that of caller's caller.
func (c *Contract) Caller() common.Address {
	return c.CallerAddress
}

// UseGas attempts the use gas and subtracts it and returns true on success
func (c *Contract) UseGas(gas uint64, logger *tracing.Hooks, reason tracing.GasChangeReason) (ok bool) {
	if c.Gas < gas {
		return false
	}
	if logger != nil && logger.OnGasChange != nil && reason != tracing.GasChangeIgnored {
		logger.OnGasChange(c.Gas, c.Gas-gas, reason)
	}
	c.Gas -= gas
	return true
}

// RefundGas refunds gas to the contract
func (c *Contract) RefundGas(gas uint64, logger *tracing.Hooks, reason tracing.GasChangeReason) {
	if gas == 0 {
		return
	}
	if logger != nil && logger.OnGasChange != nil && reason != tracing.GasChangeIgnored {
		logger.OnGasChange(c.Gas, c.Gas+gas, reason)
	}
	c.Gas += gas
}

// Address returns the contracts address
func (c *Contract) Address() common.Address {
	return c.self.Address()
}

// Value returns the contract's value (sent to it from it's caller)
func (c *Contract) Value() *uint256.Int {
	return c.value
}

// SetCallCode sets the code of the contract and address of the backing data
// object
func (c *Contract) SetCallCode(addr *common.Address, hash common.Hash, code []byte) {
	c.Code = code
	c.CodeHash = hash
	c.CodeAddr = addr
}

// SetCodeOptionalHash can be used to provide code, but it's optional to provide hash.
// In case hash is not provided, the jumpdest analysis will not be saved to the parent context
func (c *Contract) SetCodeOptionalHash(addr *common.Address, codeAndHash *codeAndHash) {
	c.Code = codeAndHash.code
	c.CodeHash = codeAndHash.hash
	c.CodeAddr = addr
}<|MERGE_RESOLUTION|>--- conflicted
+++ resolved
@@ -18,11 +18,8 @@
 
 import (
 	"github.com/ethereum/go-ethereum/common"
-<<<<<<< HEAD
 	"github.com/ethereum/go-ethereum/core/opcodeCompiler/compiler"
-=======
 	"github.com/ethereum/go-ethereum/common/lru"
->>>>>>> d2dec2c3
 	"github.com/ethereum/go-ethereum/core/tracing"
 	"github.com/ethereum/go-ethereum/metrics"
 	"github.com/holiman/uint256"
@@ -111,8 +108,7 @@
 		if !exist {
 			if cached, ok := codeBitmapCache.Get(c.CodeHash); ok {
 				contractCodeBitmapHitMeter.Mark(1)
-<<<<<<< HEAD
-				analysis = cached.(bitvec)
+        analysis = cached
 			} else if c.optimized {
 				analysis = compiler.LoadBitvec(c.CodeHash)
 				if analysis == nil {
@@ -120,9 +116,6 @@
 					compiler.StoreBitvec(c.CodeHash, analysis)
 				}
 				c.jumpdests[c.CodeHash] = analysis
-=======
-				analysis = cached
->>>>>>> d2dec2c3
 			} else {
 				// Do the analysis and save in parent context
 				// We do not need to store it in c.analysis
