--- conflicted
+++ resolved
@@ -1956,14 +1956,10 @@
 	// Create a temporary persistent database
 	datadir := t.TempDir()
 
-<<<<<<< HEAD
-	db, err := rawdb.NewLevelDBDatabaseWithFreezer(datadir, 0, 0, datadir, "", false, false, false, false, true)
-=======
 	db, err := rawdb.Open(rawdb.OpenOptions{
 		Directory:         datadir,
 		AncientsDirectory: datadir,
 	})
->>>>>>> bed84606
 	if err != nil {
 		t.Fatalf("Failed to create persistent database: %v", err)
 	}
@@ -1987,12 +1983,8 @@
 		config.SnapshotLimit = 256
 		config.SnapshotWait = true
 	}
-<<<<<<< HEAD
 	config.TriesInMemory = 128
-	chain, err := NewBlockChain(db, config, params.AllEthashProtocolChanges, engine, vm.Config{}, nil, nil)
-=======
 	chain, err := NewBlockChain(db, config, gspec, nil, engine, vm.Config{}, nil, nil)
->>>>>>> bed84606
 	if err != nil {
 		t.Fatalf("Failed to create chain: %v", err)
 	}
