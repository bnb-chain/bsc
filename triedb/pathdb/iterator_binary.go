// Copyright 2024 The go-ethereum Authors
// This file is part of the go-ethereum library.
//
// The go-ethereum library is free software: you can redistribute it and/or modify
// it under the terms of the GNU Lesser General Public License as published by
// the Free Software Foundation, either version 3 of the License, or
// (at your option) any later version.
//
// The go-ethereum library is distributed in the hope that it will be useful,
// but WITHOUT ANY WARRANTY; without even the implied warranty of
// MERCHANTABILITY or FITNESS FOR A PARTICULAR PURPOSE. See the
// GNU Lesser General Public License for more details.
//
// You should have received a copy of the GNU Lesser General Public License
// along with the go-ethereum library. If not, see <http://www.gnu.org/licenses/>.

package pathdb

import (
	"bytes"

	"github.com/ethereum/go-ethereum/common"
)

// binaryIterator is a simplistic iterator to step over the accounts or storage
// in a snapshot, which may or may not be composed of multiple layers. Performance
// wise this iterator is slow, it's meant for cross validating the fast one.
//
// This iterator cannot be used on its own; it should be wrapped with an outer
// iterator, such as accountBinaryIterator or storageBinaryIterator.
//
// This iterator can only traverse the keys of the entries stored in the layers,
// but cannot obtain the corresponding values. Besides, the deleted entry will
// also be traversed, the outer iterator must check the emptiness before returning.
type binaryIterator struct {
	a     Iterator
	b     Iterator
	aDone bool
	bDone bool
	k     common.Hash
	fail  error
}

// initBinaryAccountIterator creates a simplistic iterator to step over all the
// accounts in a slow, but easily verifiable way. Note this function is used
// for initialization, use `newBinaryAccountIterator` as the API.
func (dl *diskLayer) initBinaryAccountIterator(seek common.Hash) *binaryIterator {
	// Block until the frozen buffer flushing is completed.
	if err := dl.waitFlush(); err != nil {
		panic(err)
	}
	// The state set in the disk layer is mutable, hold the lock before obtaining
	// the account list to prevent concurrent map iteration and write.
	dl.lock.RLock()
	accountList := dl.buffer.states.accountList()
	dl.lock.RUnlock()

	// Create two iterators for state buffer and the persistent state in disk
	// respectively and combine them as a binary iterator.
	l := &binaryIterator{
		// The account loader function is unnecessary; the account key list
		// produced by the supplied buffer alone is sufficient for iteration.
		//
		// The account key list for iteration is deterministic once the iterator
		// is constructed, no matter the referenced disk layer is stale or not
		// later.
<<<<<<< HEAD
		a: newDiffAccountIterator(seek, dl.buffer.getStates(), nil),
=======
		a: newDiffAccountIterator(seek, accountList, nil),
>>>>>>> 12b4131f
		b: newDiskAccountIterator(dl.db.diskdb, seek),
	}
	l.aDone = !l.a.Next()
	l.bDone = !l.b.Next()
	return l
}

// initBinaryAccountIterator creates a simplistic iterator to step over all the
// accounts in a slow, but easily verifiable way. Note this function is used
// for initialization, use `newBinaryAccountIterator` as the API.
func (dl *diffLayer) initBinaryAccountIterator(seek common.Hash) *binaryIterator {
	parent, ok := dl.parent.(*diffLayer)
	if !ok {
		// The state set in diff layer is immutable and will never be stale,
		// so the read lock protection is unnecessary.
		accountList := dl.states.stateSet.accountList()
		l := &binaryIterator{
			// The account loader function is unnecessary; the account key list
			// produced by the supplied state set alone is sufficient for iteration.
			//
			// The account key list for iteration is deterministic once the iterator
			// is constructed, no matter the referenced disk layer is stale or not
			// later.
			a: newDiffAccountIterator(seek, accountList, nil),
			b: dl.parent.(*diskLayer).initBinaryAccountIterator(seek),
		}
		l.aDone = !l.a.Next()
		l.bDone = !l.b.Next()
		return l
	}
	// The state set in diff layer is immutable and will never be stale,
	// so the read lock protection is unnecessary.
	accountList := dl.states.stateSet.accountList()
	l := &binaryIterator{
		// The account loader function is unnecessary; the account key list
		// produced by the supplied state set alone is sufficient for iteration.
		//
		// The account key list for iteration is deterministic once the iterator
		// is constructed, no matter the referenced disk layer is stale or not
		// later.
		a: newDiffAccountIterator(seek, accountList, nil),
		b: parent.initBinaryAccountIterator(seek),
	}
	l.aDone = !l.a.Next()
	l.bDone = !l.b.Next()
	return l
}

// initBinaryStorageIterator creates a simplistic iterator to step over all the
// storage slots in a slow, but easily verifiable way. Note this function is used
// for initialization, use `newBinaryStorageIterator` as the API.
func (dl *diskLayer) initBinaryStorageIterator(account common.Hash, seek common.Hash) *binaryIterator {
	// Block until the frozen buffer flushing is completed.
	if err := dl.waitFlush(); err != nil {
		panic(err)
	}
	// The state set in the disk layer is mutable, hold the lock before obtaining
	// the storage list to prevent concurrent map iteration and write.
	dl.lock.RLock()
	storageList := dl.buffer.states.storageList(account)
	dl.lock.RUnlock()

	// Create two iterators for state buffer and the persistent state in disk
	// respectively and combine them as a binary iterator.
	l := &binaryIterator{
		// The storage loader function is unnecessary; the storage key list
		// produced by the supplied buffer alone is sufficient for iteration.
		//
		// The storage key list for iteration is deterministic once the iterator
		// is constructed, no matter the referenced disk layer is stale or not
		// later.
<<<<<<< HEAD
		a: newDiffStorageIterator(account, seek, dl.buffer.getStates(), nil),
=======
		a: newDiffStorageIterator(account, seek, storageList, nil),
>>>>>>> 12b4131f
		b: newDiskStorageIterator(dl.db.diskdb, account, seek),
	}
	l.aDone = !l.a.Next()
	l.bDone = !l.b.Next()
	return l
}

// initBinaryStorageIterator creates a simplistic iterator to step over all the
// storage slots in a slow, but easily verifiable way. Note this function is used
// for initialization, use `newBinaryStorageIterator` as the API.
func (dl *diffLayer) initBinaryStorageIterator(account common.Hash, seek common.Hash) *binaryIterator {
	parent, ok := dl.parent.(*diffLayer)
	if !ok {
		// The state set in diff layer is immutable and will never be stale,
		// so the read lock protection is unnecessary.
		storageList := dl.states.stateSet.storageList(account)
		l := &binaryIterator{
			// The storage loader function is unnecessary; the storage key list
			// produced by the supplied state set alone is sufficient for iteration.
			//
			// The storage key list for iteration is deterministic once the iterator
			// is constructed, no matter the referenced disk layer is stale or not
			// later.
			a: newDiffStorageIterator(account, seek, storageList, nil),
			b: dl.parent.(*diskLayer).initBinaryStorageIterator(account, seek),
		}
		l.aDone = !l.a.Next()
		l.bDone = !l.b.Next()
		return l
	}
	// The state set in diff layer is immutable and will never be stale,
	// so the read lock protection is unnecessary.
	storageList := dl.states.stateSet.storageList(account)
	l := &binaryIterator{
		// The storage loader function is unnecessary; the storage key list
		// produced by the supplied state set alone is sufficient for iteration.
		//
		// The storage key list for iteration is deterministic once the iterator
		// is constructed, no matter the referenced disk layer is stale or not
		// later.
		a: newDiffStorageIterator(account, seek, storageList, nil),
		b: parent.initBinaryStorageIterator(account, seek),
	}
	l.aDone = !l.a.Next()
	l.bDone = !l.b.Next()
	return l
}

// Next advances the iterator by one element, returning false if both iterators
// are exhausted. Note that the entry pointed to by the iterator may be null
// (e.g., when an account is deleted but still accessible for iteration).
// The outer iterator must verify emptiness before terminating the iteration.
//
// There’s no need to check for errors in the two iterators, as we only iterate
// through the entries without retrieving their values.
func (it *binaryIterator) Next() bool {
	if it.aDone && it.bDone {
		return false
	}
	for {
		if it.aDone {
			it.k = it.b.Hash()
			it.bDone = !it.b.Next()
			return true
		}
		if it.bDone {
			it.k = it.a.Hash()
			it.aDone = !it.a.Next()
			return true
		}
		nextA, nextB := it.a.Hash(), it.b.Hash()
		if diff := bytes.Compare(nextA[:], nextB[:]); diff < 0 {
			it.aDone = !it.a.Next()
			it.k = nextA
			return true
		} else if diff == 0 {
			// Now we need to advance one of them
			it.aDone = !it.a.Next()
			continue
		}
		it.bDone = !it.b.Next()
		it.k = nextB
		return true
	}
}

// Error returns any failure that occurred during iteration, which might have
// caused a premature iteration exit (e.g. snapshot stack becoming stale).
func (it *binaryIterator) Error() error {
	return it.fail
}

// Hash returns the hash of the account the iterator is currently at.
func (it *binaryIterator) Hash() common.Hash {
	return it.k
}

// Release recursively releases all the iterators in the stack.
func (it *binaryIterator) Release() {
	it.a.Release()
	it.b.Release()
}

// accountBinaryIterator is a wrapper around a binary iterator that adds functionality
// to retrieve account data from the associated layer at the current position.
type accountBinaryIterator struct {
	*binaryIterator
	layer layer
}

// newBinaryAccountIterator creates a simplistic account iterator to step over
// all the accounts in a slow, but easily verifiable way.
//
// nolint:all
func (dl *diskLayer) newBinaryAccountIterator(seek common.Hash) AccountIterator {
	return &accountBinaryIterator{
		binaryIterator: dl.initBinaryAccountIterator(seek),
		layer:          dl,
	}
}

// newBinaryAccountIterator creates a simplistic account iterator to step over
// all the accounts in a slow, but easily verifiable way.
func (dl *diffLayer) newBinaryAccountIterator(seek common.Hash) AccountIterator {
	return &accountBinaryIterator{
		binaryIterator: dl.initBinaryAccountIterator(seek),
		layer:          dl,
	}
}

// Next steps the iterator forward one element, returning false if exhausted,
// or an error if iteration failed for some reason (e.g. the linked layer is
// stale during the iteration).
func (it *accountBinaryIterator) Next() bool {
	for {
		if !it.binaryIterator.Next() {
			return false
		}
		// Retrieve the account data referenced by the current iterator, the
		// associated layers might be outdated due to chain progressing,
		// the relative error will be set to it.fail just in case.
		//
		// Skip the null account which was deleted before and move to the
		// next account.
		if len(it.Account()) != 0 {
			return true
		}
		// it.fail might be set if error occurs by calling it.Account().
		// Stop iteration if so.
		if it.fail != nil {
			return false
		}
	}
}

// Account returns the RLP encoded slim account the iterator is currently at, or
// nil if the iterated snapshot stack became stale (you can check Error after
// to see if it failed or not).
//
// Note the returned account is not a copy, please don't modify it.
func (it *accountBinaryIterator) Account() []byte {
	blob, err := it.layer.account(it.k, 0)
	if err != nil {
		it.fail = err
		return nil
	}
	return blob
}

// storageBinaryIterator is a wrapper around a binary iterator that adds functionality
// to retrieve storage slot data from the associated layer at the current position.
type storageBinaryIterator struct {
	*binaryIterator
	account common.Hash
	layer   layer
}

// newBinaryStorageIterator creates a simplistic account iterator to step over
// all the storage slots in a slow, but easily verifiable way.
//
// nolint:all
func (dl *diskLayer) newBinaryStorageIterator(account common.Hash, seek common.Hash) StorageIterator {
	return &storageBinaryIterator{
		binaryIterator: dl.initBinaryStorageIterator(account, seek),
		account:        account,
		layer:          dl,
	}
}

// newBinaryStorageIterator creates a simplistic account iterator to step over
// all the storage slots in a slow, but easily verifiable way.
func (dl *diffLayer) newBinaryStorageIterator(account common.Hash, seek common.Hash) StorageIterator {
	return &storageBinaryIterator{
		binaryIterator: dl.initBinaryStorageIterator(account, seek),
		account:        account,
		layer:          dl,
	}
}

// Next steps the iterator forward one element, returning false if exhausted,
// or an error if iteration failed for some reason (e.g. the linked layer is
// stale during the iteration).
func (it *storageBinaryIterator) Next() bool {
	for {
		if !it.binaryIterator.Next() {
			return false
		}
		// Retrieve the storage data referenced by the current iterator, the
		// associated layers might be outdated due to chain progressing,
		// the relative error will be set to it.fail just in case.
		//
		// Skip the null storage which was deleted before and move to the
		// next account.
		if len(it.Slot()) != 0 {
			return true
		}
		// it.fail might be set if error occurs by calling it.Slot().
		// Stop iteration if so.
		if it.fail != nil {
			return false
		}
	}
}

// Slot returns the raw storage slot data the iterator is currently at, or
// nil if the iterated snapshot stack became stale (you can check Error after
// to see if it failed or not).
//
// Note the returned slot is not a copy, please don't modify it.
func (it *storageBinaryIterator) Slot() []byte {
	blob, err := it.layer.storage(it.account, it.k, 0)
	if err != nil {
		it.fail = err
		return nil
	}
	return blob
}<|MERGE_RESOLUTION|>--- conflicted
+++ resolved
@@ -64,11 +64,7 @@
 		// The account key list for iteration is deterministic once the iterator
 		// is constructed, no matter the referenced disk layer is stale or not
 		// later.
-<<<<<<< HEAD
-		a: newDiffAccountIterator(seek, dl.buffer.getStates(), nil),
-=======
 		a: newDiffAccountIterator(seek, accountList, nil),
->>>>>>> 12b4131f
 		b: newDiskAccountIterator(dl.db.diskdb, seek),
 	}
 	l.aDone = !l.a.Next()
@@ -140,11 +136,7 @@
 		// The storage key list for iteration is deterministic once the iterator
 		// is constructed, no matter the referenced disk layer is stale or not
 		// later.
-<<<<<<< HEAD
-		a: newDiffStorageIterator(account, seek, dl.buffer.getStates(), nil),
-=======
 		a: newDiffStorageIterator(account, seek, storageList, nil),
->>>>>>> 12b4131f
 		b: newDiskStorageIterator(dl.db.diskdb, account, seek),
 	}
 	l.aDone = !l.a.Next()
