--- conflicted
+++ resolved
@@ -91,11 +91,7 @@
 					// The state set in the disk layer is mutable, and the entire state becomes stale
 					// if a diff layer above is merged into it. Therefore, staleness must be checked,
 					// and the storage slot should be retrieved with read lock protection.
-<<<<<<< HEAD
-					it: newDiffAccountIterator(seek, dl.buffer.getStates(), func(hash common.Hash) ([]byte, error) {
-=======
 					it: newDiffAccountIterator(seek, accountList, func(hash common.Hash) ([]byte, error) {
->>>>>>> 12b4131f
 						dl.lock.RLock()
 						defer dl.lock.RUnlock()
 
@@ -137,11 +133,7 @@
 					// The state set in the disk layer is mutable, and the entire state becomes stale
 					// if a diff layer above is merged into it. Therefore, staleness must be checked,
 					// and the storage slot should be retrieved with read lock protection.
-<<<<<<< HEAD
-					it: newDiffStorageIterator(account, seek, dl.buffer.getStates(), func(addrHash common.Hash, slotHash common.Hash) ([]byte, error) {
-=======
 					it: newDiffStorageIterator(account, seek, storageList, func(addrHash common.Hash, slotHash common.Hash) ([]byte, error) {
->>>>>>> 12b4131f
 						dl.lock.RLock()
 						defer dl.lock.RUnlock()
 
