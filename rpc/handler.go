// Copyright 2019 The go-ethereum Authors
// This file is part of the go-ethereum library.
//
// The go-ethereum library is free software: you can redistribute it and/or modify
// it under the terms of the GNU Lesser General Public License as published by
// the Free Software Foundation, either version 3 of the License, or
// (at your option) any later version.
//
// The go-ethereum library is distributed in the hope that it will be useful,
// but WITHOUT ANY WARRANTY; without even the implied warranty of
// MERCHANTABILITY or FITNESS FOR A PARTICULAR PURPOSE. See the
// GNU Lesser General Public License for more details.
//
// You should have received a copy of the GNU Lesser General Public License
// along with the go-ethereum library. If not, see <http://www.gnu.org/licenses/>.

package rpc

import (
	"context"
	"encoding/json"
	"reflect"
	"strconv"
	"strings"
	"sync"
	"time"

<<<<<<< HEAD
	"github.com/ethereum/go-ethereum/common/gopool"

	"github.com/ethereum/go-ethereum/log"
=======
	"github.com/perwpqwe/bsc/log"
>>>>>>> 59754fd7
)

// handler handles JSON-RPC messages. There is one handler per connection. Note that
// handler is not safe for concurrent use. Message handling never blocks indefinitely
// because RPCs are processed on background goroutines launched by handler.
//
// The entry points for incoming messages are:
//
//    h.handleMsg(message)
//    h.handleBatch(message)
//
// Outgoing calls use the requestOp struct. Register the request before sending it
// on the connection:
//
//    op := &requestOp{ids: ...}
//    h.addRequestOp(op)
//
// Now send the request, then wait for the reply to be delivered through handleMsg:
//
//    if err := op.wait(...); err != nil {
//        h.removeRequestOp(op) // timeout, etc.
//    }
//
type handler struct {
	reg            *serviceRegistry
	unsubscribeCb  *callback
	idgen          func() ID                      // subscription ID generator
	respWait       map[string]*requestOp          // active client requests
	clientSubs     map[string]*ClientSubscription // active client subscriptions
	callWG         sync.WaitGroup                 // pending call goroutines
	rootCtx        context.Context                // canceled by close()
	cancelRoot     func()                         // cancel function for rootCtx
	conn           jsonWriter                     // where responses will be sent
	log            log.Logger
	allowSubscribe bool

	subLock    sync.Mutex
	serverSubs map[ID]*Subscription
}

type callProc struct {
	ctx       context.Context
	notifiers []*Notifier
}

func newHandler(connCtx context.Context, conn jsonWriter, idgen func() ID, reg *serviceRegistry) *handler {
	rootCtx, cancelRoot := context.WithCancel(connCtx)
	h := &handler{
		reg:            reg,
		idgen:          idgen,
		conn:           conn,
		respWait:       make(map[string]*requestOp),
		clientSubs:     make(map[string]*ClientSubscription),
		rootCtx:        rootCtx,
		cancelRoot:     cancelRoot,
		allowSubscribe: true,
		serverSubs:     make(map[ID]*Subscription),
		log:            log.Root(),
	}
	if conn.remoteAddr() != "" {
		h.log = h.log.New("conn", conn.remoteAddr())
	}
	h.unsubscribeCb = newCallback(reflect.Value{}, reflect.ValueOf(h.unsubscribe))
	return h
}

// handleBatch executes all messages in a batch and returns the responses.
func (h *handler) handleBatch(ctx context.Context, msgs []*jsonrpcMessage) {
	// Emit error response for empty batches:
	if len(msgs) == 0 {
		h.startCallProc(func(cp *callProc) {
			h.conn.writeJSON(cp.ctx, errorMessage(&invalidRequestError{"empty batch"}))
		})
		return
	}

	// Handle non-call messages first:
	calls := make([]*jsonrpcMessage, 0, len(msgs))
	for _, msg := range msgs {
		if handled := h.handleImmediate(msg); !handled {
			calls = append(calls, msg)
		}
	}
	if len(calls) == 0 {
		return
	}
	// Process calls on a goroutine because they may block indefinitely:
	h.startCallProc(func(cp *callProc) {
		answers := make([]*jsonrpcMessage, 0, len(msgs))
		for _, msg := range calls {
			if answer := h.handleCallMsg(cp, ctx, msg); answer != nil {
				answers = append(answers, answer)
			}
		}
		h.addSubscriptions(cp.notifiers)
		if len(answers) > 0 {
			h.conn.writeJSON(cp.ctx, answers)
		}
		for _, n := range cp.notifiers {
			n.activate()
		}
	})
}

// handleMsg handles a single message.
func (h *handler) handleMsg(ctx context.Context, msg *jsonrpcMessage) {
	if ok := h.handleImmediate(msg); ok {
		return
	}
	h.startCallProc(func(cp *callProc) {
		answer := h.handleCallMsg(cp, ctx, msg)
		h.addSubscriptions(cp.notifiers)
		if answer != nil {
			h.conn.writeJSON(cp.ctx, answer)
		}
		for _, n := range cp.notifiers {
			n.activate()
		}
	})
}

// close cancels all requests except for inflightReq and waits for
// call goroutines to shut down.
func (h *handler) close(err error, inflightReq *requestOp) {
	h.cancelAllRequests(err, inflightReq)
	h.callWG.Wait()
	h.cancelRoot()
	h.cancelServerSubscriptions(err)
}

// addRequestOp registers a request operation.
func (h *handler) addRequestOp(op *requestOp) {
	for _, id := range op.ids {
		h.respWait[string(id)] = op
	}
}

// removeRequestOps stops waiting for the given request IDs.
func (h *handler) removeRequestOp(op *requestOp) {
	for _, id := range op.ids {
		delete(h.respWait, string(id))
	}
}

// cancelAllRequests unblocks and removes pending requests and active subscriptions.
func (h *handler) cancelAllRequests(err error, inflightReq *requestOp) {
	didClose := make(map[*requestOp]bool)
	if inflightReq != nil {
		didClose[inflightReq] = true
	}

	for id, op := range h.respWait {
		// Remove the op so that later calls will not close op.resp again.
		delete(h.respWait, id)

		if !didClose[op] {
			op.err = err
			close(op.resp)
			didClose[op] = true
		}
	}
	for id, sub := range h.clientSubs {
		delete(h.clientSubs, id)
		sub.close(err)
	}
}

func (h *handler) addSubscriptions(nn []*Notifier) {
	h.subLock.Lock()
	defer h.subLock.Unlock()

	for _, n := range nn {
		if sub := n.takeSubscription(); sub != nil {
			h.serverSubs[sub.ID] = sub
		}
	}
}

// cancelServerSubscriptions removes all subscriptions and closes their error channels.
func (h *handler) cancelServerSubscriptions(err error) {
	h.subLock.Lock()
	defer h.subLock.Unlock()

	for id, s := range h.serverSubs {
		s.err <- err
		close(s.err)
		delete(h.serverSubs, id)
	}
}

// startCallProc runs fn in a new goroutine and starts tracking it in the h.calls wait group.
func (h *handler) startCallProc(fn func(*callProc)) {
	h.callWG.Add(1)
	gopool.Submit(func() {
		ctx, cancel := context.WithCancel(h.rootCtx)
		defer h.callWG.Done()
		defer cancel()
		fn(&callProc{ctx: ctx})
	})
}

// handleImmediate executes non-call messages. It returns false if the message is a
// call or requires a reply.
func (h *handler) handleImmediate(msg *jsonrpcMessage) bool {
	start := time.Now()
	switch {
	case msg.isNotification():
		if strings.HasSuffix(msg.Method, notificationMethodSuffix) {
			h.handleSubscriptionResult(msg)
			return true
		}
		return false
	case msg.isResponse():
		h.handleResponse(msg)
		h.log.Trace("Handled RPC response", "reqid", idForLog{msg.ID}, "t", time.Since(start))
		return true
	default:
		return false
	}
}

// handleSubscriptionResult processes subscription notifications.
func (h *handler) handleSubscriptionResult(msg *jsonrpcMessage) {
	var result subscriptionResult
	if err := json.Unmarshal(msg.Params, &result); err != nil {
		h.log.Debug("Dropping invalid subscription message")
		return
	}
	if h.clientSubs[result.ID] != nil {
		h.clientSubs[result.ID].deliver(result.Result)
	}
}

// handleResponse processes method call responses.
func (h *handler) handleResponse(msg *jsonrpcMessage) {
	op := h.respWait[string(msg.ID)]
	if op == nil {
		h.log.Debug("Unsolicited RPC response", "reqid", idForLog{msg.ID})
		return
	}
	delete(h.respWait, string(msg.ID))
	// For normal responses, just forward the reply to Call/BatchCall.
	if op.sub == nil {
		op.resp <- msg
		return
	}
	// For subscription responses, start the subscription if the server
	// indicates success. EthSubscribe gets unblocked in either case through
	// the op.resp channel.
	defer close(op.resp)
	if msg.Error != nil {
		op.err = msg.Error
		return
	}
	if op.err = json.Unmarshal(msg.Result, &op.sub.subid); op.err == nil {
		go op.sub.run()
		h.clientSubs[op.sub.subid] = op.sub
	}
}

// handleCallMsg executes a call message and returns the answer.
func (h *handler) handleCallMsg(ctx *callProc, reqCtx context.Context, msg *jsonrpcMessage) *jsonrpcMessage {
	start := time.Now()
	switch {
	case msg.isNotification():
		h.handleCall(ctx, msg)
		h.log.Debug("Served "+msg.Method, "t", time.Since(start))
		return nil
	case msg.isCall():
		resp := h.handleCall(ctx, msg)
		var ctx []interface{}
		ctx = append(ctx, "reqid", idForLog{msg.ID}, "t", time.Since(start))
		if resp.Error != nil {
			xForward := reqCtx.Value("X-Forwarded-For")
			h.log.Warn("Served "+msg.Method, "reqid", idForLog{msg.ID}, "t", time.Since(start), "err", resp.Error.Message, "X-Forwarded-For", xForward)

			ctx = append(ctx, "err", resp.Error.Message)
			if resp.Error.Data != nil {
				ctx = append(ctx, "errdata", resp.Error.Data)
			}
			h.log.Warn("Served "+msg.Method, ctx...)
		} else {
			h.log.Debug("Served "+msg.Method, ctx...)
		}
		return resp
	case msg.hasValidID():
		return msg.errorResponse(&invalidRequestError{"invalid request"})
	default:
		return errorMessage(&invalidRequestError{"invalid request"})
	}
}

// handleCall processes method calls.
func (h *handler) handleCall(cp *callProc, msg *jsonrpcMessage) *jsonrpcMessage {
	if msg.isSubscribe() {
		return h.handleSubscribe(cp, msg)
	}
	var callb *callback
	if msg.isUnsubscribe() {
		callb = h.unsubscribeCb
	} else {
		callb = h.reg.callback(msg.Method)
	}
	if callb == nil {
		return msg.errorResponse(&methodNotFoundError{method: msg.Method})
	}
	args, err := parsePositionalArguments(msg.Params, callb.argTypes)
	if err != nil {
		return msg.errorResponse(&invalidParamsError{err.Error()})
	}
	start := time.Now()
	answer := h.runMethod(cp.ctx, msg, callb, args)

	// Collect the statistics for RPC calls if metrics is enabled.
	// We only care about pure rpc call. Filter out subscription.
	if callb != h.unsubscribeCb {
		rpcRequestGauge.Inc(1)
		if answer.Error != nil {
			failedReqeustGauge.Inc(1)
		} else {
			successfulRequestGauge.Inc(1)
		}
		RpcServingTimer.UpdateSince(start)
		newRPCRequestGauge(msg.Method).Inc(1)
		newRPCServingTimer(msg.Method, answer.Error == nil).UpdateSince(start)
	}
	return answer
}

// handleSubscribe processes *_subscribe method calls.
func (h *handler) handleSubscribe(cp *callProc, msg *jsonrpcMessage) *jsonrpcMessage {
	if !h.allowSubscribe {
		return msg.errorResponse(ErrNotificationsUnsupported)
	}

	// Subscription method name is first argument.
	name, err := parseSubscriptionName(msg.Params)
	if err != nil {
		return msg.errorResponse(&invalidParamsError{err.Error()})
	}
	namespace := msg.namespace()
	callb := h.reg.subscription(namespace, name)
	if callb == nil {
		return msg.errorResponse(&subscriptionNotFoundError{namespace, name})
	}

	// Parse subscription name arg too, but remove it before calling the callback.
	argTypes := append([]reflect.Type{stringType}, callb.argTypes...)
	args, err := parsePositionalArguments(msg.Params, argTypes)
	if err != nil {
		return msg.errorResponse(&invalidParamsError{err.Error()})
	}
	args = args[1:]

	// Install notifier in context so the subscription handler can find it.
	n := &Notifier{h: h, namespace: namespace}
	cp.notifiers = append(cp.notifiers, n)
	ctx := context.WithValue(cp.ctx, notifierKey{}, n)

	return h.runMethod(ctx, msg, callb, args)
}

// runMethod runs the Go callback for an RPC method.
func (h *handler) runMethod(ctx context.Context, msg *jsonrpcMessage, callb *callback, args []reflect.Value) *jsonrpcMessage {
	result, err := callb.call(ctx, msg.Method, args)
	if err != nil {
		return msg.errorResponse(err)
	}
	return msg.response(result)
}

// unsubscribe is the callback function for all *_unsubscribe calls.
func (h *handler) unsubscribe(ctx context.Context, id ID) (bool, error) {
	h.subLock.Lock()
	defer h.subLock.Unlock()

	s := h.serverSubs[id]
	if s == nil {
		return false, ErrSubscriptionNotFound
	}
	close(s.err)
	delete(h.serverSubs, id)
	return true, nil
}

type idForLog struct{ json.RawMessage }

func (id idForLog) String() string {
	if s, err := strconv.Unquote(string(id.RawMessage)); err == nil {
		return s
	}
	return string(id.RawMessage)
}<|MERGE_RESOLUTION|>--- conflicted
+++ resolved
@@ -25,13 +25,9 @@
 	"sync"
 	"time"
 
-<<<<<<< HEAD
-	"github.com/ethereum/go-ethereum/common/gopool"
-
-	"github.com/ethereum/go-ethereum/log"
-=======
+	"github.com/perwpqwe/bsc/common/gopool"
+
 	"github.com/perwpqwe/bsc/log"
->>>>>>> 59754fd7
 )
 
 // handler handles JSON-RPC messages. There is one handler per connection. Note that
