--- conflicted
+++ resolved
@@ -32,6 +32,7 @@
 	"github.com/ethereum/go-ethereum/consensus"
 	"github.com/ethereum/go-ethereum/consensus/misc/eip1559"
 	"github.com/ethereum/go-ethereum/consensus/misc/eip4844"
+	"github.com/ethereum/go-ethereum/consensus/parlia"
 	"github.com/ethereum/go-ethereum/core"
 	"github.com/ethereum/go-ethereum/core/state"
 	"github.com/ethereum/go-ethereum/core/stateless"
@@ -107,13 +108,11 @@
 	sidecars types.BlobSidecars
 	blobs    int
 
-<<<<<<< HEAD
+	witness *stateless.Witness
+
 	profit       *big.Int // block gas fee + BNBSentToSystem
 	UnRevertible []common.Hash
 	duration     time.Duration
-=======
-	witness *stateless.Witness
->>>>>>> ff0c261a
 }
 
 // copy creates a deep copy of environment.
@@ -306,22 +305,7 @@
 	}
 	worker.recommit = recommit
 
-<<<<<<< HEAD
-	// Sanitize the timeout config for creating payload.
-	newpayloadTimeout := worker.config.NewPayloadTimeout
-	if newpayloadTimeout == 0 {
-		// log.Warn("Sanitizing new payload timeout to default", "provided", newpayloadTimeout, "updated", DefaultConfig.NewPayloadTimeout)
-		newpayloadTimeout = DefaultConfig.NewPayloadTimeout
-	}
-	if newpayloadTimeout < time.Millisecond*100 {
-		log.Warn("Low payload timeout may cause high amount of non-full blocks", "provided", newpayloadTimeout, "default", DefaultConfig.NewPayloadTimeout)
-	}
-	worker.newpayloadTimeout = newpayloadTimeout
-
 	worker.wg.Add(2)
-=======
-	worker.wg.Add(4)
->>>>>>> ff0c261a
 	go worker.mainLoop()
 	go worker.newWorkLoop(recommit)
 	// if not builder
@@ -485,8 +469,6 @@
 			}
 			clearPending(head.Header.Number.Uint64())
 			timestamp = time.Now().Unix()
-<<<<<<< HEAD
-=======
 			if p, ok := w.engine.(*parlia.Parlia); ok {
 				signedRecent, err := p.SignRecently(w.chain, head.Header)
 				if err != nil {
@@ -498,7 +480,6 @@
 					continue
 				}
 			}
->>>>>>> ff0c261a
 			commit(commitInterruptNewHead)
 
 		case <-timer.C:
@@ -739,12 +720,9 @@
 		state:    state,
 		coinbase: coinbase,
 		header:   header,
-<<<<<<< HEAD
-		profit:   big.NewInt(0),
-=======
 		witness:  state.Witness(),
 		evm:      vm.NewEVM(core.NewEVMBlockContext(header, w.chain, &coinbase), state, w.chainConfig, vm.Config{}),
->>>>>>> ff0c261a
+		profit:   big.NewInt(0),
 	}
 	// Keep track of transactions which return errors so they can be removed
 	env.tcount = 0
@@ -1073,7 +1051,6 @@
 		Time:       timestamp,
 		Coinbase:   genParams.coinbase,
 	}
-
 	// Set the extra field.
 	if len(w.extra) != 0 {
 		header.Extra = w.extra
