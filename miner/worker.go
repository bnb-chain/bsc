--- conflicted
+++ resolved
@@ -1004,19 +1004,12 @@
 		}
 		header.BlobGasUsed = new(uint64)
 		header.ExcessBlobGas = &excessBlobGas
-<<<<<<< HEAD
-		header.ParentBeaconRoot = genParams.beaconRoot
 		if w.chainConfig.Parlia != nil {
 			header.WithdrawalsHash = new(common.Hash)
 		}
-=======
-		if w.chainConfig.Parlia != nil {
-			header.WithdrawalsHash = new(common.Hash)
-		}
 		if w.chainConfig.Parlia == nil {
 			header.ParentBeaconRoot = genParams.beaconRoot
 		}
->>>>>>> 8c8eac03
 	}
 	// Run the consensus preparation with the default or customized consensus engine.
 	if err := w.engine.Prepare(w.chain, header); err != nil {
