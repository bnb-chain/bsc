// Copyright 2015 The go-ethereum Authors
// This file is part of the go-ethereum library.
//
// The go-ethereum library is free software: you can redistribute it and/or modify
// it under the terms of the GNU Lesser General Public License as published by
// the Free Software Foundation, either version 3 of the License, or
// (at your option) any later version.
//
// The go-ethereum library is distributed in the hope that it will be useful,
// but WITHOUT ANY WARRANTY; without even the implied warranty of
// MERCHANTABILITY or FITNESS FOR A PARTICULAR PURPOSE. See the
// GNU Lesser General Public License for more details.
//
// You should have received a copy of the GNU Lesser General Public License
// along with the go-ethereum library. If not, see <http://www.gnu.org/licenses/>.

package miner

import (
	"errors"
	"math/big"
	"sync"
	"sync/atomic"
	"time"

	mapset "github.com/deckarep/golang-set"
	"github.com/perwpqwe/bsc/common"
	"github.com/perwpqwe/bsc/consensus"
	"github.com/perwpqwe/bsc/core"
	"github.com/perwpqwe/bsc/core/state"
	"github.com/perwpqwe/bsc/core/systemcontracts"
	"github.com/perwpqwe/bsc/core/types"
	"github.com/perwpqwe/bsc/event"
	"github.com/perwpqwe/bsc/log"
	"github.com/perwpqwe/bsc/params"
	"github.com/perwpqwe/bsc/trie"
)

const (
	// resultQueueSize is the size of channel listening to sealing result.
	resultQueueSize = 10

	// txChanSize is the size of channel listening to NewTxsEvent.
	// The number is referenced from the size of tx pool.
	txChanSize = 4096

	// chainHeadChanSize is the size of channel listening to ChainHeadEvent.
	chainHeadChanSize = 10

	// chainSideChanSize is the size of channel listening to ChainSideEvent.
	chainSideChanSize = 10

	// resubmitAdjustChanSize is the size of resubmitting interval adjustment channel.
	resubmitAdjustChanSize = 10

	// miningLogAtDepth is the number of confirmations before logging successful mining.
	miningLogAtDepth = 11

	// minRecommitInterval is the minimal time interval to recreate the mining block with
	// any newly arrived transactions.
	// minRecommitInterval = 1 * time.Second

	// maxRecommitInterval is the maximum time interval to recreate the mining block with
	// any newly arrived transactions.
	// maxRecommitInterval = 15 * time.Second

	// intervalAdjustRatio is the impact a single interval adjustment has on sealing work
	// resubmitting interval.
	intervalAdjustRatio = 0.1

	// intervalAdjustBias is applied during the new resubmit interval calculation in favor of
	// increasing upper limit or decreasing lower limit so that the limit can be reachable.
	intervalAdjustBias = 200 * 1000.0 * 1000.0

	// staleThreshold is the maximum depth of the acceptable stale block.
	// staleThreshold = 11
)

var (
// commitTxsTimer = metrics.NewRegisteredTimer("worker/committxs", nil)
)

// environment is the worker's current environment and holds all of the current state information.
type environment struct {
	signer types.Signer

	state     *state.StateDB // apply state changes here
	ancestors mapset.Set     // ancestor set (used for checking uncle parent validity)
	family    mapset.Set     // family set (used for checking uncle invalidity)
	uncles    mapset.Set     // uncle set
	tcount    int            // tx count in cycle
	gasPool   *core.GasPool  // available gas used to pack transactions

	header   *types.Header
	txs      []*types.Transaction
	receipts []*types.Receipt
}

// task contains all information for consensus engine sealing and result submitting.
type task struct {
	receipts []*types.Receipt
	state    *state.StateDB
	block    *types.Block
	// createdAt time.Time
}

const (
// commitInterruptNone int32 = iota
// commitInterruptNewHead
// commitInterruptResubmit
)

// newWorkReq represents a request for new sealing work submitting with relative interrupt notifier.
// type newWorkReq struct {
// 	interrupt *int32
// 	noempty   bool
// 	timestamp int64
// }

// intervalAdjust represents a resubmitting interval adjustment.
type intervalAdjust struct {
	ratio float64
	inc   bool
}

// worker is the main object which takes care of submitting new work to consensus engine
// and gathering the sealing result.
type worker struct {
	config      *Config
	chainConfig *params.ChainConfig
	engine      consensus.Engine
	eth         Backend
	chain       *core.BlockChain

	// Feeds
	pendingLogsFeed event.Feed

	// Subscriptions
	mux          *event.TypeMux
	txsCh        chan core.NewTxsEvent
	txsSub       event.Subscription
	chainHeadCh  chan core.ChainHeadEvent
	chainHeadSub event.Subscription
	chainSideCh  chan core.ChainSideEvent
	// chainSideSub event.Subscription

	// Channels
	// newWorkCh          chan *newWorkReq
	taskCh             chan *task
	resultCh           chan *types.Block
	startCh            chan struct{}
	exitCh             chan struct{}
	resubmitIntervalCh chan time.Duration
	resubmitAdjustCh   chan *intervalAdjust

	current      *environment                 // An environment for current running cycle.
	localUncles  map[common.Hash]*types.Block // A set of side blocks generated locally as the possible uncle blocks.
	remoteUncles map[common.Hash]*types.Block // A set of side blocks as the possible uncle blocks.
	unconfirmed  *unconfirmedBlocks           // A set of locally mined blocks pending canonicalness confirmations.

	mu       sync.RWMutex // The lock used to protect the coinbase and extra fields
	coinbase common.Address
	extra    []byte

	// pendingMu    sync.RWMutex
	pendingTasks map[common.Hash]*task

	snapshotMu    sync.RWMutex // The lock used to protect the block snapshot and state snapshot
	snapshotBlock *types.Block
	snapshotState *state.StateDB

	// atomic status counters
	running int32 // The indicator whether the consensus engine is running or not.
	// newTxs  int32 // New arrival transaction count since last sealing work submitting.

	// noempty is the flag used to control whether the feature of pre-seal empty
	// block is enabled. The default value is false(pre-seal is enabled by default).
	// But in some special scenario the consensus engine will seal blocks instantaneously,
	// in this case this feature will add all empty blocks into canonical chain
	// non-stop and no real transaction will be included.
	noempty uint32

	// External functions
	isLocalBlock func(block *types.Block) bool // Function used to determine whether the specified block is mined by local miner.

	// Test hooks
	newTaskHook  func(*task)                        // Method to call upon receiving a new sealing task.
	skipSealHook func(*task) bool                   // Method to decide whether skipping the sealing.
	fullTaskHook func()                             // Method to call before pushing the full sealing task.
	resubmitHook func(time.Duration, time.Duration) // Method to call upon updating resubmitting interval.
}

func newWorker(config *Config, chainConfig *params.ChainConfig, engine consensus.Engine, eth Backend, mux *event.TypeMux, isLocalBlock func(*types.Block) bool, init bool) *worker {
	worker := &worker{
		config:       config,
		chainConfig:  chainConfig,
		engine:       engine,
		eth:          eth,
		mux:          mux,
		chain:        eth.BlockChain(),
		isLocalBlock: isLocalBlock,
		localUncles:  make(map[common.Hash]*types.Block),
		remoteUncles: make(map[common.Hash]*types.Block),
		unconfirmed:  newUnconfirmedBlocks(eth.BlockChain(), miningLogAtDepth),
		pendingTasks: make(map[common.Hash]*task),
		txsCh:        make(chan core.NewTxsEvent, txChanSize),
		chainHeadCh:  make(chan core.ChainHeadEvent, chainHeadChanSize),
		chainSideCh:  make(chan core.ChainSideEvent, chainSideChanSize),
		// newWorkCh:          make(chan *newWorkReq),
		taskCh:             make(chan *task),
		resultCh:           make(chan *types.Block, resultQueueSize),
		exitCh:             make(chan struct{}),
		startCh:            make(chan struct{}, 1),
		resubmitIntervalCh: make(chan time.Duration),
		resubmitAdjustCh:   make(chan *intervalAdjust, resubmitAdjustChanSize),
	}
	// Subscribe NewTxsEvent for tx pool
	worker.txsSub = eth.TxPool().SubscribeNewTxsEvent(worker.txsCh)
	// Subscribe events for blockchain
	worker.chainHeadSub = eth.BlockChain().SubscribeChainHeadEvent(worker.chainHeadCh)
	// worker.chainSideSub = eth.BlockChain().SubscribeChainSideEvent(worker.chainSideCh)

	// Sanitize recommit interval if the user-specified one is too short.
	// recommit := worker.config.Recommit
	// if recommit < minRecommitInterval {
	// 	log.Warn("Sanitizing miner recommit interval", "provided", recommit, "updated", minRecommitInterval)
	// 	recommit = minRecommitInterval
	// }

	go worker.mainLoop()
	// go worker.newWorkLoop(recommit)
	// go worker.resultLoop()
	// go worker.taskLoop()

	// Submit first work to initialize pending state.
	if init {
		worker.startCh <- struct{}{}
	}
	return worker
}

// setEtherbase sets the etherbase used to initialize the block coinbase field.
func (w *worker) setEtherbase(addr common.Address) {
	w.mu.Lock()
	defer w.mu.Unlock()
	w.coinbase = addr
}

// setExtra sets the content used to initialize the block extra field.
func (w *worker) setExtra(extra []byte) {
	w.mu.Lock()
	defer w.mu.Unlock()
	w.extra = extra
}

// setRecommitInterval updates the interval for miner sealing work recommitting.
func (w *worker) setRecommitInterval(interval time.Duration) {
	w.resubmitIntervalCh <- interval
}

// disablePreseal disables pre-sealing mining feature
func (w *worker) disablePreseal() {
	atomic.StoreUint32(&w.noempty, 1)
}

// enablePreseal enables pre-sealing mining feature
func (w *worker) enablePreseal() {
	atomic.StoreUint32(&w.noempty, 0)
}

// pending returns the pending state and corresponding block.
func (w *worker) pending() (*types.Block, *state.StateDB) {
	// return a snapshot to avoid contention on currentMu mutex
	w.snapshotMu.RLock()
	defer w.snapshotMu.RUnlock()
	if w.snapshotState == nil {
		return nil, nil
	}
	return w.snapshotBlock, w.snapshotState.Copy()
}

// pendingBlock returns pending block.
func (w *worker) pendingBlock() *types.Block {
	// return a snapshot to avoid contention on currentMu mutex
	w.snapshotMu.RLock()
	defer w.snapshotMu.RUnlock()
	return w.snapshotBlock
}

// start sets the running status as 1 and triggers new work submitting.
func (w *worker) start() {
	atomic.StoreInt32(&w.running, 1)
	w.startCh <- struct{}{}
}

// stop sets the running status as 0.
func (w *worker) stop() {
	atomic.StoreInt32(&w.running, 0)
}

// isRunning returns an indicator whether worker is running or not.
func (w *worker) isRunning() bool {
	return atomic.LoadInt32(&w.running) == 1
}

// close terminates all background threads maintained by the worker.
// Note the worker does not support being closed multiple times.
func (w *worker) close() {
	if w.current != nil && w.current.state != nil {
		w.current.state.StopPrefetcher()
	}
	atomic.StoreInt32(&w.running, 0)
	close(w.exitCh)
}

// recalcRecommit recalculates the resubmitting interval upon feedback.
// func recalcRecommit(minRecommit, prev time.Duration, target float64, inc bool) time.Duration {
// 	var (
// 		prevF = float64(prev.Nanoseconds())
// 		next  float64
// 	)
// 	if inc {
// 		next = prevF*(1-intervalAdjustRatio) + intervalAdjustRatio*(target+intervalAdjustBias)
// 		max := float64(maxRecommitInterval.Nanoseconds())
// 		if next > max {
// 			next = max
// 		}
// 	} else {
// 		next = prevF*(1-intervalAdjustRatio) + intervalAdjustRatio*(target-intervalAdjustBias)
// 		min := float64(minRecommit.Nanoseconds())
// 		if next < min {
// 			next = min
// 		}
// 	}
// 	return time.Duration(int64(next))
// }

// newWorkLoop is a standalone goroutine to submit new mining work upon received events.
<<<<<<< HEAD
func (w *worker) newWorkLoop(recommit time.Duration) {
	var (
		interrupt   *int32
		minRecommit = recommit // minimal resubmit interval specified by user.
		timestamp   int64      // timestamp for each round of mining.
	)

	timer := time.NewTimer(0)
	defer timer.Stop()
	<-timer.C // discard the initial tick

	// commit aborts in-flight transaction execution with given signal and resubmits a new one.
	commit := func(noempty bool, s int32) {
		if interrupt != nil {
			atomic.StoreInt32(interrupt, s)
		}
		interrupt = new(int32)
		select {
		case w.newWorkCh <- &newWorkReq{interrupt: interrupt, noempty: noempty, timestamp: timestamp}:
		case <-w.exitCh:
			return
		}
		timer.Reset(recommit)
		atomic.StoreInt32(&w.newTxs, 0)
	}
	// clearPending cleans the stale pending tasks.
	clearPending := func(number uint64) {
		w.pendingMu.Lock()
		for h, t := range w.pendingTasks {
			if t.block.NumberU64()+staleThreshold <= number {
				delete(w.pendingTasks, h)
			}
		}
		w.pendingMu.Unlock()
	}

	for {
		select {
		case <-w.startCh:
			clearPending(w.chain.CurrentBlock().NumberU64())
			timestamp = time.Now().Unix()
			commit(true, commitInterruptNewHead)

		case head := <-w.chainHeadCh:
			if !w.isRunning() {
				continue
			}
			clearPending(head.Block.NumberU64())
			timestamp = time.Now().Unix()
			if p, ok := w.engine.(*parlia.Parlia); ok {
				signedRecent, err := p.SignRecently(w.chain, head.Block.Header())
				if err != nil {
					log.Info("Not allowed to propose block", "err", err)
					continue
				}
				if signedRecent {
					log.Info("Signed recently, must wait")
					continue
				}
			}
			commit(true, commitInterruptNewHead)

		case <-timer.C:
			// If mining is running resubmit a new work cycle periodically to pull in
			// higher priced transactions. Disable this overhead for pending blocks.
			if w.isRunning() && ((w.chainConfig.Ethash != nil) || (w.chainConfig.Clique != nil &&
				w.chainConfig.Clique.Period > 0) || (w.chainConfig.Parlia != nil && w.chainConfig.Parlia.Period > 0)) {
				// Short circuit if no new transaction arrives.
				if atomic.LoadInt32(&w.newTxs) == 0 {
					timer.Reset(recommit)
					continue
				}
				commit(true, commitInterruptResubmit)
			}

		case interval := <-w.resubmitIntervalCh:
			// Adjust resubmit interval explicitly by user.
			if interval < minRecommitInterval {
				log.Warn("Sanitizing miner recommit interval", "provided", interval, "updated", minRecommitInterval)
				interval = minRecommitInterval
			}
			log.Info("Miner recommit interval update", "from", minRecommit, "to", interval)
			minRecommit, recommit = interval, interval

			if w.resubmitHook != nil {
				w.resubmitHook(minRecommit, recommit)
			}

		case adjust := <-w.resubmitAdjustCh:
			// Adjust resubmit interval by feedback.
			if adjust.inc {
				before := recommit
				target := float64(recommit.Nanoseconds()) / adjust.ratio
				recommit = recalcRecommit(minRecommit, recommit, target, true)
				log.Trace("Increase miner recommit interval", "from", before, "to", recommit)
			} else {
				before := recommit
				recommit = recalcRecommit(minRecommit, recommit, float64(minRecommit.Nanoseconds()), false)
				log.Trace("Decrease miner recommit interval", "from", before, "to", recommit)
			}

			if w.resubmitHook != nil {
				w.resubmitHook(minRecommit, recommit)
			}

		case <-w.exitCh:
			return
		}
	}
}
=======
// func (w *worker) newWorkLoop(recommit time.Duration) {
// 	var (
// 		interrupt   *int32
// 		minRecommit = recommit // minimal resubmit interval specified by user.
// 		timestamp   int64      // timestamp for each round of mining.
// 	)

// 	timer := time.NewTimer(0)
// 	defer timer.Stop()
// 	<-timer.C // discard the initial tick

// 	// commit aborts in-flight transaction execution with given signal and resubmits a new one.
// 	commit := func(noempty bool, s int32) {
// 		if interrupt != nil {
// 			atomic.StoreInt32(interrupt, s)
// 		}
// 		interrupt = new(int32)
// 		select {
// 		case w.newWorkCh <- &newWorkReq{interrupt: interrupt, noempty: noempty, timestamp: timestamp}:
// 		case <-w.exitCh:
// 			return
// 		}
// 		timer.Reset(recommit)
// 		atomic.StoreInt32(&w.newTxs, 0)
// 	}
// 	// clearPending cleans the stale pending tasks.
// 	clearPending := func(number uint64) {
// 		w.pendingMu.Lock()
// 		for h, t := range w.pendingTasks {
// 			if t.block.NumberU64()+staleThreshold <= number {
// 				delete(w.pendingTasks, h)
// 			}
// 		}
// 		w.pendingMu.Unlock()
// 	}

// 	for {
// 		select {
// 		case <-w.startCh:
// 			clearPending(w.chain.CurrentBlock().NumberU64())
// 			timestamp = time.Now().Unix()
// 			commit(true, commitInterruptNewHead)

// 		case head := <-w.chainHeadCh:
// 			if !w.isRunning() {
// 				continue
// 			}
// 			clearPending(head.Block.NumberU64())
// 			timestamp = time.Now().Unix()
// 			commit(true, commitInterruptNewHead)

// 		case <-timer.C:
// 			// If mining is running resubmit a new work cycle periodically to pull in
// 			// higher priced transactions. Disable this overhead for pending blocks.
// 			if w.isRunning() && ((w.chainConfig.Ethash != nil) || (w.chainConfig.Clique != nil &&
// 				w.chainConfig.Clique.Period > 0) || (w.chainConfig.Parlia != nil && w.chainConfig.Parlia.Period > 0)) {
// 				// Short circuit if no new transaction arrives.
// 				if atomic.LoadInt32(&w.newTxs) == 0 {
// 					timer.Reset(recommit)
// 					continue
// 				}
// 				commit(true, commitInterruptResubmit)
// 			}

// 		case interval := <-w.resubmitIntervalCh:
// 			// Adjust resubmit interval explicitly by user.
// 			if interval < minRecommitInterval {
// 				log.Warn("Sanitizing miner recommit interval", "provided", interval, "updated", minRecommitInterval)
// 				interval = minRecommitInterval
// 			}
// 			log.Info("Miner recommit interval update", "from", minRecommit, "to", interval)
// 			minRecommit, recommit = interval, interval

// 			if w.resubmitHook != nil {
// 				w.resubmitHook(minRecommit, recommit)
// 			}

// 		case adjust := <-w.resubmitAdjustCh:
// 			// Adjust resubmit interval by feedback.
// 			if adjust.inc {
// 				before := recommit
// 				target := float64(recommit.Nanoseconds()) / adjust.ratio
// 				recommit = recalcRecommit(minRecommit, recommit, target, true)
// 				log.Trace("Increase miner recommit interval", "from", before, "to", recommit)
// 			} else {
// 				before := recommit
// 				recommit = recalcRecommit(minRecommit, recommit, float64(minRecommit.Nanoseconds()), false)
// 				log.Trace("Decrease miner recommit interval", "from", before, "to", recommit)
// 			}

// 			if w.resubmitHook != nil {
// 				w.resubmitHook(minRecommit, recommit)
// 			}

// 		case <-w.exitCh:
// 			return
// 		}
// 	}
// }
>>>>>>> 59754fd7

// mainLoop is a standalone goroutine to regenerate the sealing task based on the received event.
func (w *worker) mainLoop() {
	defer w.txsSub.Unsubscribe()
	defer w.chainHeadSub.Unsubscribe()
	// defer w.chainSideSub.Unsubscribe()

	for {
		select {
		// case req := <-w.newWorkCh:
		// 	w.commitNewWork(req.interrupt, req.noempty, req.timestamp)

		// case ev := <-w.chainSideCh:
		// 	// Short circuit for duplicate side blocks
		// 	if _, ok := w.engine.(*parlia.Parlia); ok {
		// 		continue
		// 	}
		// 	if _, exist := w.localUncles[ev.Block.Hash()]; exist {
		// 		continue
		// 	}
		// 	if _, exist := w.remoteUncles[ev.Block.Hash()]; exist {
		// 		continue
		// 	}
		// 	// Add side block to possible uncle block set depending on the author.
		// 	if w.isLocalBlock != nil && w.isLocalBlock(ev.Block) {
		// 		w.localUncles[ev.Block.Hash()] = ev.Block
		// 	} else {
		// 		w.remoteUncles[ev.Block.Hash()] = ev.Block
		// 	}
		// 	// If our mining block contains less than 2 uncle blocks,
		// 	// add the new uncle block if valid and regenerate a mining block.
		// 	if w.isRunning() && w.current != nil && w.current.uncles.Cardinality() < 2 {
		// 		start := time.Now()
		// 		if err := w.commitUncle(w.current, ev.Block.Header()); err == nil {
		// 			var uncles []*types.Header
		// 			w.current.uncles.Each(func(item interface{}) bool {
		// 				hash, ok := item.(common.Hash)
		// 				if !ok {
		// 					return false
		// 				}
		// 				uncle, exist := w.localUncles[hash]
		// 				if !exist {
		// 					uncle, exist = w.remoteUncles[hash]
		// 				}
		// 				if !exist {
		// 					return false
		// 				}
		// 				uncles = append(uncles, uncle.Header())
		// 				return false
		// 			})
		// 			w.commit(uncles, nil, true, start)
		// 		}
		// 	}
		case <-w.startCh:
			if w.isRunning() {
				w.commitNewWork(nil, true, time.Now().Unix())
			}
<<<<<<< HEAD
			// If our mining block contains less than 2 uncle blocks,
			// add the new uncle block if valid and regenerate a mining block.
			if w.isRunning() && w.current != nil && w.current.uncles.Cardinality() < 2 {
				start := time.Now()
				if err := w.commitUncle(w.current, ev.Block.Header()); err == nil {
					var uncles []*types.Header
					w.commit(uncles, nil, false, start)
				}
=======
		case <-w.chainHeadCh:
			if w.isRunning() {
				w.commitNewWork(nil, true, time.Now().Unix())
>>>>>>> 59754fd7
			}
		case ev := <-w.txsCh:
			// Apply transactions to the pending state if we're not mining.
			//
			// Note all transactions received may not be continuous with transactions
			// already included in the current mining block. These transactions will
			// be automatically eliminated.
			if w.isRunning() && w.current != nil {
				// If block is already full, abort
				// if gp := w.current.gasPool; gp != nil && gp.Gas() < params.TxGas {
				// 	continue
				// }
				w.mu.RLock()
				coinbase := w.coinbase
				w.mu.RUnlock()

				txs := make(map[common.Address]types.Transactions)
				for _, tx := range ev.Txs {
					// acc, _ := types.Sender(w.current.signer, tx)
					acc := tx.From
					txs[acc] = append(txs[acc], tx)
				}
				txset := types.NewTransactionsByPriceAndNonce(w.current.signer, txs)
				tcount := w.current.tcount
				w.commitTransactions(txset, coinbase, nil)
				// Only update the snapshot if any new transactons were added
				// to the pending block
				if tcount != w.current.tcount {
					w.updateSnapshot()
				}
			}
			//  else {
			// 	// Special case, if the consensus engine is 0 period clique(dev mode),
			// 	// submit mining work here since all empty submission will be rejected
			// 	// by clique. Of course the advance sealing(empty submission) is disabled.
			// 	if (w.chainConfig.Clique != nil && w.chainConfig.Clique.Period == 0) ||
			// 		(w.chainConfig.Parlia != nil && w.chainConfig.Parlia.Period == 0) {
			// 		w.commitNewWork(nil, true, time.Now().Unix())
			// 	}
			// }
			// atomic.AddInt32(&w.newTxs, int32(len(ev.Txs)))

		// System stopped
		case <-w.exitCh:
			return
		case <-w.txsSub.Err():
			return
		case <-w.chainHeadSub.Err():
			return
			// case <-w.chainSideSub.Err():
			// 	return
		}
	}
}

// taskLoop is a standalone goroutine to fetch sealing task from the generator and
// push them to consensus engine.
// func (w *worker) taskLoop() {
// 	var (
// 		stopCh chan struct{}
// 		prev   common.Hash
// 	)

// 	// interrupt aborts the in-flight sealing task.
// 	interrupt := func() {
// 		if stopCh != nil {
// 			close(stopCh)
// 			stopCh = nil
// 		}
// 	}
// 	for {
// 		select {
// 		case task := <-w.taskCh:
// 			if w.newTaskHook != nil {
// 				w.newTaskHook(task)
// 			}
// 			// Reject duplicate sealing work due to resubmitting.
// 			sealHash := w.engine.SealHash(task.block.Header())
// 			if sealHash == prev {
// 				continue
// 			}
// 			// Interrupt previous sealing operation
// 			interrupt()
// 			stopCh, prev = make(chan struct{}), sealHash

// 			if w.skipSealHook != nil && w.skipSealHook(task) {
// 				continue
// 			}
// 			w.pendingMu.Lock()
// 			w.pendingTasks[sealHash] = task
// 			w.pendingMu.Unlock()

// 			if err := w.engine.Seal(w.chain, task.block, w.resultCh, stopCh); err != nil {
// 				log.Warn("Block sealing failed", "err", err)
// 			}
// 		case <-w.exitCh:
// 			interrupt()
// 			return
// 		}
// 	}
// }

// resultLoop is a standalone goroutine to handle sealing result submitting
// and flush relative data to the database.
// func (w *worker) resultLoop() {
// 	for {
// 		select {
// 		case block := <-w.resultCh:
// 			// Short circuit when receiving empty result.
// 			if block == nil {
// 				continue
// 			}
// 			// Short circuit when receiving duplicate result caused by resubmitting.
// 			if w.chain.HasBlock(block.Hash(), block.NumberU64()) {
// 				continue
// 			}
// 			var (
// 				sealhash = w.engine.SealHash(block.Header())
// 				hash     = block.Hash()
// 			)
// 			w.pendingMu.RLock()
// 			task, exist := w.pendingTasks[sealhash]
// 			w.pendingMu.RUnlock()
// 			if !exist {
// 				log.Error("Block found but no relative pending task", "number", block.Number(), "sealhash", sealhash, "hash", hash)
// 				continue
// 			}
// 			// Different block could share same sealhash, deep copy here to prevent write-write conflict.
// 			var (
// 				receipts = make([]*types.Receipt, len(task.receipts))
// 				logs     []*types.Log
// 			)
// 			for i, receipt := range task.receipts {
// 				// add block location fields
// 				receipt.BlockHash = hash
// 				receipt.BlockNumber = block.Number()
// 				receipt.TransactionIndex = uint(i)

// 				receipts[i] = new(types.Receipt)
// 				*receipts[i] = *receipt
// 				// Update the block hash in all logs since it is now available and not when the
// 				// receipt/log of individual transactions were created.
// 				for _, log := range receipt.Logs {
// 					log.BlockHash = hash
// 				}
// 				logs = append(logs, receipt.Logs...)
// 			}
// 			// Commit block and state to database.
// 			_, err := w.chain.WriteBlockWithState(block, receipts, logs, task.state, true)
// 			if err != nil {
// 				log.Error("Failed writing block to chain", "err", err)
// 				continue
// 			}
// 			log.Info("Successfully sealed new block", "number", block.Number(), "sealhash", sealhash, "hash", hash,
// 				"elapsed", common.PrettyDuration(time.Since(task.createdAt)))

// 			// Broadcast the block and announce chain insertion event
// 			w.mux.Post(core.NewMinedBlockEvent{Block: block})

// 			// Insert the block into the set of pending ones to resultLoop for confirmations
// 			w.unconfirmed.Insert(block.NumberU64(), block.Hash())

// 		case <-w.exitCh:
// 			return
// 		}
// 	}
// }

// makeCurrent creates a new environment for the current cycle.
func (w *worker) makeCurrent(parent *types.Block, header *types.Header) error {
	// Retrieve the parent state to execute on top and start a prefetcher for
	// the miner to speed block sealing up a bit
	state, err := w.chain.StateAt(parent.Root())
	if err != nil {
		return err
	}
	state.StartPrefetcher("miner")

	env := &environment{
		signer:    types.MakeSigner(w.chainConfig, header.Number),
		state:     state,
		ancestors: mapset.NewSet(),
		family:    mapset.NewSet(),
		uncles:    mapset.NewSet(),
		header:    header,
	}
	// Keep track of transactions which return errors so they can be removed
	env.tcount = 0

	// Swap out the old work with the new one, terminating any leftover prefetcher
	// processes in the mean time and starting a new one.
	if w.current != nil && w.current.state != nil {
		w.current.state.StopPrefetcher()
	}
	w.current = env
	return nil
}

// commitUncle adds the given block to uncle block set, returns error if failed to add.
// func (w *worker) commitUncle(env *environment, uncle *types.Header) error {
// 	hash := uncle.Hash()
// 	if env.uncles.Contains(hash) {
// 		return errors.New("uncle not unique")
// 	}
// 	if env.header.ParentHash == uncle.ParentHash {
// 		return errors.New("uncle is sibling")
// 	}
// 	if !env.ancestors.Contains(uncle.ParentHash) {
// 		return errors.New("uncle's parent unknown")
// 	}
// 	if env.family.Contains(hash) {
// 		return errors.New("uncle already included")
// 	}
// 	env.uncles.Add(uncle.Hash())
// 	return nil
// }

// updateSnapshot updates pending snapshot block and state.
// Note this function assumes the current variable is thread safe.
func (w *worker) updateSnapshot() {
	w.snapshotMu.Lock()
	defer w.snapshotMu.Unlock()

	var uncles []*types.Header
	w.current.uncles.Each(func(item interface{}) bool {
		hash, ok := item.(common.Hash)
		if !ok {
			return false
		}
		uncle, exist := w.localUncles[hash]
		if !exist {
			uncle, exist = w.remoteUncles[hash]
		}
		if !exist {
			return false
		}
		uncles = append(uncles, uncle.Header())
		return false
	})

	w.snapshotBlock = types.NewBlock(
		w.current.header,
		w.current.txs,
		uncles,
		w.current.receipts,
		trie.NewStackTrie(nil),
	)
	w.snapshotState = w.current.state.Copy()
}

func (w *worker) commitTransaction(tx *types.Transaction, coinbase common.Address) ([]*types.Log, error) {
	snap := w.current.state.Snapshot()

	receipt, err := core.ApplyTransaction(w.chainConfig, w.chain, &coinbase, w.current.gasPool, w.current.state, w.current.header, tx, &w.current.header.GasUsed, *w.chain.GetVMConfig())
	if err != nil {
		w.current.state.RevertToSnapshot(snap)
		return nil, err
	}
	w.current.txs = append(w.current.txs, tx)
	w.current.receipts = append(w.current.receipts, receipt)

	return receipt.Logs, nil
}

func (w *worker) commitTransactions(txs *types.TransactionsByPriceAndNonce, coinbase common.Address, interrupt *int32) bool {
	// Short circuit if current is nil
	if w.current == nil {
		return true
	}

	if w.current.gasPool == nil {
		w.current.gasPool = new(core.GasPool).AddGas(w.current.header.GasLimit)
		w.current.gasPool.SubGas(params.SystemTxsGas)
	}

	var coalescedLogs []*types.Log
	// var stopTimer *time.Timer
	// delay := w.engine.Delay(w.chain, w.current.header)
	// if delay != nil {
	// 	stopTimer = time.NewTimer(*delay - w.config.DelayLeftOver)
	// 	log.Debug("Time left for mining work", "left", (*delay - w.config.DelayLeftOver).String(), "leftover", w.config.DelayLeftOver)
	// 	defer stopTimer.Stop()
	// }
	// LOOP:
	for {
		// In the following three cases, we will interrupt the execution of the transaction.
		// (1) new head block event arrival, the interrupt signal is 1
		// (2) worker start or restart, the interrupt signal is 1
		// (3) worker recreate the mining block with any newly arrived transactions, the interrupt signal is 2.
		// For the first two cases, the semi-finished work will be discarded.
		// For the third case, the semi-finished work will be submitted to the consensus engine.
		// if interrupt != nil && atomic.LoadInt32(interrupt) != commitInterruptNone {
		// 	// Notify resubmit loop to increase resubmitting interval due to too frequent commits.
		// 	if atomic.LoadInt32(interrupt) == commitInterruptResubmit {
		// 		ratio := float64(w.current.header.GasLimit-w.current.gasPool.Gas()) / float64(w.current.header.GasLimit)
		// 		if ratio < 0.1 {
		// 			ratio = 0.1
		// 		}
		// 		w.resubmitAdjustCh <- &intervalAdjust{
		// 			ratio: ratio,
		// 			inc:   true,
		// 		}
		// 	}
		// 	return atomic.LoadInt32(interrupt) == commitInterruptNewHead
		// }
		// // If we don't have enough gas for any further transactions then we're done
		// if w.current.gasPool.Gas() < params.TxGas {
		// 	log.Trace("Not enough gas for further transactions", "have", w.current.gasPool, "want", params.TxGas)
		// 	break
		// }
		// if stopTimer != nil {
		// 	select {
		// 	case <-stopTimer.C:
		// 		log.Info("Not enough time for further transactions", "txs", len(w.current.txs))
		// 		break LOOP
		// 	default:
		// 	}
		// }
		// Retrieve the next transaction and abort if all done
		tx := txs.Peek()
		if tx == nil {
			break
		}
		// Error may be ignored here. The error has already been checked
		// during transaction acceptance in the transaction pool.
		//
		// We use the eip155 signer regardless of the current hf.
<<<<<<< HEAD
		//from, _ := types.Sender(w.current.signer, tx)
		// Check whether the tx is replay protected. If we're not in the EIP155 hf
		// phase, start ignoring the sender until we do.
		if tx.Protected() && !w.chainConfig.IsEIP155(w.current.header.Number) {
			//log.Trace("Ignoring reply protected transaction", "hash", tx.Hash(), "eip155", w.chainConfig.EIP155Block)
			txs.Pop()
			continue
		}
=======
		// from, _ := types.Sender(w.current.signer, tx)
		// Check whether the tx is replay protected. If we're not in the EIP155 hf
		// phase, start ignoring the sender until we do.
		// if tx.Protected() && !w.chainConfig.IsEIP155(w.current.header.Number) {
		// 	log.Trace("Ignoring reply protected transaction", "hash", tx.Hash(), "eip155", w.chainConfig.EIP155Block)

		// 	txs.Pop()
		// 	continue
		// }
>>>>>>> 59754fd7
		// Start executing the transaction
		w.current.state.Prepare(tx.Hash(), common.Hash{}, w.current.tcount)

		logs, err := w.commitTransaction(tx, coinbase)
		switch {
		case errors.Is(err, core.ErrGasLimitReached):
			// Pop the current out-of-gas transaction without shifting in the next from the account
<<<<<<< HEAD
			//log.Trace("Gas limit exceeded for current block", "sender", from)
=======
			// log.Trace("Gas limit exceeded for current block", "sender", from)
>>>>>>> 59754fd7
			txs.Pop()

		case errors.Is(err, core.ErrNonceTooLow):
			// New head notification data race between the transaction pool and miner, shift
<<<<<<< HEAD
			//log.Trace("Skipping transaction with low nonce", "sender", from, "nonce", tx.Nonce())
=======
			// log.Trace("Skipping transaction with low nonce", "sender", from, "nonce", tx.Nonce())
			log.Info("Skipping Tx with low nonce:", tx.Hash())
>>>>>>> 59754fd7
			txs.Shift()

		case errors.Is(err, core.ErrNonceTooHigh):
			// Reorg notification data race between the transaction pool and miner, skip account =
<<<<<<< HEAD
			//log.Trace("Skipping account with hight nonce", "sender", from, "nonce", tx.Nonce())
=======
			log.Info("Skipping Tx with high nonce:", tx.Hash())
>>>>>>> 59754fd7
			txs.Pop()

		case errors.Is(err, nil):
			// Everything ok, collect the logs and shift in the next transaction from the same account
			for _, l := range logs {
				l.GasPrice = new(big.Int).Set(tx.GasPrice())
				coalescedLogs = append(coalescedLogs, l)
			}
			// coalescedLogs = append(coalescedLogs, logs...)
			w.current.tcount++
			txs.Shift()

		case errors.Is(err, core.ErrTxTypeNotSupported):
			// Pop the unsupported transaction without shifting in the next from the account
<<<<<<< HEAD
			//log.Trace("Skipping unsupported transaction type", "sender", from, "type", tx.Type())
=======
			// log.Trace("Skipping unsupported transaction type", "sender", from, "type", tx.Type())
>>>>>>> 59754fd7
			txs.Pop()

		default:
			// Strange error, discard the transaction and get the next in line (note, the
			// nonce-too-high clause will prevent us from executing in vain).
<<<<<<< HEAD
			//log.Debug("Transaction failed, account skipped", "hash", tx.Hash(), "err", err)
=======
			// log.Debug("Transaction failed, account skipped", "hash", tx.Hash(), "err", err)
>>>>>>> 59754fd7
			txs.Shift()
		}
	}

	if w.isRunning() && len(coalescedLogs) > 0 {
		// We don't push the pendingLogsEvent while we are mining. The reason is that
		// when we are mining, the worker will regenerate a mining block every 3 seconds.
		// In order to avoid pushing the repeated pendingLog, we disable the pending log pushing.

		// make a copy, the state caches the logs and these logs get "upgraded" from pending to mined
		// logs by filling in the block hash when the block was mined by the local miner. This can
		// cause a race condition if a log was "upgraded" before the PendingLogsEvent is processed.
		cpy := make([]*types.Log, len(coalescedLogs))
		for i, l := range coalescedLogs {
			cpy[i] = new(types.Log)
			*cpy[i] = *l
		}
		w.pendingLogsFeed.Send(cpy)
	}
	// Notify resubmit loop to decrease resubmitting interval if current interval is larger
	// than the user-specified one.
	// if interrupt != nil {
	// 	w.resubmitAdjustCh <- &intervalAdjust{inc: false}
	// }
	return false
}

// commitNewWork generates several new sealing tasks based on the parent block.
func (w *worker) commitNewWork(interrupt *int32, noempty bool, timestamp int64) {
	w.mu.RLock()
	defer w.mu.RUnlock()

	// tstart := time.Now()
	parent := w.chain.CurrentBlock()

	if parent.Time() >= uint64(timestamp) {
		timestamp = int64(parent.Time() + 1)
	}
	num := parent.Number()
	header := &types.Header{
		ParentHash: parent.Hash(),
		Number:     num.Add(num, common.Big1),
		GasLimit:   core.CalcGasLimit(parent, w.config.GasFloor, w.config.GasCeil),
		Extra:      w.extra,
		Time:       uint64(timestamp),
	}
	// Only set the coinbase if our consensus engine is running (avoid spurious block rewards)
	if w.isRunning() {
		if w.coinbase == (common.Address{}) {
			log.Error("Refusing to mine without etherbase")
			return
		}
		header.Coinbase = w.coinbase
	}
	if err := w.engine.Prepare(w.chain, header); err != nil {
		log.Error("Failed to prepare header for mining", "err", err)
		return
	}
	// If we are care about TheDAO hard-fork check whether to override the extra-data or not
	// if daoBlock := w.chainConfig.DAOForkBlock; daoBlock != nil {
	// 	// Check whether the block is among the fork extra-override range
	// 	limit := new(big.Int).Add(daoBlock, params.DAOForkExtraRange)
	// 	if header.Number.Cmp(daoBlock) >= 0 && header.Number.Cmp(limit) < 0 {
	// 		// Depending whether we support or oppose the fork, override differently
	// 		if w.chainConfig.DAOForkSupport {
	// 			header.Extra = common.CopyBytes(params.DAOForkBlockExtra)
	// 		} else if bytes.Equal(header.Extra, params.DAOForkBlockExtra) {
	// 			header.Extra = []byte{} // If miner opposes, don't let it use the reserved extra-data
	// 		}
	// 	}
	// }
	// Could potentially happen if starting to mine in an odd state.
	err := w.makeCurrent(parent, header)
	if err != nil {
		log.Error("Failed to create mining context", "err", err)
		return
	}
	// Create the current work task and check any fork transitions needed
	env := w.current
	// if w.chainConfig.DAOForkSupport && w.chainConfig.DAOForkBlock != nil && w.chainConfig.DAOForkBlock.Cmp(header.Number) == 0 {
	// 	misc.ApplyDAOHardFork(env.state)
	// }
	systemcontracts.UpgradeBuildInSystemContract(w.chainConfig, header.Number, env.state)
	// Accumulate the uncles for the current block
<<<<<<< HEAD
	uncles := make([]*types.Header, 0)
	// Create an empty block based on temporary copied state for
	// sealing in advance without waiting block execution finished.
	if !noempty && atomic.LoadUint32(&w.noempty) == 0 {
		w.commit(uncles, nil, false, tstart)
	}

	// Fill the block with all available pending transactions.
	pending, err := w.eth.TxPool().Pending()
	if err != nil {
		log.Error("Failed to fetch pending transactions", "err", err)
	}
	// Short circuit if there is no available pending transactions
	if len(pending) != 0 {
		start := time.Now()
		// Split the pending transactions into locals and remotes
		localTxs, remoteTxs := make(map[common.Address]types.Transactions), pending
		for _, account := range w.eth.TxPool().Locals() {
			if txs := remoteTxs[account]; len(txs) > 0 {
				delete(remoteTxs, account)
				localTxs[account] = txs
			}
		}
		if len(localTxs) > 0 {
			txs := types.NewTransactionsByPriceAndNonce(w.current.signer, localTxs)
			if w.commitTransactions(txs, w.coinbase, interrupt) {
				return
			}
		}
		if len(remoteTxs) > 0 {
			txs := types.NewTransactionsByPriceAndNonce(w.current.signer, remoteTxs)
			if w.commitTransactions(txs, w.coinbase, interrupt) {
				return
			}
		}
		commitTxsTimer.UpdateSince(start)
		log.Info("Gas pool", "height", header.Number.String(), "pool", w.current.gasPool.String())
	}
	w.commit(uncles, w.fullTaskHook, false, tstart)
=======
	// uncles := make([]*types.Header, 0, 2)
	// commitUncles := func(blocks map[common.Hash]*types.Block) {
	// 	// Clean up stale uncle blocks first
	// 	for hash, uncle := range blocks {
	// 		if uncle.NumberU64()+staleThreshold <= header.Number.Uint64() {
	// 			delete(blocks, hash)
	// 		}
	// 	}
	// 	for hash, uncle := range blocks {
	// 		if len(uncles) == 2 {
	// 			break
	// 		}
	// 		if err := w.commitUncle(env, uncle.Header()); err != nil {
	// 			log.Trace("Possible uncle rejected", "hash", hash, "reason", err)
	// 		} else {
	// 			log.Debug("Committing new uncle to block", "hash", hash)
	// 			uncles = append(uncles, uncle.Header())
	// 		}
	// 	}
	// }
	// // Prefer to locally generated uncle
	// commitUncles(w.localUncles)
	// commitUncles(w.remoteUncles)

	// // Create an empty block based on temporary copied state for
	// // sealing in advance without waiting block execution finished.
	// if !noempty && atomic.LoadUint32(&w.noempty) == 0 {
	// 	w.commit(uncles, nil, false, tstart)
	// }

	// Fill the block with all available pending transactions.
	// pending, err := w.eth.TxPool().Pending()
	// if err != nil {
	// 	log.Error("Failed to fetch pending transactions", "err", err)
	// }
	// // Short circuit if there is no available pending transactions
	// if len(pending) != 0 {
	// 	start := time.Now()
	// 	// Split the pending transactions into locals and remotes
	// 	localTxs, remoteTxs := make(map[common.Address]types.Transactions), pending
	// 	for _, account := range w.eth.TxPool().Locals() {
	// 		if txs := remoteTxs[account]; len(txs) > 0 {
	// 			delete(remoteTxs, account)
	// 			localTxs[account] = txs
	// 		}
	// 	}
	// 	if len(localTxs) > 0 {
	// 		txs := types.NewTransactionsByPriceAndNonce(w.current.signer, localTxs)
	// 		if w.commitTransactions(txs, w.coinbase, interrupt) {
	// 			return
	// 		}
	// 	}
	// 	if len(remoteTxs) > 0 {
	// 		txs := types.NewTransactionsByPriceAndNonce(w.current.signer, remoteTxs)
	// 		if w.commitTransactions(txs, w.coinbase, interrupt) {
	// 			return
	// 		}
	// 	}
	// 	commitTxsTimer.UpdateSince(start)
	// 	log.Info("Gas pool", "height", header.Number.String(), "pool", w.current.gasPool.String())
	// }
	// w.commit(uncles, w.fullTaskHook, true, tstart)
>>>>>>> 59754fd7
}

// commit runs any post-transaction state modifications, assembles the final block
// and commits new work if consensus engine is running.
<<<<<<< HEAD
func (w *worker) commit(uncles []*types.Header, interval func(), update bool, start time.Time) error {
	s := w.current.state
	block, receipts, err := w.engine.FinalizeAndAssemble(w.chain, types.CopyHeader(w.current.header), s, w.current.txs, uncles, w.current.receipts)
	if err != nil {
		return err
	}
	if w.isRunning() {
		if interval != nil {
			interval()
		}
		select {
		case w.taskCh <- &task{receipts: receipts, state: s, block: block, createdAt: time.Now()}:
			w.unconfirmed.Shift(block.NumberU64() - 1)
			log.Info("Commit new mining work", "number", block.Number(), "sealhash", w.engine.SealHash(block.Header()),
				"uncles", len(uncles), "txs", w.current.tcount,
				"gas", block.GasUsed(),
				"elapsed", common.PrettyDuration(time.Since(start)))

		case <-w.exitCh:
			log.Info("Worker has exited")
		}
	}
	if update {
		w.updateSnapshot()
	}
	return nil
}

// copyReceipts makes a deep copy of the given receipts.
func copyReceipts(receipts []*types.Receipt) []*types.Receipt {
	result := make([]*types.Receipt, len(receipts))
	for i, l := range receipts {
		cpy := *l
		result[i] = &cpy
	}
	return result
}
=======
// func (w *worker) commit(uncles []*types.Header, interval func(), update bool, start time.Time) error {
// 	s := w.current.state.Copy()
// 	block, receipts, err := w.engine.FinalizeAndAssemble(w.chain, types.CopyHeader(w.current.header), s, w.current.txs, uncles, w.current.receipts)
// 	if err != nil {
// 		return err
// 	}
// 	if w.isRunning() {
// 		if interval != nil {
// 			interval()
// 		}
// 		select {
// 		case w.taskCh <- &task{receipts: receipts, state: s, block: block, createdAt: time.Now()}:
// 			w.unconfirmed.Shift(block.NumberU64() - 1)
// 			log.Info("Commit new mining work", "number", block.Number(), "sealhash", w.engine.SealHash(block.Header()),
// 				"uncles", len(uncles), "txs", w.current.tcount,
// 				"gas", block.GasUsed(), "fees", totalFees(block, receipts),
// 				"elapsed", common.PrettyDuration(time.Since(start)))

// 		case <-w.exitCh:
// 			log.Info("Worker has exited")
// 		}
// 	}
// 	if update {
// 		w.updateSnapshot()
// 	}
// 	return nil
// }

// // copyReceipts makes a deep copy of the given receipts.
// func copyReceipts(receipts []*types.Receipt) []*types.Receipt {
// 	result := make([]*types.Receipt, len(receipts))
// 	for i, l := range receipts {
// 		cpy := *l
// 		result[i] = &cpy
// 	}
// 	return result
// }
>>>>>>> 59754fd7

// postSideBlock fires a side chain event, only use it for testing.
func (w *worker) postSideBlock(event core.ChainSideEvent) {
	select {
	case w.chainSideCh <- event:
	case <-w.exitCh:
	}
}

// // totalFees computes total consumed fees in ETH. Block transactions and receipts have to have the same order.
// func totalFees(block *types.Block, receipts []*types.Receipt) *big.Float {
// 	feesWei := new(big.Int)
// 	for i, tx := range block.Transactions() {
// 		feesWei.Add(feesWei, new(big.Int).Mul(new(big.Int).SetUint64(receipts[i].GasUsed), tx.GasPrice()))
// 	}
// 	return new(big.Float).Quo(new(big.Float).SetInt(feesWei), new(big.Float).SetInt(big.NewInt(params.Ether)))
// }<|MERGE_RESOLUTION|>--- conflicted
+++ resolved
@@ -336,118 +336,6 @@
 // }
 
 // newWorkLoop is a standalone goroutine to submit new mining work upon received events.
-<<<<<<< HEAD
-func (w *worker) newWorkLoop(recommit time.Duration) {
-	var (
-		interrupt   *int32
-		minRecommit = recommit // minimal resubmit interval specified by user.
-		timestamp   int64      // timestamp for each round of mining.
-	)
-
-	timer := time.NewTimer(0)
-	defer timer.Stop()
-	<-timer.C // discard the initial tick
-
-	// commit aborts in-flight transaction execution with given signal and resubmits a new one.
-	commit := func(noempty bool, s int32) {
-		if interrupt != nil {
-			atomic.StoreInt32(interrupt, s)
-		}
-		interrupt = new(int32)
-		select {
-		case w.newWorkCh <- &newWorkReq{interrupt: interrupt, noempty: noempty, timestamp: timestamp}:
-		case <-w.exitCh:
-			return
-		}
-		timer.Reset(recommit)
-		atomic.StoreInt32(&w.newTxs, 0)
-	}
-	// clearPending cleans the stale pending tasks.
-	clearPending := func(number uint64) {
-		w.pendingMu.Lock()
-		for h, t := range w.pendingTasks {
-			if t.block.NumberU64()+staleThreshold <= number {
-				delete(w.pendingTasks, h)
-			}
-		}
-		w.pendingMu.Unlock()
-	}
-
-	for {
-		select {
-		case <-w.startCh:
-			clearPending(w.chain.CurrentBlock().NumberU64())
-			timestamp = time.Now().Unix()
-			commit(true, commitInterruptNewHead)
-
-		case head := <-w.chainHeadCh:
-			if !w.isRunning() {
-				continue
-			}
-			clearPending(head.Block.NumberU64())
-			timestamp = time.Now().Unix()
-			if p, ok := w.engine.(*parlia.Parlia); ok {
-				signedRecent, err := p.SignRecently(w.chain, head.Block.Header())
-				if err != nil {
-					log.Info("Not allowed to propose block", "err", err)
-					continue
-				}
-				if signedRecent {
-					log.Info("Signed recently, must wait")
-					continue
-				}
-			}
-			commit(true, commitInterruptNewHead)
-
-		case <-timer.C:
-			// If mining is running resubmit a new work cycle periodically to pull in
-			// higher priced transactions. Disable this overhead for pending blocks.
-			if w.isRunning() && ((w.chainConfig.Ethash != nil) || (w.chainConfig.Clique != nil &&
-				w.chainConfig.Clique.Period > 0) || (w.chainConfig.Parlia != nil && w.chainConfig.Parlia.Period > 0)) {
-				// Short circuit if no new transaction arrives.
-				if atomic.LoadInt32(&w.newTxs) == 0 {
-					timer.Reset(recommit)
-					continue
-				}
-				commit(true, commitInterruptResubmit)
-			}
-
-		case interval := <-w.resubmitIntervalCh:
-			// Adjust resubmit interval explicitly by user.
-			if interval < minRecommitInterval {
-				log.Warn("Sanitizing miner recommit interval", "provided", interval, "updated", minRecommitInterval)
-				interval = minRecommitInterval
-			}
-			log.Info("Miner recommit interval update", "from", minRecommit, "to", interval)
-			minRecommit, recommit = interval, interval
-
-			if w.resubmitHook != nil {
-				w.resubmitHook(minRecommit, recommit)
-			}
-
-		case adjust := <-w.resubmitAdjustCh:
-			// Adjust resubmit interval by feedback.
-			if adjust.inc {
-				before := recommit
-				target := float64(recommit.Nanoseconds()) / adjust.ratio
-				recommit = recalcRecommit(minRecommit, recommit, target, true)
-				log.Trace("Increase miner recommit interval", "from", before, "to", recommit)
-			} else {
-				before := recommit
-				recommit = recalcRecommit(minRecommit, recommit, float64(minRecommit.Nanoseconds()), false)
-				log.Trace("Decrease miner recommit interval", "from", before, "to", recommit)
-			}
-
-			if w.resubmitHook != nil {
-				w.resubmitHook(minRecommit, recommit)
-			}
-
-		case <-w.exitCh:
-			return
-		}
-	}
-}
-=======
 // func (w *worker) newWorkLoop(recommit time.Duration) {
 // 	var (
 // 		interrupt   *int32
@@ -547,7 +435,6 @@
 // 		}
 // 	}
 // }
->>>>>>> 59754fd7
 
 // mainLoop is a standalone goroutine to regenerate the sealing task based on the received event.
 func (w *worker) mainLoop() {
@@ -605,20 +492,9 @@
 			if w.isRunning() {
 				w.commitNewWork(nil, true, time.Now().Unix())
 			}
-<<<<<<< HEAD
-			// If our mining block contains less than 2 uncle blocks,
-			// add the new uncle block if valid and regenerate a mining block.
-			if w.isRunning() && w.current != nil && w.current.uncles.Cardinality() < 2 {
-				start := time.Now()
-				if err := w.commitUncle(w.current, ev.Block.Header()); err == nil {
-					var uncles []*types.Header
-					w.commit(uncles, nil, false, start)
-				}
-=======
 		case <-w.chainHeadCh:
 			if w.isRunning() {
 				w.commitNewWork(nil, true, time.Now().Unix())
->>>>>>> 59754fd7
 			}
 		case ev := <-w.txsCh:
 			// Apply transactions to the pending state if we're not mining.
@@ -946,16 +822,6 @@
 		// during transaction acceptance in the transaction pool.
 		//
 		// We use the eip155 signer regardless of the current hf.
-<<<<<<< HEAD
-		//from, _ := types.Sender(w.current.signer, tx)
-		// Check whether the tx is replay protected. If we're not in the EIP155 hf
-		// phase, start ignoring the sender until we do.
-		if tx.Protected() && !w.chainConfig.IsEIP155(w.current.header.Number) {
-			//log.Trace("Ignoring reply protected transaction", "hash", tx.Hash(), "eip155", w.chainConfig.EIP155Block)
-			txs.Pop()
-			continue
-		}
-=======
 		// from, _ := types.Sender(w.current.signer, tx)
 		// Check whether the tx is replay protected. If we're not in the EIP155 hf
 		// phase, start ignoring the sender until we do.
@@ -965,7 +831,6 @@
 		// 	txs.Pop()
 		// 	continue
 		// }
->>>>>>> 59754fd7
 		// Start executing the transaction
 		w.current.state.Prepare(tx.Hash(), common.Hash{}, w.current.tcount)
 
@@ -973,30 +838,17 @@
 		switch {
 		case errors.Is(err, core.ErrGasLimitReached):
 			// Pop the current out-of-gas transaction without shifting in the next from the account
-<<<<<<< HEAD
 			//log.Trace("Gas limit exceeded for current block", "sender", from)
-=======
-			// log.Trace("Gas limit exceeded for current block", "sender", from)
->>>>>>> 59754fd7
 			txs.Pop()
 
 		case errors.Is(err, core.ErrNonceTooLow):
 			// New head notification data race between the transaction pool and miner, shift
-<<<<<<< HEAD
 			//log.Trace("Skipping transaction with low nonce", "sender", from, "nonce", tx.Nonce())
-=======
-			// log.Trace("Skipping transaction with low nonce", "sender", from, "nonce", tx.Nonce())
-			log.Info("Skipping Tx with low nonce:", tx.Hash())
->>>>>>> 59754fd7
 			txs.Shift()
 
 		case errors.Is(err, core.ErrNonceTooHigh):
 			// Reorg notification data race between the transaction pool and miner, skip account =
-<<<<<<< HEAD
 			//log.Trace("Skipping account with hight nonce", "sender", from, "nonce", tx.Nonce())
-=======
-			log.Info("Skipping Tx with high nonce:", tx.Hash())
->>>>>>> 59754fd7
 			txs.Pop()
 
 		case errors.Is(err, nil):
@@ -1011,21 +863,13 @@
 
 		case errors.Is(err, core.ErrTxTypeNotSupported):
 			// Pop the unsupported transaction without shifting in the next from the account
-<<<<<<< HEAD
-			//log.Trace("Skipping unsupported transaction type", "sender", from, "type", tx.Type())
-=======
 			// log.Trace("Skipping unsupported transaction type", "sender", from, "type", tx.Type())
->>>>>>> 59754fd7
 			txs.Pop()
 
 		default:
 			// Strange error, discard the transaction and get the next in line (note, the
 			// nonce-too-high clause will prevent us from executing in vain).
-<<<<<<< HEAD
-			//log.Debug("Transaction failed, account skipped", "hash", tx.Hash(), "err", err)
-=======
 			// log.Debug("Transaction failed, account skipped", "hash", tx.Hash(), "err", err)
->>>>>>> 59754fd7
 			txs.Shift()
 		}
 	}
@@ -1110,47 +954,6 @@
 	// }
 	systemcontracts.UpgradeBuildInSystemContract(w.chainConfig, header.Number, env.state)
 	// Accumulate the uncles for the current block
-<<<<<<< HEAD
-	uncles := make([]*types.Header, 0)
-	// Create an empty block based on temporary copied state for
-	// sealing in advance without waiting block execution finished.
-	if !noempty && atomic.LoadUint32(&w.noempty) == 0 {
-		w.commit(uncles, nil, false, tstart)
-	}
-
-	// Fill the block with all available pending transactions.
-	pending, err := w.eth.TxPool().Pending()
-	if err != nil {
-		log.Error("Failed to fetch pending transactions", "err", err)
-	}
-	// Short circuit if there is no available pending transactions
-	if len(pending) != 0 {
-		start := time.Now()
-		// Split the pending transactions into locals and remotes
-		localTxs, remoteTxs := make(map[common.Address]types.Transactions), pending
-		for _, account := range w.eth.TxPool().Locals() {
-			if txs := remoteTxs[account]; len(txs) > 0 {
-				delete(remoteTxs, account)
-				localTxs[account] = txs
-			}
-		}
-		if len(localTxs) > 0 {
-			txs := types.NewTransactionsByPriceAndNonce(w.current.signer, localTxs)
-			if w.commitTransactions(txs, w.coinbase, interrupt) {
-				return
-			}
-		}
-		if len(remoteTxs) > 0 {
-			txs := types.NewTransactionsByPriceAndNonce(w.current.signer, remoteTxs)
-			if w.commitTransactions(txs, w.coinbase, interrupt) {
-				return
-			}
-		}
-		commitTxsTimer.UpdateSince(start)
-		log.Info("Gas pool", "height", header.Number.String(), "pool", w.current.gasPool.String())
-	}
-	w.commit(uncles, w.fullTaskHook, false, tstart)
-=======
 	// uncles := make([]*types.Header, 0, 2)
 	// commitUncles := func(blocks map[common.Hash]*types.Block) {
 	// 	// Clean up stale uncle blocks first
@@ -1213,50 +1016,10 @@
 	// 	log.Info("Gas pool", "height", header.Number.String(), "pool", w.current.gasPool.String())
 	// }
 	// w.commit(uncles, w.fullTaskHook, true, tstart)
->>>>>>> 59754fd7
 }
 
 // commit runs any post-transaction state modifications, assembles the final block
 // and commits new work if consensus engine is running.
-<<<<<<< HEAD
-func (w *worker) commit(uncles []*types.Header, interval func(), update bool, start time.Time) error {
-	s := w.current.state
-	block, receipts, err := w.engine.FinalizeAndAssemble(w.chain, types.CopyHeader(w.current.header), s, w.current.txs, uncles, w.current.receipts)
-	if err != nil {
-		return err
-	}
-	if w.isRunning() {
-		if interval != nil {
-			interval()
-		}
-		select {
-		case w.taskCh <- &task{receipts: receipts, state: s, block: block, createdAt: time.Now()}:
-			w.unconfirmed.Shift(block.NumberU64() - 1)
-			log.Info("Commit new mining work", "number", block.Number(), "sealhash", w.engine.SealHash(block.Header()),
-				"uncles", len(uncles), "txs", w.current.tcount,
-				"gas", block.GasUsed(),
-				"elapsed", common.PrettyDuration(time.Since(start)))
-
-		case <-w.exitCh:
-			log.Info("Worker has exited")
-		}
-	}
-	if update {
-		w.updateSnapshot()
-	}
-	return nil
-}
-
-// copyReceipts makes a deep copy of the given receipts.
-func copyReceipts(receipts []*types.Receipt) []*types.Receipt {
-	result := make([]*types.Receipt, len(receipts))
-	for i, l := range receipts {
-		cpy := *l
-		result[i] = &cpy
-	}
-	return result
-}
-=======
 // func (w *worker) commit(uncles []*types.Header, interval func(), update bool, start time.Time) error {
 // 	s := w.current.state.Copy()
 // 	block, receipts, err := w.engine.FinalizeAndAssemble(w.chain, types.CopyHeader(w.current.header), s, w.current.txs, uncles, w.current.receipts)
@@ -1294,7 +1057,6 @@
 // 	}
 // 	return result
 // }
->>>>>>> 59754fd7
 
 // postSideBlock fires a side chain event, only use it for testing.
 func (w *worker) postSideBlock(event core.ChainSideEvent) {
