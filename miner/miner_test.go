// Copyright 2020 The go-ethereum Authors
// This file is part of the go-ethereum library.
//
// The go-ethereum library is free software: you can redistribute it and/or modify
// it under the terms of the GNU Lesser General Public License as published by
// the Free Software Foundation, either version 3 of the License, or
// (at your option) any later version.
//
// The go-ethereum library is distributed in the hope that it will be useful,
// but WITHOUT ANY WARRANTY; without even the implied warranty of
// MERCHANTABILITY or FITNESS FOR A PARTICULAR PURPOSE. See the
// GNU Lesser General Public License for more details.
//
// You should have received a copy of the GNU Lesser General Public License
// along with the go-ethereum library. If not, see <http://www.gnu.org/licenses/>.

// Package miner implements Ethereum block creation and mining.
package miner

import (
	"errors"
	"math/big"
	"testing"
	"time"

	"github.com/ethereum/go-ethereum/common"
	"github.com/ethereum/go-ethereum/consensus/clique"
	"github.com/ethereum/go-ethereum/core"
	"github.com/ethereum/go-ethereum/core/rawdb"
	"github.com/ethereum/go-ethereum/core/state"
	"github.com/ethereum/go-ethereum/core/txpool"
	"github.com/ethereum/go-ethereum/core/txpool/legacypool"
	"github.com/ethereum/go-ethereum/core/types"
	"github.com/ethereum/go-ethereum/crypto"
	"github.com/ethereum/go-ethereum/eth/downloader"
	"github.com/ethereum/go-ethereum/event"
	"github.com/ethereum/go-ethereum/miner/minerconfig"
	"github.com/ethereum/go-ethereum/params"
	"github.com/ethereum/go-ethereum/trie"
	"github.com/ethereum/go-ethereum/triedb"
)

type mockBackend struct {
	bc     *core.BlockChain
	txPool *txpool.TxPool
}

func NewMockBackend(bc *core.BlockChain, txPool *txpool.TxPool) *mockBackend {
	return &mockBackend{
		bc:     bc,
		txPool: txPool,
	}
}

func (m *mockBackend) BlockChain() *core.BlockChain {
	return m.bc
}

func (m *mockBackend) TxPool() *txpool.TxPool {
	return m.txPool
}

func (m *mockBackend) StateAtBlock(block *types.Block, reexec uint64, base *state.StateDB, checkLive bool, preferDisk bool) (statedb *state.StateDB, err error) {
	return nil, errors.New("not supported")
}

type testBlockChain struct {
	root          common.Hash
	config        *params.ChainConfig
	statedb       *state.StateDB
	gasLimit      uint64
	chainHeadFeed *event.Feed
}

func (bc *testBlockChain) Config() *params.ChainConfig {
	return bc.config
}

func (bc *testBlockChain) CurrentBlock() *types.Header {
	return &types.Header{
		Number:   new(big.Int),
		GasLimit: bc.gasLimit,
	}
}

func (bc *testBlockChain) GetBlock(hash common.Hash, number uint64) *types.Block {
	return types.NewBlock(bc.CurrentBlock(), nil, nil, trie.NewStackTrie(nil))
}

func (bc *testBlockChain) StateAt(common.Hash) (*state.StateDB, error) {
	return bc.statedb, nil
}

func (bc *testBlockChain) HasState(root common.Hash) bool {
	return bc.root == root
}

func (bc *testBlockChain) SubscribeChainHeadEvent(ch chan<- core.ChainHeadEvent) event.Subscription {
	return bc.chainHeadFeed.Subscribe(ch)
}

func TestMiner(t *testing.T) {
	t.Parallel()
	miner, mux, cleanup := createMiner(t)
	defer cleanup(false)

	miner.Start()
	waitForMiningState(t, miner, true)
	// Start the downloader
	mux.Post(downloader.StartEvent{})
	waitForMiningState(t, miner, false)
	// Stop the downloader and wait for the update loop to run
	mux.Post(downloader.DoneEvent{})
	waitForMiningState(t, miner, true)

	// Subsequent downloader events after a successful DoneEvent should not cause the
	// miner to start or stop. This prevents a security vulnerability
	// that would allow entities to present fake high blocks that would
	// stop mining operations by causing a downloader sync
	// until it was discovered they were invalid, whereon mining would resume.
	mux.Post(downloader.StartEvent{})
	waitForMiningState(t, miner, true)

	mux.Post(downloader.FailedEvent{})
	waitForMiningState(t, miner, true)
}

// TestMinerDownloaderFirstFails tests that mining is only
// permitted to run indefinitely once the downloader sees a DoneEvent (success).
// An initial FailedEvent should allow mining to stop on a subsequent
// downloader StartEvent.
func TestMinerDownloaderFirstFails(t *testing.T) {
	t.Parallel()
	miner, mux, cleanup := createMiner(t)
	defer cleanup(false)

	miner.Start()
	waitForMiningState(t, miner, true)
	// Start the downloader
	mux.Post(downloader.StartEvent{})
	waitForMiningState(t, miner, false)

	// Stop the downloader and wait for the update loop to run
	mux.Post(downloader.FailedEvent{})
	waitForMiningState(t, miner, true)

	// Since the downloader hasn't yet emitted a successful DoneEvent,
	// we expect the miner to stop on next StartEvent.
	mux.Post(downloader.StartEvent{})
	waitForMiningState(t, miner, false)

	// Downloader finally succeeds.
	mux.Post(downloader.DoneEvent{})
	waitForMiningState(t, miner, true)

	// Downloader starts again.
	// Since it has achieved a DoneEvent once, we expect miner
	// state to be unchanged.
	mux.Post(downloader.StartEvent{})
	waitForMiningState(t, miner, true)

	mux.Post(downloader.FailedEvent{})
	waitForMiningState(t, miner, true)
}

func TestMinerStartStopAfterDownloaderEvents(t *testing.T) {
	t.Parallel()
	miner, mux, cleanup := createMiner(t)
	defer cleanup(false)

	miner.Start()
	waitForMiningState(t, miner, true)
	// Start the downloader
	mux.Post(downloader.StartEvent{})
	waitForMiningState(t, miner, false)

	// Downloader finally succeeds.
	mux.Post(downloader.DoneEvent{})
	waitForMiningState(t, miner, true)

	miner.Stop()
	waitForMiningState(t, miner, false)

	miner.Start()
	waitForMiningState(t, miner, true)

	miner.Stop()
	waitForMiningState(t, miner, false)
}

func TestStartWhileDownload(t *testing.T) {
	t.Parallel()
	miner, mux, cleanup := createMiner(t)
	defer cleanup(false)
	waitForMiningState(t, miner, false)
	miner.Start()
	waitForMiningState(t, miner, true)
	// Stop the downloader and wait for the update loop to run
	mux.Post(downloader.StartEvent{})
	waitForMiningState(t, miner, false)
	// Starting the miner after the downloader should not work
	miner.Start()
	waitForMiningState(t, miner, false)
}

func TestStartStopMiner(t *testing.T) {
	t.Parallel()
	miner, _, cleanup := createMiner(t)
	defer cleanup(false)
	waitForMiningState(t, miner, false)
	miner.Start()
	waitForMiningState(t, miner, true)
	miner.Stop()
	waitForMiningState(t, miner, false)
}

func TestCloseMiner(t *testing.T) {
	t.Parallel()
	miner, _, cleanup := createMiner(t)
	defer cleanup(true)
	waitForMiningState(t, miner, false)
	miner.Start()
	waitForMiningState(t, miner, true)
	// Terminate the miner and wait for the update loop to run
	miner.Close()
	waitForMiningState(t, miner, false)
}

// TestMinerSetEtherbase checks that etherbase becomes set even if mining isn't
// possible at the moment
func TestMinerSetEtherbase(t *testing.T) {
	t.Parallel()
	miner, mux, cleanup := createMiner(t)
	defer cleanup(false)
	miner.Start()
	waitForMiningState(t, miner, true)
	// Start the downloader
	mux.Post(downloader.StartEvent{})
	waitForMiningState(t, miner, false)
	// Now user tries to configure proper mining address
	miner.Start()
	// Stop the downloader and wait for the update loop to run
	mux.Post(downloader.DoneEvent{})
	waitForMiningState(t, miner, true)

	coinbase := common.HexToAddress("0xdeedbeef")
	miner.SetEtherbase(coinbase)
	if addr := miner.worker.etherbase(); addr != coinbase {
		t.Fatalf("Unexpected etherbase want %x got %x", coinbase, addr)
	}
}

// waitForMiningState waits until either
// * the desired mining state was reached
// * a timeout was reached which fails the test
func waitForMiningState(t *testing.T, m *Miner, mining bool) {
	t.Helper()

	var state bool
	for i := 0; i < 100; i++ {
		time.Sleep(10 * time.Millisecond)
		if state = m.Mining(); state == mining {
			return
		}
	}
	t.Fatalf("Mining() == %t, want %t", state, mining)
}

func minerTestGenesisBlock(period uint64, gasLimit uint64, faucet common.Address) *core.Genesis {
	config := *params.AllCliqueProtocolChanges
	config.Clique = &params.CliqueConfig{
		Period: period,
		Epoch:  config.Clique.Epoch,
	}

	// Assemble and return the genesis with the precompiles and faucet pre-funded
	return &core.Genesis{
		Config:     &config,
		ExtraData:  append(append(make([]byte, 32), faucet[:]...), make([]byte, crypto.SignatureLength)...),
		GasLimit:   gasLimit,
		BaseFee:    big.NewInt(params.InitialBaseFee),
		Difficulty: big.NewInt(1),
		Alloc: map[common.Address]types.Account{
			common.BytesToAddress([]byte{1}): {Balance: big.NewInt(1)}, // ECRecover
			common.BytesToAddress([]byte{2}): {Balance: big.NewInt(1)}, // SHA256
			common.BytesToAddress([]byte{3}): {Balance: big.NewInt(1)}, // RIPEMD
			common.BytesToAddress([]byte{4}): {Balance: big.NewInt(1)}, // Identity
			common.BytesToAddress([]byte{5}): {Balance: big.NewInt(1)}, // ModExp
			common.BytesToAddress([]byte{6}): {Balance: big.NewInt(1)}, // ECAdd
			common.BytesToAddress([]byte{7}): {Balance: big.NewInt(1)}, // ECScalarMul
			common.BytesToAddress([]byte{8}): {Balance: big.NewInt(1)}, // ECPairing
			common.BytesToAddress([]byte{9}): {Balance: big.NewInt(1)}, // BLAKE2b
			faucet:                           {Balance: new(big.Int).Sub(new(big.Int).Lsh(big.NewInt(1), 256), big.NewInt(9))},
		},
	}
}
func createMiner(t *testing.T) (*Miner, *event.TypeMux, func(skipMiner bool)) {
	// Create Ethash config
	config := minerconfig.Config{
		Etherbase: common.HexToAddress("123456789"),
	}
	// Create chainConfig
	chainDB := rawdb.NewMemoryDatabase()
	triedb := triedb.NewDatabase(chainDB, nil)
	genesis := minerTestGenesisBlock(15, 11_500_000, common.HexToAddress("12345"))
	chainConfig, _, _, err := core.SetupGenesisBlock(chainDB, triedb, genesis)
	if err != nil {
		t.Fatalf("can't create new chain config: %v", err)
	}
	// Create consensus engine
	engine := clique.New(chainConfig.Clique, chainDB)
	// Create Ethereum backend
<<<<<<< HEAD
	bc, err := core.NewBlockChain(chainDB, nil, genesis, nil, engine, vm.Config{}, nil, nil)
=======
	bc, err := core.NewBlockChain(chainDB, genesis, engine, nil)
>>>>>>> 12b4131f
	if err != nil {
		t.Fatalf("can't create new chain %v", err)
	}
	statedb, _ := state.New(bc.Genesis().Root(), bc.StateCache())
	blockchain := &testBlockChain{bc.Genesis().Root(), chainConfig, statedb, 10000000, new(event.Feed)}

	pool := legacypool.New(testTxPoolConfig, blockchain)
	txpool, _ := txpool.New(testTxPoolConfig.PriceLimit, blockchain, []txpool.SubPool{pool})

	backend := NewMockBackend(bc, txpool)
	// Create event Mux
	mux := new(event.TypeMux)
	// Create Miner
	miner := New(backend, &config, mux, engine)
	cleanup := func(skipMiner bool) {
		bc.Stop()
		engine.Close()
		txpool.Close()
		if !skipMiner {
			miner.Close()
		}
	}
	return miner, mux, cleanup
}<|MERGE_RESOLUTION|>--- conflicted
+++ resolved
@@ -310,11 +310,7 @@
 	// Create consensus engine
 	engine := clique.New(chainConfig.Clique, chainDB)
 	// Create Ethereum backend
-<<<<<<< HEAD
-	bc, err := core.NewBlockChain(chainDB, nil, genesis, nil, engine, vm.Config{}, nil, nil)
-=======
 	bc, err := core.NewBlockChain(chainDB, genesis, engine, nil)
->>>>>>> 12b4131f
 	if err != nil {
 		t.Fatalf("can't create new chain %v", err)
 	}
