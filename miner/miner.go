--- conflicted
+++ resolved
@@ -58,13 +58,10 @@
 	Recommit      time.Duration  // The time interval for miner to re-create mining work.
 	Noverify      bool           // Disable remote mining solution verification(only useful in ethash).
 	VoteEnable    bool           // Whether to vote when mining
-<<<<<<< HEAD
-
-	MEVRelays                   map[string]*rpc.Client // RPC clients to register validator each epoch
+
+  MEVRelays                   map[string]*rpc.Client // RPC clients to register validator each epoch
 	ProposedBlockUri            string                 // received eth_proposedBlocks on that uri
 	RegisterValidatorSignedHash []byte                 // signed value of crypto.Keccak256([]byte(ProposedBlockUri))
-=======
->>>>>>> 9ed95d82
 }
 
 // Miner creates blocks and searches for proof-of-work values.
