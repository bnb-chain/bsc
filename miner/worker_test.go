--- conflicted
+++ resolved
@@ -254,105 +254,6 @@
 	}
 }
 
-<<<<<<< HEAD
-=======
-func TestAdjustIntervalEthash(t *testing.T) {
-	t.Parallel()
-	testAdjustInterval(t, ethashChainConfig, ethash.NewFaker())
-}
-
-func TestAdjustIntervalClique(t *testing.T) {
-	t.Parallel()
-	testAdjustInterval(t, cliqueChainConfig, clique.New(cliqueChainConfig.Clique, rawdb.NewMemoryDatabase()))
-}
-
-func testAdjustInterval(t *testing.T, chainConfig *params.ChainConfig, engine consensus.Engine) {
-	defer engine.Close()
-
-	w, _ := newTestWorker(t, chainConfig, engine, rawdb.NewMemoryDatabase(), 0)
-	defer w.close()
-
-	w.skipSealHook = func(task *task) bool {
-		return true
-	}
-	w.fullTaskHook = func() {
-		time.Sleep(100 * time.Millisecond)
-	}
-	var (
-		progress = make(chan struct{}, 10)
-		result   = make([]float64, 0, 10)
-		index    = 0
-		start    atomic.Bool
-	)
-	w.resubmitHook = func(minInterval time.Duration, recommitInterval time.Duration) {
-		// Short circuit if interval checking hasn't started.
-		if !start.Load() {
-			return
-		}
-		var wantMinInterval, wantRecommitInterval time.Duration
-
-		switch index {
-		case 0:
-			wantMinInterval, wantRecommitInterval = 3*time.Second, 3*time.Second
-		case 1:
-			origin := float64(3 * time.Second.Nanoseconds())
-			estimate := origin*(1-intervalAdjustRatio) + intervalAdjustRatio*(origin/0.8+intervalAdjustBias)
-			wantMinInterval, wantRecommitInterval = 3*time.Second, time.Duration(estimate)*time.Nanosecond
-		case 2:
-			estimate := result[index-1]
-			min := float64(3 * time.Second.Nanoseconds())
-			estimate = estimate*(1-intervalAdjustRatio) + intervalAdjustRatio*(min-intervalAdjustBias)
-			wantMinInterval, wantRecommitInterval = 3*time.Second, time.Duration(estimate)*time.Nanosecond
-		case 3:
-			wantMinInterval, wantRecommitInterval = time.Second, time.Second
-		}
-
-		// Check interval
-		if minInterval != wantMinInterval {
-			t.Errorf("resubmit min interval mismatch: have %v, want %v ", minInterval, wantMinInterval)
-		}
-		if recommitInterval != wantRecommitInterval {
-			t.Errorf("resubmit interval mismatch: have %v, want %v", recommitInterval, wantRecommitInterval)
-		}
-		result = append(result, float64(recommitInterval.Nanoseconds()))
-		index += 1
-		progress <- struct{}{}
-	}
-	w.start()
-
-	time.Sleep(time.Second) // Ensure two tasks have been submitted due to start opt
-	start.Store(true)
-
-	w.setRecommitInterval(3 * time.Second)
-	select {
-	case <-progress:
-	case <-time.NewTimer(time.Second).C:
-		t.Error("interval reset timeout")
-	}
-
-	w.resubmitAdjustCh <- &intervalAdjust{inc: true, ratio: 0.8}
-	select {
-	case <-progress:
-	case <-time.NewTimer(time.Second).C:
-		t.Error("interval reset timeout")
-	}
-
-	w.resubmitAdjustCh <- &intervalAdjust{inc: false}
-	select {
-	case <-progress:
-	case <-time.NewTimer(time.Second).C:
-		t.Error("interval reset timeout")
-	}
-
-	w.setRecommitInterval(500 * time.Millisecond)
-	select {
-	case <-progress:
-	case <-time.NewTimer(time.Second).C:
-		t.Error("interval reset timeout")
-	}
-}
-
->>>>>>> 8f7eb9cc
 func TestGetSealingWorkEthash(t *testing.T) {
 	t.Parallel()
 	testGetSealingWork(t, ethashChainConfig, ethash.NewFaker())
