// Copyright 2014 The go-ethereum Authors
// This file is part of the go-ethereum library.
//
// The go-ethereum library is free software: you can redistribute it and/or modify
// it under the terms of the GNU Lesser General Public License as published by
// the Free Software Foundation, either version 3 of the License, or
// (at your option) any later version.
//
// The go-ethereum library is distributed in the hope that it will be useful,
// but WITHOUT ANY WARRANTY; without even the implied warranty of
// MERCHANTABILITY or FITNESS FOR A PARTICULAR PURPOSE. See the
// GNU Lesser General Public License for more details.
//
// You should have received a copy of the GNU Lesser General Public License
// along with the go-ethereum library. If not, see <http://www.gnu.org/licenses/>.

package eth

import (
	"errors"
	"fmt"
	"io"
	"math/big"

	"github.com/ethereum/go-ethereum/common"
	"github.com/ethereum/go-ethereum/core/forkid"
	"github.com/ethereum/go-ethereum/core/types"
	"github.com/ethereum/go-ethereum/rlp"
)

// Constants to match up protocol versions and messages
const (
	ETH66 = 66
	ETH67 = 67
	ETH68 = 68
)

// ProtocolName is the official short name of the `eth` protocol used during
// devp2p capability negotiation.
const ProtocolName = "eth"

// ProtocolVersions are the supported versions of the `eth` protocol (first
// is primary).
<<<<<<< HEAD
var ProtocolVersions = []uint{ETH68, ETH67, ETH66, ETH65}

// protocolLengths are the number of implemented message corresponding to
// different protocol versions.
var protocolLengths = map[uint]uint64{ETH68: 33, ETH67: 18, ETH66: 17, ETH65: 17}
=======
var ProtocolVersions = []uint{ETH66, ETH67}

// protocolLengths are the number of implemented message corresponding to
// different protocol versions.
var protocolLengths = map[uint]uint64{ETH67: 18, ETH66: 17}
>>>>>>> fd1d1e35

// maxMessageSize is the maximum cap on the size of a protocol message.
const maxMessageSize = 10 * 1024 * 1024

const (
	StatusMsg                     = 0x00
	NewBlockHashesMsg             = 0x01
	TransactionsMsg               = 0x02
	GetBlockHeadersMsg            = 0x03
	BlockHeadersMsg               = 0x04
	GetBlockBodiesMsg             = 0x05
	BlockBodiesMsg                = 0x06
	NewBlockMsg                   = 0x07
	GetNodeDataMsg                = 0x0d
	NodeDataMsg                   = 0x0e
	GetReceiptsMsg                = 0x0f
	ReceiptsMsg                   = 0x10
	NewPooledTransactionHashesMsg = 0x08
	GetPooledTransactionsMsg      = 0x09
	PooledTransactionsMsg         = 0x0a

	// Protocol messages overloaded in eth/66
	UpgradeStatusMsg = 0x0b

	// Protocol messages overloaded in eth/68
	VotesMsg = 0x20
)

var (
	errNoStatusMsg             = errors.New("no status message")
	errMsgTooLarge             = errors.New("message too long")
	errDecode                  = errors.New("invalid message")
	errInvalidMsgCode          = errors.New("invalid message code")
	errProtocolVersionMismatch = errors.New("protocol version mismatch")
	errNetworkIDMismatch       = errors.New("network ID mismatch")
	errGenesisMismatch         = errors.New("genesis mismatch")
	errForkIDRejected          = errors.New("fork ID rejected")
)

// Packet represents a p2p message in the `eth` protocol.
type Packet interface {
	Name() string // Name returns a string corresponding to the message type.
	Kind() byte   // Kind returns the message type.
}

// StatusPacket is the network packet for the status message for eth/64 and later.
type StatusPacket struct {
	ProtocolVersion uint32
	NetworkID       uint64
	TD              *big.Int
	Head            common.Hash
	Genesis         common.Hash
	ForkID          forkid.ID
}

type UpgradeStatusExtension struct {
	DisablePeerTxBroadcast bool
}

func (e *UpgradeStatusExtension) Encode() (*rlp.RawValue, error) {
	rawBytes, err := rlp.EncodeToBytes(e)
	if err != nil {
		return nil, err
	}
	raw := rlp.RawValue(rawBytes)
	return &raw, nil
}

type UpgradeStatusPacket struct {
	Extension *rlp.RawValue `rlp:"nil"`
}

func (p *UpgradeStatusPacket) GetExtension() (*UpgradeStatusExtension, error) {
	extension := &UpgradeStatusExtension{}
	if p.Extension == nil {
		return extension, nil
	}
	err := rlp.DecodeBytes(*p.Extension, extension)
	if err != nil {
		return nil, err
	}
	return extension, nil
}

// NewBlockHashesPacket is the network packet for the block announcements.
type NewBlockHashesPacket []struct {
	Hash   common.Hash // Hash of one particular block being announced
	Number uint64      // Number of one particular block being announced
}

// Unpack retrieves the block hashes and numbers from the announcement packet
// and returns them in a split flat format that's more consistent with the
// internal data structures.
func (p *NewBlockHashesPacket) Unpack() ([]common.Hash, []uint64) {
	var (
		hashes  = make([]common.Hash, len(*p))
		numbers = make([]uint64, len(*p))
	)
	for i, body := range *p {
		hashes[i], numbers[i] = body.Hash, body.Number
	}
	return hashes, numbers
}

// TransactionsPacket is the network packet for broadcasting new transactions.
type TransactionsPacket []*types.Transaction

// GetBlockHeadersPacket represents a block header query.
type GetBlockHeadersPacket struct {
	Origin  HashOrNumber // Block from which to retrieve headers
	Amount  uint64       // Maximum number of headers to retrieve
	Skip    uint64       // Blocks to skip between consecutive headers
	Reverse bool         // Query direction (false = rising towards latest, true = falling towards genesis)
}

// GetBlockHeadersPacket66 represents a block header query over eth/66
type GetBlockHeadersPacket66 struct {
	RequestId uint64
	*GetBlockHeadersPacket
}

// HashOrNumber is a combined field for specifying an origin block.
type HashOrNumber struct {
	Hash   common.Hash // Block hash from which to retrieve headers (excludes Number)
	Number uint64      // Block hash from which to retrieve headers (excludes Hash)
}

// EncodeRLP is a specialized encoder for HashOrNumber to encode only one of the
// two contained union fields.
func (hn *HashOrNumber) EncodeRLP(w io.Writer) error {
	if hn.Hash == (common.Hash{}) {
		return rlp.Encode(w, hn.Number)
	}
	if hn.Number != 0 {
		return fmt.Errorf("both origin hash (%x) and number (%d) provided", hn.Hash, hn.Number)
	}
	return rlp.Encode(w, hn.Hash)
}

// DecodeRLP is a specialized decoder for HashOrNumber to decode the contents
// into either a block hash or a block number.
func (hn *HashOrNumber) DecodeRLP(s *rlp.Stream) error {
	_, size, err := s.Kind()
	switch {
	case err != nil:
		return err
	case size == 32:
		hn.Number = 0
		return s.Decode(&hn.Hash)
	case size <= 8:
		hn.Hash = common.Hash{}
		return s.Decode(&hn.Number)
	default:
		return fmt.Errorf("invalid input size %d for origin", size)
	}
}

// BlockHeadersPacket represents a block header response.
type BlockHeadersPacket []*types.Header

// BlockHeadersPacket66 represents a block header response over eth/66.
type BlockHeadersPacket66 struct {
	RequestId uint64
	BlockHeadersPacket
}

// BlockHeadersRLPPacket represents a block header response, to use when we already
// have the headers rlp encoded.
type BlockHeadersRLPPacket []rlp.RawValue

// BlockHeadersPacket represents a block header response over eth/66.
type BlockHeadersRLPPacket66 struct {
	RequestId uint64
	BlockHeadersRLPPacket
}

// NewBlockPacket is the network packet for the block propagation message.
type NewBlockPacket struct {
	Block *types.Block
	TD    *big.Int
}

// sanityCheck verifies that the values are reasonable, as a DoS protection
func (request *NewBlockPacket) sanityCheck() error {
	if err := request.Block.SanityCheck(); err != nil {
		return err
	}
	//TD at mainnet block #7753254 is 76 bits. If it becomes 100 million times
	// larger, it will still fit within 100 bits
	if tdlen := request.TD.BitLen(); tdlen > 100 {
		return fmt.Errorf("too large block TD: bitlen %d", tdlen)
	}
	return nil
}

// GetBlockBodiesPacket represents a block body query.
type GetBlockBodiesPacket []common.Hash

// GetBlockBodiesPacket66 represents a block body query over eth/66.
type GetBlockBodiesPacket66 struct {
	RequestId uint64
	GetBlockBodiesPacket
}

// BlockBodiesPacket is the network packet for block content distribution.
type BlockBodiesPacket []*BlockBody

// BlockBodiesPacket66 is the network packet for block content distribution over eth/66.
type BlockBodiesPacket66 struct {
	RequestId uint64
	BlockBodiesPacket
}

// BlockBodiesRLPPacket is used for replying to block body requests, in cases
// where we already have them RLP-encoded, and thus can avoid the decode-encode
// roundtrip.
type BlockBodiesRLPPacket []rlp.RawValue

// BlockBodiesRLPPacket66 is the BlockBodiesRLPPacket over eth/66
type BlockBodiesRLPPacket66 struct {
	RequestId uint64
	BlockBodiesRLPPacket
}

// BlockBody represents the data content of a single block.
type BlockBody struct {
	Transactions []*types.Transaction // Transactions contained within a block
	Uncles       []*types.Header      // Uncles contained within a block
}

// Unpack retrieves the transactions and uncles from the range packet and returns
// them in a split flat format that's more consistent with the internal data structures.
func (p *BlockBodiesPacket) Unpack() ([][]*types.Transaction, [][]*types.Header) {
	var (
		txset    = make([][]*types.Transaction, len(*p))
		uncleset = make([][]*types.Header, len(*p))
	)
	for i, body := range *p {
		txset[i], uncleset[i] = body.Transactions, body.Uncles
	}
	return txset, uncleset
}

// GetNodeDataPacket represents a trie node data query.
type GetNodeDataPacket []common.Hash

// GetNodeDataPacket66 represents a trie node data query over eth/66.
type GetNodeDataPacket66 struct {
	RequestId uint64
	GetNodeDataPacket
}

// NodeDataPacket is the network packet for trie node data distribution.
type NodeDataPacket [][]byte

// NodeDataPacket66 is the network packet for trie node data distribution over eth/66.
type NodeDataPacket66 struct {
	RequestId uint64
	NodeDataPacket
}

// GetReceiptsPacket represents a block receipts query.
type GetReceiptsPacket []common.Hash

// GetReceiptsPacket66 represents a block receipts query over eth/66.
type GetReceiptsPacket66 struct {
	RequestId uint64
	GetReceiptsPacket
}

// ReceiptsPacket is the network packet for block receipts distribution.
type ReceiptsPacket [][]*types.Receipt

// ReceiptsPacket66 is the network packet for block receipts distribution over eth/66.
type ReceiptsPacket66 struct {
	RequestId uint64
	ReceiptsPacket
}

// ReceiptsRLPPacket is used for receipts, when we already have it encoded
type ReceiptsRLPPacket []rlp.RawValue

// ReceiptsRLPPacket66 is the eth-66 version of ReceiptsRLPPacket
type ReceiptsRLPPacket66 struct {
	RequestId uint64
	ReceiptsRLPPacket
}

// NewPooledTransactionHashesPacket represents a transaction announcement packet.
type NewPooledTransactionHashesPacket []common.Hash

// GetPooledTransactionsPacket represents a transaction query.
type GetPooledTransactionsPacket []common.Hash

type GetPooledTransactionsPacket66 struct {
	RequestId uint64
	GetPooledTransactionsPacket
}

// PooledTransactionsPacket is the network packet for transaction distribution.
type PooledTransactionsPacket []*types.Transaction

// PooledTransactionsPacket66 is the network packet for transaction distribution over eth/66.
type PooledTransactionsPacket66 struct {
	RequestId uint64
	PooledTransactionsPacket
}

// PooledTransactionsRLPPacket is the network packet for transaction distribution, used
// in the cases we already have them in rlp-encoded form
type PooledTransactionsRLPPacket []rlp.RawValue

// PooledTransactionsRLPPacket66 is the eth/66 form of PooledTransactionsRLPPacket
type PooledTransactionsRLPPacket66 struct {
	RequestId uint64
	PooledTransactionsRLPPacket
}

// VotesPacket is the network packet for votes record.
type VotesPacket struct {
	Votes []*types.VoteEnvelope
}

func (*VotesPacket) Name() string { return "Votes" }
func (*VotesPacket) Kind() byte   { return VotesMsg }

func (*StatusPacket) Name() string { return "Status" }
func (*StatusPacket) Kind() byte   { return StatusMsg }

func (*UpgradeStatusPacket) Name() string { return "UpgradeStatus" }
func (*UpgradeStatusPacket) Kind() byte   { return UpgradeStatusMsg }

func (*NewBlockHashesPacket) Name() string { return "NewBlockHashes" }
func (*NewBlockHashesPacket) Kind() byte   { return NewBlockHashesMsg }

func (*TransactionsPacket) Name() string { return "Transactions" }
func (*TransactionsPacket) Kind() byte   { return TransactionsMsg }

func (*GetBlockHeadersPacket) Name() string { return "GetBlockHeaders" }
func (*GetBlockHeadersPacket) Kind() byte   { return GetBlockHeadersMsg }

func (*BlockHeadersPacket) Name() string { return "BlockHeaders" }
func (*BlockHeadersPacket) Kind() byte   { return BlockHeadersMsg }

func (*GetBlockBodiesPacket) Name() string { return "GetBlockBodies" }
func (*GetBlockBodiesPacket) Kind() byte   { return GetBlockBodiesMsg }

func (*BlockBodiesPacket) Name() string { return "BlockBodies" }
func (*BlockBodiesPacket) Kind() byte   { return BlockBodiesMsg }

func (*NewBlockPacket) Name() string { return "NewBlock" }
func (*NewBlockPacket) Kind() byte   { return NewBlockMsg }

func (*GetNodeDataPacket) Name() string { return "GetNodeData" }
func (*GetNodeDataPacket) Kind() byte   { return GetNodeDataMsg }

func (*NodeDataPacket) Name() string { return "NodeData" }
func (*NodeDataPacket) Kind() byte   { return NodeDataMsg }

func (*GetReceiptsPacket) Name() string { return "GetReceipts" }
func (*GetReceiptsPacket) Kind() byte   { return GetReceiptsMsg }

func (*ReceiptsPacket) Name() string { return "Receipts" }
func (*ReceiptsPacket) Kind() byte   { return ReceiptsMsg }

func (*NewPooledTransactionHashesPacket) Name() string { return "NewPooledTransactionHashes" }
func (*NewPooledTransactionHashesPacket) Kind() byte   { return NewPooledTransactionHashesMsg }

func (*GetPooledTransactionsPacket) Name() string { return "GetPooledTransactions" }
func (*GetPooledTransactionsPacket) Kind() byte   { return GetPooledTransactionsMsg }

func (*PooledTransactionsPacket) Name() string { return "PooledTransactions" }
func (*PooledTransactionsPacket) Kind() byte   { return PooledTransactionsMsg }<|MERGE_RESOLUTION|>--- conflicted
+++ resolved
@@ -41,19 +41,11 @@
 
 // ProtocolVersions are the supported versions of the `eth` protocol (first
 // is primary).
-<<<<<<< HEAD
-var ProtocolVersions = []uint{ETH68, ETH67, ETH66, ETH65}
+var ProtocolVersions = []uint{ETH66, ETH67, ETH68}
 
 // protocolLengths are the number of implemented message corresponding to
 // different protocol versions.
-var protocolLengths = map[uint]uint64{ETH68: 33, ETH67: 18, ETH66: 17, ETH65: 17}
-=======
-var ProtocolVersions = []uint{ETH66, ETH67}
-
-// protocolLengths are the number of implemented message corresponding to
-// different protocol versions.
-var protocolLengths = map[uint]uint64{ETH67: 18, ETH66: 17}
->>>>>>> fd1d1e35
+var protocolLengths = map[uint]uint64{ETH68: 33, ETH67: 18, ETH66: 17}
 
 // maxMessageSize is the maximum cap on the size of a protocol message.
 const maxMessageSize = 10 * 1024 * 1024
