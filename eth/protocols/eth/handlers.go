--- conflicted
+++ resolved
@@ -447,19 +447,6 @@
 	return backend.Handle(peer, ann)
 }
 
-<<<<<<< HEAD
-func handleGetPooledTransactions(backend Backend, msg Decoder, peer *Peer) error {
-	// Decode the pooled transactions' retrieval message
-	var query GetPooledTransactionsPacket
-	if err := msg.Decode(&query); err != nil {
-		return fmt.Errorf("%w: message %v: %v", errDecode, msg, err)
-	}
-	hashes, txs := answerGetPooledTransactions(backend, query, peer)
-	return peer.SendPooledTransactionsRLP(hashes, txs)
-}
-
-=======
->>>>>>> fd1d1e35
 func handleGetPooledTransactions66(backend Backend, msg Decoder, peer *Peer) error {
 	// Decode the pooled transactions' retrieval message
 	var query GetPooledTransactionsPacket66
