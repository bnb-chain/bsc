// Copyright 2020 The go-ethereum Authors
// This file is part of the go-ethereum library.
//
// The go-ethereum library is free software: you can redistribute it and/or modify
// it under the terms of the GNU Lesser General Public License as published by
// the Free Software Foundation, either version 3 of the License, or
// (at your option) any later version.
//
// The go-ethereum library is distributed in the hope that it will be useful,
// but WITHOUT ANY WARRANTY; without even the implied warranty of
// MERCHANTABILITY or FITNESS FOR A PARTICULAR PURPOSE. See the
// GNU Lesser General Public License for more details.
//
// You should have received a copy of the GNU Lesser General Public License
// along with the go-ethereum library. If not, see <http://www.gnu.org/licenses/>.

package eth

import (
	"math/big"
	"math/rand"
<<<<<<< HEAD
	"sync"
=======
	"sync/atomic"
>>>>>>> 12b4131f

	mapset "github.com/deckarep/golang-set/v2"
	"github.com/ethereum/go-ethereum/common"
	"github.com/ethereum/go-ethereum/core/types"
	"github.com/ethereum/go-ethereum/p2p"
	"github.com/ethereum/go-ethereum/p2p/enode"
	"github.com/ethereum/go-ethereum/rlp"
)

const (
	// maxKnownTxs is the maximum transactions hashes to keep in the known list
	// before starting to randomly evict them.
	maxKnownTxs = 32768

	// maxKnownBlocks is the maximum block hashes to keep in the known list
	// before starting to randomly evict them.
	maxKnownBlocks = 1024

	// maxQueuedTxs is the maximum number of transactions to queue up before dropping
	// older broadcasts.
	maxQueuedTxs = 4096

	// maxQueuedTxAnns is the maximum number of transaction announcements to queue up
	// before dropping older announcements.
	maxQueuedTxAnns = 4096

	// maxQueuedBlocks is the maximum number of block propagations to queue up before
	// dropping broadcasts. There's not much point in queueing stale blocks, so a few
	// that might cover uncles should be enough.
	maxQueuedBlocks = 4

	// maxQueuedBlockAnns is the maximum number of block announcements to queue up before
	// dropping broadcasts. Similarly to block propagations, there's no point to queue
	// above some healthy uncle limit, so use that.
	maxQueuedBlockAnns = 4
)

// Peer is a collection of relevant information we have about a `eth` peer.
type Peer struct {
	id string // Unique ID for the peer, cached

<<<<<<< HEAD
	*p2p.Peer                         // The embedded P2P package peer
	rw              p2p.MsgReadWriter // Input/output streams for snap
	version         uint              // Protocol version negotiated
	statusExtension *UpgradeStatusExtension

	lagging bool        // lagging peer is still connected, but won't be used to sync.
	head    common.Hash // Latest advertised head block hash
	td      *big.Int    // Latest advertised head block total difficulty

	knownBlocks     *knownCache            // Set of block hashes known to be known by this peer
	queuedBlocks    chan *blockPropagation // Queue of blocks to broadcast to the peer
	queuedBlockAnns chan *types.Block      // Queue of blocks to announce to the peer
=======
	*p2p.Peer                   // The embedded P2P package peer
	rw        p2p.MsgReadWriter // Input/output streams for snap
	version   uint              // Protocol version negotiated
	lastRange atomic.Pointer[BlockRangeUpdatePacket]
>>>>>>> 12b4131f

	txpool      TxPool             // Transaction pool used by the broadcasters for liveness checks
	knownTxs    *knownCache        // Set of transaction hashes known to be known by this peer
	txBroadcast chan []common.Hash // Channel used to queue transaction propagation requests
	txAnnounce  chan []common.Hash // Channel used to queue transaction announcement requests

	reqDispatch chan *request  // Dispatch channel to send requests and track then until fulfillment
	reqCancel   chan *cancel   // Dispatch channel to cancel pending requests and untrack them
	resDispatch chan *response // Dispatch channel to fulfil pending requests and untrack them

	term   chan struct{} // Termination channel to stop the broadcasters
	txTerm chan struct{} // Termination channel to stop the tx broadcasters
	lock   sync.RWMutex  // Mutex protecting the internal fields
}

// NewPeer creates a wrapper for a network connection and negotiated  protocol
// version.
func NewPeer(version uint, p *p2p.Peer, rw p2p.MsgReadWriter, txpool TxPool) *Peer {
	peer := &Peer{
		id:              p.ID().String(),
		Peer:            p,
		rw:              rw,
		version:         version,
		knownTxs:        newKnownCache(maxKnownTxs),
		knownBlocks:     newKnownCache(maxKnownBlocks),
		queuedBlocks:    make(chan *blockPropagation, maxQueuedBlocks),
		queuedBlockAnns: make(chan *types.Block, maxQueuedBlockAnns),
		txBroadcast:     make(chan []common.Hash),
		txAnnounce:      make(chan []common.Hash),
		reqDispatch:     make(chan *request),
		reqCancel:       make(chan *cancel),
		resDispatch:     make(chan *response),
		txpool:          txpool,
		term:            make(chan struct{}),
		txTerm:          make(chan struct{}),
	}
	// Start up all the broadcasters
	go peer.broadcastBlocks()
	go peer.broadcastTransactions()
	go peer.announceTransactions()
	go peer.dispatcher()
	return peer
}

// Close signals the broadcast goroutine to terminate. Only ever call this if
// you created the peer yourself via NewPeer. Otherwise let whoever created it
// clean it up!
func (p *Peer) Close() {
	close(p.term)

	p.CloseTxBroadcast()
}

// CloseTxBroadcast signals the tx broadcast goroutine to terminate.
func (p *Peer) CloseTxBroadcast() {
	select {
	case <-p.txTerm:
	default:
		close(p.txTerm)
	}
}

// ID retrieves the peer's unique identifier.
func (p *Peer) ID() string {
	return p.id
}

// NodeID retrieves the peer's unique identifier.
func (p *Peer) NodeID() enode.ID {
	return p.Peer.ID()
}

// Version retrieves the peer's negotiated `eth` protocol version.
func (p *Peer) Version() uint {
	return p.version
}

<<<<<<< HEAD
func (p *Peer) Lagging() bool {
	return p.lagging
}

func (p *Peer) MarkLagging() {
	p.lagging = true
}

// Head retrieves the current head hash and total difficulty of the peer.
func (p *Peer) Head() (hash common.Hash, td *big.Int) {
	p.lock.RLock()
	defer p.lock.RUnlock()

	copy(hash[:], p.head[:])
	return hash, new(big.Int).Set(p.td)
}

// SetHead updates the head hash and total difficulty of the peer.
func (p *Peer) SetHead(hash common.Hash, td *big.Int) {
	p.lock.Lock()
	defer p.lock.Unlock()
	p.lagging = false
	copy(p.head[:], hash[:])
	p.td.Set(td)
}

// KnownBlock returns whether peer is known to already have a block.
func (p *Peer) KnownBlock(hash common.Hash) bool {
	return p.knownBlocks.Contains(hash)
=======
// BlockRange returns the latest announced block range.
// This will be nil for peers below protocol version eth/69.
func (p *Peer) BlockRange() *BlockRangeUpdatePacket {
	return p.lastRange.Load()
>>>>>>> 12b4131f
}

// KnownTransaction returns whether peer is known to already have a transaction.
func (p *Peer) KnownTransaction(hash common.Hash) bool {
	return p.knownTxs.Contains(hash)
}

// markBlock marks a block as known for the peer, ensuring that the block will
// never be propagated to this particular peer.
func (p *Peer) markBlock(hash common.Hash) {
	// If we reached the memory allowance, drop a previously known block hash
	p.knownBlocks.Add(hash)
}

// markTransaction marks a transaction as known for the peer, ensuring that it
// will never be propagated to this particular peer.
func (p *Peer) markTransaction(hash common.Hash) {
	// If we reached the memory allowance, drop a previously known transaction hash
	p.knownTxs.Add(hash)
}

// SendTransactions sends transactions to the peer and includes the hashes
// in its transaction hash set for future reference.
//
// This method is a helper used by the async transaction sender. Don't call it
// directly as the queueing (memory) and transmission (bandwidth) costs should
// not be managed directly.
//
// The reasons this is public is to allow packages using this protocol to write
// tests that directly send messages without having to do the async queueing.
func (p *Peer) SendTransactions(txs types.Transactions) error {
	// Mark all the transactions as known, but ensure we don't overflow our limits
	for _, tx := range txs {
		p.knownTxs.Add(tx.Hash())
	}
	return p2p.Send(p.rw, TransactionsMsg, txs)
}

// AsyncSendTransactions queues a list of transactions (by hash) to eventually
// propagate to a remote peer. The number of pending sends are capped (new ones
// will force old sends to be dropped)
func (p *Peer) AsyncSendTransactions(hashes []common.Hash) {
	select {
	case p.txBroadcast <- hashes:
		// Mark all the transactions as known, but ensure we don't overflow our limits
		p.knownTxs.Add(hashes...)
	case <-p.txTerm:
		p.Log().Debug("Dropping transaction propagation", "count", len(hashes))
	case <-p.term:
		p.Log().Debug("Dropping transaction propagation", "count", len(hashes))
	}
}

// sendPooledTransactionHashes sends transaction hashes (tagged with their type
// and size) to the peer and includes them in its transaction hash set for future
// reference.
//
// This method is a helper used by the async transaction announcer. Don't call it
// directly as the queueing (memory) and transmission (bandwidth) costs should
// not be managed directly.
func (p *Peer) sendPooledTransactionHashes(hashes []common.Hash, types []byte, sizes []uint32) error {
	// Mark all the transactions as known, but ensure we don't overflow our limits
	p.knownTxs.Add(hashes...)
	return p2p.Send(p.rw, NewPooledTransactionHashesMsg, NewPooledTransactionHashesPacket{Types: types, Sizes: sizes, Hashes: hashes})
}

// AsyncSendPooledTransactionHashes queues a list of transactions hashes to eventually
// announce to a remote peer.  The number of pending sends are capped (new ones
// will force old sends to be dropped)
func (p *Peer) AsyncSendPooledTransactionHashes(hashes []common.Hash) {
	select {
	case p.txAnnounce <- hashes:
		// Mark all the transactions as known, but ensure we don't overflow our limits
		p.knownTxs.Add(hashes...)
	case <-p.txTerm:
		p.Log().Debug("Dropping transaction announcement", "count", len(hashes))
	case <-p.term:
		p.Log().Debug("Dropping transaction announcement", "count", len(hashes))
	}
}

// ReplyPooledTransactionsRLP is the response to RequestTxs.
func (p *Peer) ReplyPooledTransactionsRLP(id uint64, hashes []common.Hash, txs []rlp.RawValue) error {
	// Mark all the transactions as known, but ensure we don't overflow our limits
	p.knownTxs.Add(hashes...)

	// Not packed into PooledTransactionsResponse to avoid RLP decoding
	return p2p.Send(p.rw, PooledTransactionsMsg, &PooledTransactionsRLPPacket{
		RequestId:                     id,
		PooledTransactionsRLPResponse: txs,
	})
}

// SendNewBlockHashes announces the availability of a number of blocks through
// a hash notification.
func (p *Peer) SendNewBlockHashes(hashes []common.Hash, numbers []uint64) error {
	// Mark all the block hashes as known, but ensure we don't overflow our limits
	p.knownBlocks.Add(hashes...)

	request := make(NewBlockHashesPacket, len(hashes))
	for i := 0; i < len(hashes); i++ {
		request[i].Hash = hashes[i]
		request[i].Number = numbers[i]
	}
	return p2p.Send(p.rw, NewBlockHashesMsg, request)
}

// AsyncSendNewBlockHash queues the availability of a block for propagation to a
// remote peer. If the peer's broadcast queue is full, the event is silently
// dropped.
func (p *Peer) AsyncSendNewBlockHash(block *types.Block) {
	select {
	case p.queuedBlockAnns <- block:
		// Mark all the block hash as known, but ensure we don't overflow our limits
		p.knownBlocks.Add(block.Hash())
	default:
		p.Log().Debug("Dropping block announcement", "number", block.NumberU64(), "hash", block.Hash())
	}
}

// SendNewBlock propagates an entire block to a remote peer.
func (p *Peer) SendNewBlock(block *types.Block, td *big.Int) error {
	// Mark all the block hash as known, but ensure we don't overflow our limits
	p.knownBlocks.Add(block.Hash())
	return p2p.Send(p.rw, NewBlockMsg, &NewBlockPacket{
		Block:    block,
		TD:       td,
		Sidecars: block.Sidecars(),
	})
}

// AsyncSendNewBlock queues an entire block for propagation to a remote peer. If
// the peer's broadcast queue is full, the event is silently dropped.
func (p *Peer) AsyncSendNewBlock(block *types.Block, td *big.Int) {
	select {
	case p.queuedBlocks <- &blockPropagation{block: block, td: td}:
		// Mark all the block hash as known, but ensure we don't overflow our limits
		p.knownBlocks.Add(block.Hash())
	default:
		p.Log().Debug("Dropping block propagation", "number", block.NumberU64(), "hash", block.Hash())
	}
}

// ReplyBlockHeadersRLP is the response to GetBlockHeaders.
func (p *Peer) ReplyBlockHeadersRLP(id uint64, headers []rlp.RawValue) error {
	return p2p.Send(p.rw, BlockHeadersMsg, &BlockHeadersRLPPacket{
		RequestId:               id,
		BlockHeadersRLPResponse: headers,
	})
}

// ReplyBlockBodiesRLP is the response to GetBlockBodies.
func (p *Peer) ReplyBlockBodiesRLP(id uint64, bodies []rlp.RawValue) error {
	// Not packed into BlockBodiesResponse to avoid RLP decoding
	return p2p.Send(p.rw, BlockBodiesMsg, &BlockBodiesRLPPacket{
		RequestId:              id,
		BlockBodiesRLPResponse: bodies,
	})
}

// ReplyReceiptsRLP is the response to GetReceipts.
func (p *Peer) ReplyReceiptsRLP(id uint64, receipts []rlp.RawValue) error {
	return p2p.Send(p.rw, ReceiptsMsg, &ReceiptsRLPPacket{
		RequestId:           id,
		ReceiptsRLPResponse: receipts,
	})
}

// RequestOneHeader is a wrapper around the header query functions to fetch a
// single header. It is used solely by the fetcher.
func (p *Peer) RequestOneHeader(hash common.Hash, sink chan *Response) (*Request, error) {
	p.Log().Debug("Fetching single header", "hash", hash)
	id := rand.Uint64()

	req := &Request{
		id:   id,
		sink: sink,
		code: GetBlockHeadersMsg,
		want: BlockHeadersMsg,
		data: &GetBlockHeadersPacket{
			RequestId: id,
			GetBlockHeadersRequest: &GetBlockHeadersRequest{
				Origin:  HashOrNumber{Hash: hash},
				Amount:  uint64(1),
				Skip:    uint64(0),
				Reverse: false,
			},
		},
	}
	if err := p.dispatchRequest(req); err != nil {
		return nil, err
	}
	return req, nil
}

// RequestHeadersByHash fetches a batch of blocks' headers corresponding to the
// specified header query, based on the hash of an origin block.
func (p *Peer) RequestHeadersByHash(origin common.Hash, amount int, skip int, reverse bool, sink chan *Response) (*Request, error) {
	p.Log().Debug("Fetching batch of headers", "count", amount, "fromhash", origin, "skip", skip, "reverse", reverse)
	id := rand.Uint64()

	req := &Request{
		id:   id,
		sink: sink,
		code: GetBlockHeadersMsg,
		want: BlockHeadersMsg,
		data: &GetBlockHeadersPacket{
			RequestId: id,
			GetBlockHeadersRequest: &GetBlockHeadersRequest{
				Origin:  HashOrNumber{Hash: origin},
				Amount:  uint64(amount),
				Skip:    uint64(skip),
				Reverse: reverse,
			},
		},
	}
	if err := p.dispatchRequest(req); err != nil {
		return nil, err
	}
	return req, nil
}

// RequestHeadersByNumber fetches a batch of blocks' headers corresponding to the
// specified header query, based on the number of an origin block.
func (p *Peer) RequestHeadersByNumber(origin uint64, amount int, skip int, reverse bool, sink chan *Response) (*Request, error) {
	p.Log().Debug("Fetching batch of headers", "count", amount, "fromnum", origin, "skip", skip, "reverse", reverse)
	id := rand.Uint64()

	req := &Request{
		id:   id,
		sink: sink,
		code: GetBlockHeadersMsg,
		want: BlockHeadersMsg,
		data: &GetBlockHeadersPacket{
			RequestId: id,
			GetBlockHeadersRequest: &GetBlockHeadersRequest{
				Origin:  HashOrNumber{Number: origin},
				Amount:  uint64(amount),
				Skip:    uint64(skip),
				Reverse: reverse,
			},
		},
	}
	if err := p.dispatchRequest(req); err != nil {
		return nil, err
	}
	return req, nil
}

// RequestBodies fetches a batch of blocks' bodies corresponding to the hashes
// specified.
func (p *Peer) RequestBodies(hashes []common.Hash, sink chan *Response) (*Request, error) {
	p.Log().Debug("Fetching batch of block bodies", "count", len(hashes))
	id := rand.Uint64()

	req := &Request{
		id:   id,
		sink: sink,
		code: GetBlockBodiesMsg,
		want: BlockBodiesMsg,
		data: &GetBlockBodiesPacket{
			RequestId:             id,
			GetBlockBodiesRequest: hashes,
		},
	}
	if err := p.dispatchRequest(req); err != nil {
		return nil, err
	}
	return req, nil
}

// RequestReceipts fetches a batch of transaction receipts from a remote node.
func (p *Peer) RequestReceipts(hashes []common.Hash, sink chan *Response) (*Request, error) {
	p.Log().Debug("Fetching batch of receipts", "count", len(hashes))
	id := rand.Uint64()

	req := &Request{
		id:   id,
		sink: sink,
		code: GetReceiptsMsg,
		want: ReceiptsMsg,
		data: &GetReceiptsPacket{
			RequestId:          id,
			GetReceiptsRequest: hashes,
		},
	}
	if err := p.dispatchRequest(req); err != nil {
		return nil, err
	}
	return req, nil
}

// RequestTxs fetches a batch of transactions from a remote node.
func (p *Peer) RequestTxs(hashes []common.Hash) error {
	p.Log().Debug("Fetching batch of transactions", "count", len(hashes))
	id := rand.Uint64()

	requestTracker.Track(p.id, p.version, GetPooledTransactionsMsg, PooledTransactionsMsg, id)
	return p2p.Send(p.rw, GetPooledTransactionsMsg, &GetPooledTransactionsPacket{
		RequestId:                    id,
		GetPooledTransactionsRequest: hashes,
	})
}

// SendBlockRangeUpdate sends a notification about our available block range to the peer.
func (p *Peer) SendBlockRangeUpdate(msg BlockRangeUpdatePacket) error {
	if p.version < ETH69 {
		return nil
	}
	return p2p.Send(p.rw, BlockRangeUpdateMsg, &msg)
}

// knownCache is a cache for known hashes.
type knownCache struct {
	hashes mapset.Set[common.Hash]
	max    int
}

// newKnownCache creates a new knownCache with a max capacity.
func newKnownCache(max int) *knownCache {
	return &knownCache{
		max:    max,
		hashes: mapset.NewSet[common.Hash](),
	}
}

// Add adds a list of elements to the set.
func (k *knownCache) Add(hashes ...common.Hash) {
	for k.hashes.Cardinality() > max(0, k.max-len(hashes)) {
		k.hashes.Pop()
	}
	for _, hash := range hashes {
		k.hashes.Add(hash)
	}
}

// Contains returns whether the given item is in the set.
func (k *knownCache) Contains(hash common.Hash) bool {
	return k.hashes.Contains(hash)
}

// Cardinality returns the number of elements in the set.
func (k *knownCache) Cardinality() int {
	return k.hashes.Cardinality()
}<|MERGE_RESOLUTION|>--- conflicted
+++ resolved
@@ -19,11 +19,8 @@
 import (
 	"math/big"
 	"math/rand"
-<<<<<<< HEAD
 	"sync"
-=======
 	"sync/atomic"
->>>>>>> 12b4131f
 
 	mapset "github.com/deckarep/golang-set/v2"
 	"github.com/ethereum/go-ethereum/common"
@@ -65,10 +62,10 @@
 type Peer struct {
 	id string // Unique ID for the peer, cached
 
-<<<<<<< HEAD
 	*p2p.Peer                         // The embedded P2P package peer
 	rw              p2p.MsgReadWriter // Input/output streams for snap
 	version         uint              // Protocol version negotiated
+	lastRange       atomic.Pointer[BlockRangeUpdatePacket]
 	statusExtension *UpgradeStatusExtension
 
 	lagging bool        // lagging peer is still connected, but won't be used to sync.
@@ -78,12 +75,6 @@
 	knownBlocks     *knownCache            // Set of block hashes known to be known by this peer
 	queuedBlocks    chan *blockPropagation // Queue of blocks to broadcast to the peer
 	queuedBlockAnns chan *types.Block      // Queue of blocks to announce to the peer
-=======
-	*p2p.Peer                   // The embedded P2P package peer
-	rw        p2p.MsgReadWriter // Input/output streams for snap
-	version   uint              // Protocol version negotiated
-	lastRange atomic.Pointer[BlockRangeUpdatePacket]
->>>>>>> 12b4131f
 
 	txpool      TxPool             // Transaction pool used by the broadcasters for liveness checks
 	knownTxs    *knownCache        // Set of transaction hashes known to be known by this peer
@@ -161,7 +152,6 @@
 	return p.version
 }
 
-<<<<<<< HEAD
 func (p *Peer) Lagging() bool {
 	return p.lagging
 }
@@ -191,12 +181,12 @@
 // KnownBlock returns whether peer is known to already have a block.
 func (p *Peer) KnownBlock(hash common.Hash) bool {
 	return p.knownBlocks.Contains(hash)
-=======
+}
+
 // BlockRange returns the latest announced block range.
 // This will be nil for peers below protocol version eth/69.
 func (p *Peer) BlockRange() *BlockRangeUpdatePacket {
 	return p.lastRange.Load()
->>>>>>> 12b4131f
 }
 
 // KnownTransaction returns whether peer is known to already have a transaction.
