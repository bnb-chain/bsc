// Copyright 2021 The go-ethereum Authors
// This file is part of the go-ethereum library.
//
// The go-ethereum library is free software: you can redistribute it and/or modify
// it under the terms of the GNU Lesser General Public License as published by
// the Free Software Foundation, either version 3 of the License, or
// (at your option) any later version.
//
// The go-ethereum library is distributed in the hope that it will be useful,
// but WITHOUT ANY WARRANTY; without even the implied warranty of
// MERCHANTABILITY or FITNESS FOR A PARTICULAR PURPOSE. See the
// GNU Lesser General Public License for more details.
//
// You should have received a copy of the GNU Lesser General Public License
// along with the go-ethereum library. If not, see <http://www.gnu.org/licenses/>.

package snap

import (
	"bytes"
	"encoding/binary"
	"fmt"
	"math/big"
	"testing"
	"time"

	"github.com/ethereum/go-ethereum/common"
	"github.com/ethereum/go-ethereum/consensus/ethash"
	"github.com/ethereum/go-ethereum/core"
	"github.com/ethereum/go-ethereum/core/rawdb"
	"github.com/ethereum/go-ethereum/core/types"
	"github.com/ethereum/go-ethereum/p2p"
	"github.com/ethereum/go-ethereum/p2p/enode"
	"github.com/ethereum/go-ethereum/params"
	"github.com/ethereum/go-ethereum/rlp"
	fuzz "github.com/google/gofuzz"
)

func FuzzARange(f *testing.F) {
	f.Fuzz(func(t *testing.T, data []byte) {
		doFuzz(data, &GetAccountRangePacket{}, GetAccountRangeMsg)
	})
}

func FuzzSRange(f *testing.F) {
	f.Fuzz(func(t *testing.T, data []byte) {
		doFuzz(data, &GetStorageRangesPacket{}, GetStorageRangesMsg)
	})
}

func FuzzByteCodes(f *testing.F) {
	f.Fuzz(func(t *testing.T, data []byte) {
		doFuzz(data, &GetByteCodesPacket{}, GetByteCodesMsg)
	})
}

func FuzzTrieNodes(f *testing.F) {
	f.Fuzz(func(t *testing.T, data []byte) {
		doFuzz(data, &GetTrieNodesPacket{}, GetTrieNodesMsg)
	})
}

func doFuzz(input []byte, obj interface{}, code int) {
	bc := getChain()
	defer bc.Stop()
	fuzz.NewFromGoFuzz(input).Fuzz(obj)
	var data []byte
	switch p := obj.(type) {
	case *GetTrieNodesPacket:
		p.Root = trieRoot
		data, _ = rlp.EncodeToBytes(obj)
	default:
		data, _ = rlp.EncodeToBytes(obj)
	}
	cli := &dummyRW{
		code: uint64(code),
		data: data,
	}
	peer := NewFakePeer(65, "gazonk01", cli)
	err := HandleMessage(&dummyBackend{bc}, peer)
	switch {
	case err == nil && cli.writeCount != 1:
		panic(fmt.Sprintf("Expected 1 response, got %d", cli.writeCount))
	case err != nil && cli.writeCount != 0:
		panic(fmt.Sprintf("Expected 0 response, got %d", cli.writeCount))
	}
}

var trieRoot common.Hash

func getChain() *core.BlockChain {
	ga := make(types.GenesisAlloc, 1000)
	var a = make([]byte, 20)
	var mkStorage = func(k, v int) (common.Hash, common.Hash) {
		var kB = make([]byte, 32)
		var vB = make([]byte, 32)
		binary.LittleEndian.PutUint64(kB, uint64(k))
		binary.LittleEndian.PutUint64(vB, uint64(v))
		return common.BytesToHash(kB), common.BytesToHash(vB)
	}
	storage := make(map[common.Hash]common.Hash)
	for i := 0; i < 10; i++ {
		k, v := mkStorage(i, i)
		storage[k] = v
	}
	for i := 0; i < 1000; i++ {
		binary.LittleEndian.PutUint64(a, uint64(i+0xff))
		acc := types.Account{Balance: big.NewInt(int64(i))}
		if i%2 == 1 {
			acc.Storage = storage
		}
		ga[common.BytesToAddress(a)] = acc
	}
	gspec := &core.Genesis{
		Config: params.TestChainConfig,
		Alloc:  ga,
	}
	_, blocks, _ := core.GenerateChainWithGenesis(gspec, ethash.NewFaker(), 2, func(i int, gen *core.BlockGen) {})
	options := &core.BlockChainConfig{
		TrieCleanLimit: 0,
		TrieDirtyLimit: 0,
		TrieTimeLimit:  5 * time.Minute,
		NoPrefetch:     true,
		SnapshotLimit:  100,
		SnapshotWait:   true,
	}
	trieRoot = blocks[len(blocks)-1].Root()
<<<<<<< HEAD
	bc, _ := core.NewBlockChain(rawdb.NewMemoryDatabase(), cacheConf, gspec, nil, ethash.NewFaker(), vm.Config{}, nil, nil)
=======
	bc, _ := core.NewBlockChain(rawdb.NewMemoryDatabase(), gspec, ethash.NewFaker(), options)
>>>>>>> 12b4131f
	if _, err := bc.InsertChain(blocks); err != nil {
		panic(err)
	}
	return bc
}

type dummyBackend struct {
	chain *core.BlockChain
}

func (d *dummyBackend) Chain() *core.BlockChain       { return d.chain }
func (d *dummyBackend) RunPeer(*Peer, Handler) error  { return nil }
func (d *dummyBackend) PeerInfo(enode.ID) interface{} { return "Foo" }
func (d *dummyBackend) Handle(*Peer, Packet) error    { return nil }

type dummyRW struct {
	code       uint64
	data       []byte
	writeCount int
}

func (d *dummyRW) ReadMsg() (p2p.Msg, error) {
	return p2p.Msg{
		Code:       d.code,
		Payload:    bytes.NewReader(d.data),
		ReceivedAt: time.Now(),
		Size:       uint32(len(d.data)),
	}, nil
}

func (d *dummyRW) WriteMsg(msg p2p.Msg) error {
	d.writeCount++
	return nil
}<|MERGE_RESOLUTION|>--- conflicted
+++ resolved
@@ -125,11 +125,7 @@
 		SnapshotWait:   true,
 	}
 	trieRoot = blocks[len(blocks)-1].Root()
-<<<<<<< HEAD
-	bc, _ := core.NewBlockChain(rawdb.NewMemoryDatabase(), cacheConf, gspec, nil, ethash.NewFaker(), vm.Config{}, nil, nil)
-=======
 	bc, _ := core.NewBlockChain(rawdb.NewMemoryDatabase(), gspec, ethash.NewFaker(), options)
->>>>>>> 12b4131f
 	if _, err := bc.InsertChain(blocks); err != nil {
 		panic(err)
 	}
