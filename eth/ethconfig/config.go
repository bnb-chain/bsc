// Copyright 2021 The go-ethereum Authors
// This file is part of the go-ethereum library.
//
// The go-ethereum library is free software: you can redistribute it and/or modify
// it under the terms of the GNU Lesser General Public License as published by
// the Free Software Foundation, either version 3 of the License, or
// (at your option) any later version.
//
// The go-ethereum library is distributed in the hope that it will be useful,
// but WITHOUT ANY WARRANTY; without even the implied warranty of
// MERCHANTABILITY or FITNESS FOR A PARTICULAR PURPOSE. See the
// GNU Lesser General Public License for more details.
//
// You should have received a copy of the GNU Lesser General Public License
// along with the go-ethereum library. If not, see <http://www.gnu.org/licenses/>.

// Package ethconfig contains the configuration of the ETH and LES protocols.
package ethconfig

import (
	"fmt"
	"time"

	"github.com/ethereum/go-ethereum/common"
	"github.com/ethereum/go-ethereum/consensus"
	"github.com/ethereum/go-ethereum/consensus/beacon"
	"github.com/ethereum/go-ethereum/consensus/clique"
	"github.com/ethereum/go-ethereum/consensus/ethash"
	"github.com/ethereum/go-ethereum/consensus/parlia"
	"github.com/ethereum/go-ethereum/core"
	"github.com/ethereum/go-ethereum/core/history"
	"github.com/ethereum/go-ethereum/core/txpool/blobpool"
	"github.com/ethereum/go-ethereum/core/txpool/legacypool"
	"github.com/ethereum/go-ethereum/eth/gasprice"
	"github.com/ethereum/go-ethereum/ethdb"
	"github.com/ethereum/go-ethereum/internal/ethapi"
	"github.com/ethereum/go-ethereum/log"
	"github.com/ethereum/go-ethereum/miner/minerconfig"
	"github.com/ethereum/go-ethereum/p2p/enode"
	"github.com/ethereum/go-ethereum/params"
)

// FullNodeGPO contains default gasprice oracle settings for full node.
var FullNodeGPO = gasprice.Config{
	Blocks:          20,
	Percentile:      60,
	MaxPrice:        gasprice.DefaultMaxPrice,
	OracleThreshold: 1000,
	IgnorePrice:     gasprice.DefaultIgnorePrice,
}

// Defaults contains default settings for use on the BSC main net.
var Defaults = Config{
<<<<<<< HEAD
	SyncMode:            SnapSync,
	NetworkId:           0, // enable auto configuration of networkID == chainID
	TxLookupLimit:       2350000,
	TransactionHistory:  2350000,
	BlockHistory:        0,
	StateHistory:        params.FullImmutabilityThreshold,
	DatabaseCache:       512,
	EnableSharedStorage: false,
	TrieCleanCache:      154,
	TrieDirtyCache:      256,
	TrieTimeout:         10 * time.Minute,
	TriesInMemory:       128,
	TriesVerifyMode:     core.LocalVerify,
	SnapshotCache:       102,
	FilterLogCacheSize:  32,
	Miner:               minerconfig.DefaultConfig,
	TxPool:              legacypool.DefaultConfig,
	BlobPool:            blobpool.DefaultConfig,
	RPCGasCap:           50000000,
	RPCEVMTimeout:       5 * time.Second,
	GPO:                 FullNodeGPO,
	RPCTxFeeCap:         1,                                         // 1 ether
	BlobExtraReserve:    params.DefaultExtraReserveForBlobRequests, // Extra reserve threshold for blob, blob never expires when -1 is set, default 28800
=======
	HistoryMode:        history.KeepAll,
	SyncMode:           SnapSync,
	NetworkId:          0, // enable auto configuration of networkID == chainID
	TxLookupLimit:      2350000,
	TransactionHistory: 2350000,
	LogHistory:         2350000,
	StateHistory:       params.FullImmutabilityThreshold,
	DatabaseCache:      512,
	TrieCleanCache:     154,
	TrieDirtyCache:     256,
	TrieTimeout:        60 * time.Minute,
	SnapshotCache:      102,
	FilterLogCacheSize: 32,
	Miner:              miner.DefaultConfig,
	TxPool:             legacypool.DefaultConfig,
	BlobPool:           blobpool.DefaultConfig,
	RPCGasCap:          50000000,
	RPCEVMTimeout:      5 * time.Second,
	GPO:                FullNodeGPO,
	RPCTxFeeCap:        1, // 1 ether
>>>>>>> 12b4131f
}

//go:generate go run github.com/fjl/gencodec -type Config -formats toml -out gen_config.go

// Config contains configuration options for ETH and LES protocols.
type Config struct {
	// The genesis block, which is inserted if the database is empty.
	// If nil, the Ethereum main net block is used.
	Genesis *core.Genesis `toml:",omitempty"`

	// Network ID separates blockchains on the peer-to-peer networking level. When left
	// zero, the chain ID is used as network ID.
	NetworkId uint64
	SyncMode  SyncMode

<<<<<<< HEAD
	// DisablePeerTxBroadcast is an optional config and disabled by default, and usually you do not need it.
	// When this flag is enabled, you are requesting remote peers to stop broadcasting new transactions to you, and
	// it does not mean that your node will stop broadcasting transactions to remote peers.
	// If your node does care about new mempool transactions (e.g., running rpc services without the need of mempool
	// transactions) or is continuously under high pressure (e.g., mempool is always full), then you can consider
	// to turn it on.
	DisablePeerTxBroadcast bool
	EVNNodeIDsToAdd        []enode.ID
	EVNNodeIDsToRemove     []enode.ID
=======
	// HistoryMode configures chain history retention.
	HistoryMode history.HistoryMode

>>>>>>> 12b4131f
	// This can be set to list of enrtree:// URLs which will be queried for
	// nodes to connect to.
	EthDiscoveryURLs  []string
	SnapDiscoveryURLs []string
	BscDiscoveryURLs  []string

	// State options.
	NoPruning  bool // Whether to disable pruning and flush everything to disk
	NoPrefetch bool // Whether to disable prefetching and only load state on demand

	DirectBroadcast     bool
	DisableSnapProtocol bool // Whether disable snap protocol
	RangeLimit          bool

	// Deprecated: use 'TransactionHistory' instead.
	TxLookupLimit uint64 `toml:",omitempty"` // The maximum number of blocks from head whose tx indices are reserved.

<<<<<<< HEAD
	TransactionHistory uint64 `toml:",omitempty"` // The maximum number of blocks from head whose tx indices are reserved.
	BlockHistory       uint64 `toml:",omitempty"` // The maximum number of blocks from head whose block body/header/receipt/diff/hash are reserved.
	StateHistory       uint64 `toml:",omitempty"` // The maximum number of blocks from head whose state histories are reserved.
=======
	TransactionHistory   uint64 `toml:",omitempty"` // The maximum number of blocks from head whose tx indices are reserved.
	LogHistory           uint64 `toml:",omitempty"` // The maximum number of blocks from head where a log search index is maintained.
	LogNoHistory         bool   `toml:",omitempty"` // No log search index is maintained.
	LogExportCheckpoints string // export log index checkpoints to file
	StateHistory         uint64 `toml:",omitempty"` // The maximum number of blocks from head whose state histories are reserved.

>>>>>>> 12b4131f
	// State scheme represents the scheme used to store ethereum states and trie
	// nodes on top. It can be 'hash', 'path', or none which means use the scheme
	// consistent with persistent state.
	StateScheme        string `toml:",omitempty"` // State scheme used to store ethereum state and merkle trie nodes on top
	PathSyncFlush      bool   `toml:",omitempty"` // State scheme used to store ethereum state and merkle trie nodes on top
	JournalFileEnabled bool   // Whether the TrieJournal is stored using journal file

	DisableTxIndexer bool `toml:",omitempty"` // Whether to enable the transaction indexer

	// RequiredBlocks is a set of block number -> hash mappings which must be in the
	// canonical chain of all remote peers. Setting the option makes geth verify the
	// presence of these blocks for every new peer connection.
	RequiredBlocks map[uint64]common.Hash `toml:"-"`

	// Database options
	SkipBcVersionCheck bool `toml:"-"`
	DatabaseHandles    int  `toml:"-"`
	DatabaseCache      int
	DatabaseFreezer    string
<<<<<<< HEAD
	// PruneAncientData is an optional config and disabled by default, and usually you do not need it.
	// When this flag is enabled, only keep the latest 9w blocks' data, the older blocks' data will be
	// pruned instead of being dumped to freezerdb, the pruned data includes CanonicalHash, Header, Block,
	// Receipt and TotalDifficulty.
	// Notice: the PruneAncientData once be turned on, the get/chaindata/ancient dir will be removed,
	// if restart without the pruneancient flag, the ancient data will start with the previous point that
	// the oldest unpruned block number.
	// !!Deprecated: use 'BlockHistory' instead.
	PruneAncientData bool

	EnableSharedStorage bool
	TrieCleanCache      int
	TrieDirtyCache      int
	TrieTimeout         time.Duration
	SnapshotCache       int
	TriesInMemory       uint64
	TriesVerifyMode     core.VerifyMode
	Preimages           bool
=======
	DatabaseEra        string

	TrieCleanCache int
	TrieDirtyCache int
	TrieTimeout    time.Duration
	SnapshotCache  int
	Preimages      bool
>>>>>>> 12b4131f

	// This is the number of blocks for which logs will be cached in the filter system.
	FilterLogCacheSize int

	// Mining options
	Miner minerconfig.Config

	// Transaction pool options
	TxPool   legacypool.Config
	BlobPool blobpool.Config

	// Gas Price Oracle options
	GPO gasprice.Config

	// Enables tracking of SHA3 preimages in the VM
	EnablePreimageRecording bool

	// Enables VM tracing
	VMTrace           string
	VMTraceJsonConfig string

	// RPCGasCap is the global gas cap for eth-call variants.
	RPCGasCap uint64

	// RPCEVMTimeout is the global timeout for eth-call.
	RPCEVMTimeout time.Duration

	// RPCTxFeeCap is the global transaction fee(price * gaslimit) cap for
	// send-transaction variants. The unit is ether.
	RPCTxFeeCap float64

<<<<<<< HEAD
	// OverridePassedForkTime
	OverridePassedForkTime *uint64 `toml:",omitempty"`

	// OverrideLorentz (TODO: remove after the fork)
	OverrideLorentz *uint64 `toml:",omitempty"`

	// OverrideMaxwell (TODO: remove after the fork)
	OverrideMaxwell *uint64 `toml:",omitempty"`

	// OverrideFermi (TODO: remove after the fork)
	OverrideFermi *uint64 `toml:",omitempty"`
=======
	// OverrideOsaka (TODO: remove after the fork)
	OverrideOsaka *uint64 `toml:",omitempty"`
>>>>>>> 12b4131f

	// OverrideVerkle (TODO: remove after the fork)
	OverrideVerkle *uint64 `toml:",omitempty"`

	// blob setting
	BlobExtraReserve uint64
}

// CreateConsensusEngine creates a consensus engine for the given chain config.
// Clique is allowed for now to live standalone, but ethash is forbidden and can
// only exist on already merged networks.
func CreateConsensusEngine(config *params.ChainConfig, db ethdb.Database, ee *ethapi.BlockChainAPI, genesisHash common.Hash) (consensus.Engine, error) {
	if config.Parlia != nil {
		return parlia.New(config, db, ee, genesisHash), nil
	}
	if config.TerminalTotalDifficulty == nil {
		log.Error("Geth only supports PoS networks. Please transition legacy networks using Geth v1.13.x.")
		return nil, fmt.Errorf("'terminalTotalDifficulty' is not set in genesis block")
	}
	// If proof-of-authority is requested, set it up
	if config.Clique != nil {
		return clique.New(config.Clique, db), nil
	}
	return beacon.New(ethash.NewFaker()), nil
}

func ApplyDefaultEthConfig(cfg *Config) {
	if cfg == nil {
		log.Warn("ApplyDefaultEthConfig cfg == nil")
		return
	}

	minerconfig.ApplyDefaultMinerConfig(&cfg.Miner)
}<|MERGE_RESOLUTION|>--- conflicted
+++ resolved
@@ -51,7 +51,7 @@
 
 // Defaults contains default settings for use on the BSC main net.
 var Defaults = Config{
-<<<<<<< HEAD
+	HistoryMode:         history.KeepAll,
 	SyncMode:            SnapSync,
 	NetworkId:           0, // enable auto configuration of networkID == chainID
 	TxLookupLimit:       2350000,
@@ -75,28 +75,6 @@
 	GPO:                 FullNodeGPO,
 	RPCTxFeeCap:         1,                                         // 1 ether
 	BlobExtraReserve:    params.DefaultExtraReserveForBlobRequests, // Extra reserve threshold for blob, blob never expires when -1 is set, default 28800
-=======
-	HistoryMode:        history.KeepAll,
-	SyncMode:           SnapSync,
-	NetworkId:          0, // enable auto configuration of networkID == chainID
-	TxLookupLimit:      2350000,
-	TransactionHistory: 2350000,
-	LogHistory:         2350000,
-	StateHistory:       params.FullImmutabilityThreshold,
-	DatabaseCache:      512,
-	TrieCleanCache:     154,
-	TrieDirtyCache:     256,
-	TrieTimeout:        60 * time.Minute,
-	SnapshotCache:      102,
-	FilterLogCacheSize: 32,
-	Miner:              miner.DefaultConfig,
-	TxPool:             legacypool.DefaultConfig,
-	BlobPool:           blobpool.DefaultConfig,
-	RPCGasCap:          50000000,
-	RPCEVMTimeout:      5 * time.Second,
-	GPO:                FullNodeGPO,
-	RPCTxFeeCap:        1, // 1 ether
->>>>>>> 12b4131f
 }
 
 //go:generate go run github.com/fjl/gencodec -type Config -formats toml -out gen_config.go
@@ -112,7 +90,6 @@
 	NetworkId uint64
 	SyncMode  SyncMode
 
-<<<<<<< HEAD
 	// DisablePeerTxBroadcast is an optional config and disabled by default, and usually you do not need it.
 	// When this flag is enabled, you are requesting remote peers to stop broadcasting new transactions to you, and
 	// it does not mean that your node will stop broadcasting transactions to remote peers.
@@ -122,11 +99,9 @@
 	DisablePeerTxBroadcast bool
 	EVNNodeIDsToAdd        []enode.ID
 	EVNNodeIDsToRemove     []enode.ID
-=======
 	// HistoryMode configures chain history retention.
 	HistoryMode history.HistoryMode
 
->>>>>>> 12b4131f
 	// This can be set to list of enrtree:// URLs which will be queried for
 	// nodes to connect to.
 	EthDiscoveryURLs  []string
@@ -144,18 +119,13 @@
 	// Deprecated: use 'TransactionHistory' instead.
 	TxLookupLimit uint64 `toml:",omitempty"` // The maximum number of blocks from head whose tx indices are reserved.
 
-<<<<<<< HEAD
-	TransactionHistory uint64 `toml:",omitempty"` // The maximum number of blocks from head whose tx indices are reserved.
-	BlockHistory       uint64 `toml:",omitempty"` // The maximum number of blocks from head whose block body/header/receipt/diff/hash are reserved.
-	StateHistory       uint64 `toml:",omitempty"` // The maximum number of blocks from head whose state histories are reserved.
-=======
 	TransactionHistory   uint64 `toml:",omitempty"` // The maximum number of blocks from head whose tx indices are reserved.
+	BlockHistory         uint64 `toml:",omitempty"` // The maximum number of blocks from head whose block body/header/receipt/diff/hash are reserved.
 	LogHistory           uint64 `toml:",omitempty"` // The maximum number of blocks from head where a log search index is maintained.
 	LogNoHistory         bool   `toml:",omitempty"` // No log search index is maintained.
 	LogExportCheckpoints string // export log index checkpoints to file
 	StateHistory         uint64 `toml:",omitempty"` // The maximum number of blocks from head whose state histories are reserved.
 
->>>>>>> 12b4131f
 	// State scheme represents the scheme used to store ethereum states and trie
 	// nodes on top. It can be 'hash', 'path', or none which means use the scheme
 	// consistent with persistent state.
@@ -175,7 +145,8 @@
 	DatabaseHandles    int  `toml:"-"`
 	DatabaseCache      int
 	DatabaseFreezer    string
-<<<<<<< HEAD
+	DatabaseEra        string
+
 	// PruneAncientData is an optional config and disabled by default, and usually you do not need it.
 	// When this flag is enabled, only keep the latest 9w blocks' data, the older blocks' data will be
 	// pruned instead of being dumped to freezerdb, the pruned data includes CanonicalHash, Header, Block,
@@ -184,8 +155,7 @@
 	// if restart without the pruneancient flag, the ancient data will start with the previous point that
 	// the oldest unpruned block number.
 	// !!Deprecated: use 'BlockHistory' instead.
-	PruneAncientData bool
-
+	PruneAncientData    bool
 	EnableSharedStorage bool
 	TrieCleanCache      int
 	TrieDirtyCache      int
@@ -194,15 +164,6 @@
 	TriesInMemory       uint64
 	TriesVerifyMode     core.VerifyMode
 	Preimages           bool
-=======
-	DatabaseEra        string
-
-	TrieCleanCache int
-	TrieDirtyCache int
-	TrieTimeout    time.Duration
-	SnapshotCache  int
-	Preimages      bool
->>>>>>> 12b4131f
 
 	// This is the number of blocks for which logs will be cached in the filter system.
 	FilterLogCacheSize int
@@ -234,7 +195,6 @@
 	// send-transaction variants. The unit is ether.
 	RPCTxFeeCap float64
 
-<<<<<<< HEAD
 	// OverridePassedForkTime
 	OverridePassedForkTime *uint64 `toml:",omitempty"`
 
@@ -246,10 +206,9 @@
 
 	// OverrideFermi (TODO: remove after the fork)
 	OverrideFermi *uint64 `toml:",omitempty"`
-=======
+
 	// OverrideOsaka (TODO: remove after the fork)
 	OverrideOsaka *uint64 `toml:",omitempty"`
->>>>>>> 12b4131f
 
 	// OverrideVerkle (TODO: remove after the fork)
 	OverrideVerkle *uint64 `toml:",omitempty"`
