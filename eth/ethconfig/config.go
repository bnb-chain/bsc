--- conflicted
+++ resolved
@@ -216,10 +216,8 @@
 	// blob setting
 	BlobExtraReserve uint64
 
-<<<<<<< HEAD
 	//opcode optimization setting
 	EnableOpcodeOptimizing bool
-=======
 	// incremental snapshot config
 	EnableIncrSnapshots       bool
 	IncrSnapshotPath          string
@@ -228,7 +226,6 @@
 	IncrSnapshotKeptBlocks    uint64
 	UseRemoteIncrSnapshot     bool
 	RemoteIncrSnapshotURL     string
->>>>>>> 2ba405b2
 }
 
 // CreateConsensusEngine creates a consensus engine for the given chain config.
