--- conflicted
+++ resolved
@@ -21,49 +21,37 @@
 		Genesis                 *core.Genesis `toml:",omitempty"`
 		NetworkId               uint64
 		SyncMode                SyncMode
-<<<<<<< HEAD
 		DisablePeerTxBroadcast  bool
 		EVNNodeIDsToAdd         []enode.ID
 		EVNNodeIDsToRemove      []enode.ID
-=======
 		HistoryMode             history.HistoryMode
->>>>>>> 12b4131f
 		EthDiscoveryURLs        []string
 		SnapDiscoveryURLs       []string
 		BscDiscoveryURLs        []string
 		NoPruning               bool
 		NoPrefetch              bool
-<<<<<<< HEAD
 		DirectBroadcast         bool
 		DisableSnapProtocol     bool
 		RangeLimit              bool
 		TxLookupLimit           uint64 `toml:",omitempty"`
 		TransactionHistory      uint64 `toml:",omitempty"`
 		BlockHistory            uint64 `toml:",omitempty"`
+		LogHistory              uint64 `toml:",omitempty"`
+		LogNoHistory            bool   `toml:",omitempty"`
+		LogExportCheckpoints    string
 		StateHistory            uint64 `toml:",omitempty"`
 		StateScheme             string `toml:",omitempty"`
 		PathSyncFlush           bool   `toml:",omitempty"`
 		JournalFileEnabled      bool
 		DisableTxIndexer        bool                   `toml:",omitempty"`
-=======
-		TxLookupLimit           uint64 `toml:",omitempty"`
-		TransactionHistory      uint64 `toml:",omitempty"`
-		LogHistory              uint64 `toml:",omitempty"`
-		LogNoHistory            bool   `toml:",omitempty"`
-		LogExportCheckpoints    string
-		StateHistory            uint64                 `toml:",omitempty"`
-		StateScheme             string                 `toml:",omitempty"`
->>>>>>> 12b4131f
 		RequiredBlocks          map[uint64]common.Hash `toml:"-"`
 		SkipBcVersionCheck      bool                   `toml:"-"`
 		DatabaseHandles         int                    `toml:"-"`
 		DatabaseCache           int
 		DatabaseFreezer         string
-<<<<<<< HEAD
+		DatabaseEra             string
 		PruneAncientData        bool
-=======
-		DatabaseEra             string
->>>>>>> 12b4131f
+		EnableSharedStorage     bool
 		TrieCleanCache          int
 		TrieDirtyCache          int
 		TrieTimeout             time.Duration
@@ -82,14 +70,11 @@
 		RPCGasCap               uint64
 		RPCEVMTimeout           time.Duration
 		RPCTxFeeCap             float64
-<<<<<<< HEAD
 		OverridePassedForkTime  *uint64 `toml:",omitempty"`
 		OverrideLorentz         *uint64 `toml:",omitempty"`
 		OverrideMaxwell         *uint64 `toml:",omitempty"`
 		OverrideFermi           *uint64 `toml:",omitempty"`
-=======
 		OverrideOsaka           *uint64 `toml:",omitempty"`
->>>>>>> 12b4131f
 		OverrideVerkle          *uint64 `toml:",omitempty"`
 		BlobExtraReserve        uint64
 	}
@@ -97,13 +82,10 @@
 	enc.Genesis = c.Genesis
 	enc.NetworkId = c.NetworkId
 	enc.SyncMode = c.SyncMode
-<<<<<<< HEAD
 	enc.DisablePeerTxBroadcast = c.DisablePeerTxBroadcast
 	enc.EVNNodeIDsToAdd = c.EVNNodeIDsToAdd
 	enc.EVNNodeIDsToRemove = c.EVNNodeIDsToRemove
-=======
 	enc.HistoryMode = c.HistoryMode
->>>>>>> 12b4131f
 	enc.EthDiscoveryURLs = c.EthDiscoveryURLs
 	enc.SnapDiscoveryURLs = c.SnapDiscoveryURLs
 	enc.BscDiscoveryURLs = c.BscDiscoveryURLs
@@ -114,13 +96,10 @@
 	enc.RangeLimit = c.RangeLimit
 	enc.TxLookupLimit = c.TxLookupLimit
 	enc.TransactionHistory = c.TransactionHistory
-<<<<<<< HEAD
 	enc.BlockHistory = c.BlockHistory
-=======
 	enc.LogHistory = c.LogHistory
 	enc.LogNoHistory = c.LogNoHistory
 	enc.LogExportCheckpoints = c.LogExportCheckpoints
->>>>>>> 12b4131f
 	enc.StateHistory = c.StateHistory
 	enc.StateScheme = c.StateScheme
 	enc.PathSyncFlush = c.PathSyncFlush
@@ -131,11 +110,9 @@
 	enc.DatabaseHandles = c.DatabaseHandles
 	enc.DatabaseCache = c.DatabaseCache
 	enc.DatabaseFreezer = c.DatabaseFreezer
-<<<<<<< HEAD
+	enc.DatabaseEra = c.DatabaseEra
 	enc.PruneAncientData = c.PruneAncientData
-=======
-	enc.DatabaseEra = c.DatabaseEra
->>>>>>> 12b4131f
+	enc.EnableSharedStorage = c.EnableSharedStorage
 	enc.TrieCleanCache = c.TrieCleanCache
 	enc.TrieDirtyCache = c.TrieDirtyCache
 	enc.TrieTimeout = c.TrieTimeout
@@ -154,14 +131,11 @@
 	enc.RPCGasCap = c.RPCGasCap
 	enc.RPCEVMTimeout = c.RPCEVMTimeout
 	enc.RPCTxFeeCap = c.RPCTxFeeCap
-<<<<<<< HEAD
 	enc.OverridePassedForkTime = c.OverridePassedForkTime
 	enc.OverrideLorentz = c.OverrideLorentz
 	enc.OverrideMaxwell = c.OverrideMaxwell
 	enc.OverrideFermi = c.OverrideFermi
-=======
 	enc.OverrideOsaka = c.OverrideOsaka
->>>>>>> 12b4131f
 	enc.OverrideVerkle = c.OverrideVerkle
 	enc.BlobExtraReserve = c.BlobExtraReserve
 	return &enc, nil
@@ -173,49 +147,37 @@
 		Genesis                 *core.Genesis `toml:",omitempty"`
 		NetworkId               *uint64
 		SyncMode                *SyncMode
-<<<<<<< HEAD
 		DisablePeerTxBroadcast  *bool
 		EVNNodeIDsToAdd         []enode.ID
 		EVNNodeIDsToRemove      []enode.ID
-=======
 		HistoryMode             *history.HistoryMode
->>>>>>> 12b4131f
 		EthDiscoveryURLs        []string
 		SnapDiscoveryURLs       []string
 		BscDiscoveryURLs        []string
 		NoPruning               *bool
 		NoPrefetch              *bool
-<<<<<<< HEAD
 		DirectBroadcast         *bool
 		DisableSnapProtocol     *bool
 		RangeLimit              *bool
 		TxLookupLimit           *uint64 `toml:",omitempty"`
 		TransactionHistory      *uint64 `toml:",omitempty"`
 		BlockHistory            *uint64 `toml:",omitempty"`
+		LogHistory              *uint64 `toml:",omitempty"`
+		LogNoHistory            *bool   `toml:",omitempty"`
+		LogExportCheckpoints    *string
 		StateHistory            *uint64 `toml:",omitempty"`
 		StateScheme             *string `toml:",omitempty"`
 		PathSyncFlush           *bool   `toml:",omitempty"`
 		JournalFileEnabled      *bool
 		DisableTxIndexer        *bool                  `toml:",omitempty"`
-=======
-		TxLookupLimit           *uint64 `toml:",omitempty"`
-		TransactionHistory      *uint64 `toml:",omitempty"`
-		LogHistory              *uint64 `toml:",omitempty"`
-		LogNoHistory            *bool   `toml:",omitempty"`
-		LogExportCheckpoints    *string
-		StateHistory            *uint64                `toml:",omitempty"`
-		StateScheme             *string                `toml:",omitempty"`
->>>>>>> 12b4131f
 		RequiredBlocks          map[uint64]common.Hash `toml:"-"`
 		SkipBcVersionCheck      *bool                  `toml:"-"`
 		DatabaseHandles         *int                   `toml:"-"`
 		DatabaseCache           *int
 		DatabaseFreezer         *string
-<<<<<<< HEAD
+		DatabaseEra             *string
 		PruneAncientData        *bool
-=======
-		DatabaseEra             *string
->>>>>>> 12b4131f
+		EnableSharedStorage     *bool
 		TrieCleanCache          *int
 		TrieDirtyCache          *int
 		TrieTimeout             *time.Duration
@@ -234,14 +196,11 @@
 		RPCGasCap               *uint64
 		RPCEVMTimeout           *time.Duration
 		RPCTxFeeCap             *float64
-<<<<<<< HEAD
 		OverridePassedForkTime  *uint64 `toml:",omitempty"`
 		OverrideLorentz         *uint64 `toml:",omitempty"`
 		OverrideMaxwell         *uint64 `toml:",omitempty"`
 		OverrideFermi           *uint64 `toml:",omitempty"`
-=======
 		OverrideOsaka           *uint64 `toml:",omitempty"`
->>>>>>> 12b4131f
 		OverrideVerkle          *uint64 `toml:",omitempty"`
 		BlobExtraReserve        *uint64
 	}
@@ -258,7 +217,6 @@
 	if dec.SyncMode != nil {
 		c.SyncMode = *dec.SyncMode
 	}
-<<<<<<< HEAD
 	if dec.DisablePeerTxBroadcast != nil {
 		c.DisablePeerTxBroadcast = *dec.DisablePeerTxBroadcast
 	}
@@ -267,10 +225,9 @@
 	}
 	if dec.EVNNodeIDsToRemove != nil {
 		c.EVNNodeIDsToRemove = dec.EVNNodeIDsToRemove
-=======
+	}
 	if dec.HistoryMode != nil {
 		c.HistoryMode = *dec.HistoryMode
->>>>>>> 12b4131f
 	}
 	if dec.EthDiscoveryURLs != nil {
 		c.EthDiscoveryURLs = dec.EthDiscoveryURLs
@@ -302,10 +259,9 @@
 	if dec.TransactionHistory != nil {
 		c.TransactionHistory = *dec.TransactionHistory
 	}
-<<<<<<< HEAD
 	if dec.BlockHistory != nil {
 		c.BlockHistory = *dec.BlockHistory
-=======
+	}
 	if dec.LogHistory != nil {
 		c.LogHistory = *dec.LogHistory
 	}
@@ -314,7 +270,6 @@
 	}
 	if dec.LogExportCheckpoints != nil {
 		c.LogExportCheckpoints = *dec.LogExportCheckpoints
->>>>>>> 12b4131f
 	}
 	if dec.StateHistory != nil {
 		c.StateHistory = *dec.StateHistory
@@ -346,13 +301,14 @@
 	if dec.DatabaseFreezer != nil {
 		c.DatabaseFreezer = *dec.DatabaseFreezer
 	}
-<<<<<<< HEAD
+	if dec.DatabaseEra != nil {
+		c.DatabaseEra = *dec.DatabaseEra
+	}
 	if dec.PruneAncientData != nil {
 		c.PruneAncientData = *dec.PruneAncientData
-=======
-	if dec.DatabaseEra != nil {
-		c.DatabaseEra = *dec.DatabaseEra
->>>>>>> 12b4131f
+	}
+	if dec.EnableSharedStorage != nil {
+		c.EnableSharedStorage = *dec.EnableSharedStorage
 	}
 	if dec.TrieCleanCache != nil {
 		c.TrieCleanCache = *dec.TrieCleanCache
@@ -408,7 +364,6 @@
 	if dec.RPCTxFeeCap != nil {
 		c.RPCTxFeeCap = *dec.RPCTxFeeCap
 	}
-<<<<<<< HEAD
 	if dec.OverridePassedForkTime != nil {
 		c.OverridePassedForkTime = dec.OverridePassedForkTime
 	}
@@ -420,10 +375,9 @@
 	}
 	if dec.OverrideFermi != nil {
 		c.OverrideFermi = dec.OverrideFermi
-=======
+	}
 	if dec.OverrideOsaka != nil {
 		c.OverrideOsaka = dec.OverrideOsaka
->>>>>>> 12b4131f
 	}
 	if dec.OverrideVerkle != nil {
 		c.OverrideVerkle = dec.OverrideVerkle
