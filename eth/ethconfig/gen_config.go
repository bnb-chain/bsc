// Code generated by github.com/fjl/gencodec. DO NOT EDIT.

package ethconfig

import (
	"math/big"
	"time"

	"github.com/ethereum/go-ethereum/common"
	"github.com/ethereum/go-ethereum/consensus/ethash"
	"github.com/ethereum/go-ethereum/core"
	"github.com/ethereum/go-ethereum/eth/downloader"
	"github.com/ethereum/go-ethereum/eth/gasprice"
	"github.com/ethereum/go-ethereum/miner"
	"github.com/ethereum/go-ethereum/params"
)

// MarshalTOML marshals as TOML.
func (c Config) MarshalTOML() (interface{}, error) {
	type Config struct {
		Genesis                 *core.Genesis `toml:",omitempty"`
		NetworkId               uint64
		SyncMode                downloader.SyncMode
		DisablePeerTxBroadcast  bool
		EthDiscoveryURLs        []string
		SnapDiscoveryURLs       []string
		TrustDiscoveryURLs      []string
		NoPruning               bool
		NoPrefetch              bool
		DirectBroadcast         bool
		DisableSnapProtocol     bool
		DisableDiffProtocol     bool
		EnableTrustProtocol     bool
		DiffSync                bool
		RangeLimit              bool
		TxLookupLimit           uint64                 `toml:",omitempty"`
		Whitelist               map[uint64]common.Hash `toml:"-"`
		LightServ               int                    `toml:",omitempty"`
		LightIngress            int                    `toml:",omitempty"`
		LightEgress             int                    `toml:",omitempty"`
		LightPeers              int                    `toml:",omitempty"`
		LightNoPrune            bool                   `toml:",omitempty"`
		LightNoSyncServe        bool                   `toml:",omitempty"`
		SyncFromCheckpoint      bool                   `toml:",omitempty"`
		UltraLightServers       []string               `toml:",omitempty"`
		UltraLightFraction      int                    `toml:",omitempty"`
		UltraLightOnlyAnnounce  bool                   `toml:",omitempty"`
		SkipBcVersionCheck      bool                   `toml:"-"`
		DatabaseHandles         int                    `toml:"-"`
		DatabaseCache           int
		DatabaseFreezer         string
		DatabaseDiff            string
		PersistDiff             bool
		DiffBlock               uint64
		TrieCleanCache          int
		TrieCleanCacheJournal   string        `toml:",omitempty"`
		TrieCleanCacheRejournal time.Duration `toml:",omitempty"`
		TrieDirtyCache          int
		TrieTimeout             time.Duration
		SnapshotCache           int
		TriesInMemory           uint64
		TriesVerifyMode         core.VerifyMode
		Preimages               bool
<<<<<<< HEAD
=======
		PersistDiff             bool
		DiffBlock               uint64 `toml:",omitempty"`
		PruneAncientData        bool
>>>>>>> 0f3bfa88
		Miner                   miner.Config
		Ethash                  ethash.Config `toml:",omitempty"`
		TxPool                  core.TxPoolConfig
		GPO                     gasprice.Config
		EnablePreimageRecording bool
		DocRoot                 string `toml:"-"`
		EWASMInterpreter        string
		EVMInterpreter          string
		RPCGasCap               uint64
		RPCTxFeeCap             float64
		Checkpoint              *params.TrustedCheckpoint      `toml:",omitempty"`
		CheckpointOracle        *params.CheckpointOracleConfig `toml:",omitempty"`
		OverrideBerlin          *big.Int                       `toml:",omitempty"`
	}
	var enc Config
	enc.Genesis = c.Genesis
	enc.NetworkId = c.NetworkId
	enc.SyncMode = c.SyncMode
	enc.DisablePeerTxBroadcast = c.DisablePeerTxBroadcast
	enc.EthDiscoveryURLs = c.EthDiscoveryURLs
	enc.SnapDiscoveryURLs = c.SnapDiscoveryURLs
	enc.TrustDiscoveryURLs = c.TrustDiscoveryURLs
	enc.NoPruning = c.NoPruning
	enc.DirectBroadcast = c.DirectBroadcast
	enc.DisableSnapProtocol = c.DisableSnapProtocol
	enc.DisableDiffProtocol = c.DisableDiffProtocol
	enc.EnableTrustProtocol = c.EnableTrustProtocol
	enc.DiffSync = c.DiffSync
	enc.RangeLimit = c.RangeLimit
	enc.TxLookupLimit = c.TxLookupLimit
	enc.Whitelist = c.Whitelist
	enc.LightServ = c.LightServ
	enc.LightIngress = c.LightIngress
	enc.LightEgress = c.LightEgress
	enc.LightPeers = c.LightPeers
	enc.LightNoPrune = c.LightNoPrune
	enc.LightNoSyncServe = c.LightNoSyncServe
	enc.SyncFromCheckpoint = c.SyncFromCheckpoint
	enc.UltraLightServers = c.UltraLightServers
	enc.UltraLightFraction = c.UltraLightFraction
	enc.UltraLightOnlyAnnounce = c.UltraLightOnlyAnnounce
	enc.SkipBcVersionCheck = c.SkipBcVersionCheck
	enc.DatabaseHandles = c.DatabaseHandles
	enc.DatabaseCache = c.DatabaseCache
	enc.DatabaseFreezer = c.DatabaseFreezer
	enc.DatabaseDiff = c.DatabaseDiff
	enc.PersistDiff = c.PersistDiff
	enc.DiffBlock = c.DiffBlock
	enc.TrieCleanCache = c.TrieCleanCache
	enc.TrieCleanCacheJournal = c.TrieCleanCacheJournal
	enc.TrieCleanCacheRejournal = c.TrieCleanCacheRejournal
	enc.TrieDirtyCache = c.TrieDirtyCache
	enc.TrieTimeout = c.TrieTimeout
	enc.SnapshotCache = c.SnapshotCache
	enc.TriesInMemory = c.TriesInMemory
	enc.TriesVerifyMode = c.TriesVerifyMode
	enc.Preimages = c.Preimages
<<<<<<< HEAD
=======
	enc.PersistDiff = c.PersistDiff
	enc.DiffBlock = c.DiffBlock
	enc.PruneAncientData = c.PruneAncientData
>>>>>>> 0f3bfa88
	enc.Miner = c.Miner
	enc.Ethash = c.Ethash
	enc.TxPool = c.TxPool
	enc.GPO = c.GPO
	enc.EnablePreimageRecording = c.EnablePreimageRecording
	enc.DocRoot = c.DocRoot
	enc.EWASMInterpreter = c.EWASMInterpreter
	enc.EVMInterpreter = c.EVMInterpreter
	enc.RPCGasCap = c.RPCGasCap
	enc.RPCTxFeeCap = c.RPCTxFeeCap
	enc.Checkpoint = c.Checkpoint
	enc.CheckpointOracle = c.CheckpointOracle
	enc.OverrideBerlin = c.OverrideBerlin
	return &enc, nil
}

// UnmarshalTOML unmarshals from TOML.
func (c *Config) UnmarshalTOML(unmarshal func(interface{}) error) error {
	type Config struct {
		Genesis                 *core.Genesis `toml:",omitempty"`
		NetworkId               *uint64
		SyncMode                *downloader.SyncMode
		DisablePeerTxBroadcast  *bool
		EthDiscoveryURLs        []string
		SnapDiscoveryURLs       []string
		TrustDiscoveryURLs      []string
		NoPruning               *bool
		NoPrefetch              *bool
		DirectBroadcast         *bool
		DisableSnapProtocol     *bool
		DisableDiffProtocol     *bool
		EnableTrustProtocol     *bool
		DiffSync                *bool
		RangeLimit              *bool
		TxLookupLimit           *uint64                `toml:",omitempty"`
		Whitelist               map[uint64]common.Hash `toml:"-"`
		LightServ               *int                   `toml:",omitempty"`
		LightIngress            *int                   `toml:",omitempty"`
		LightEgress             *int                   `toml:",omitempty"`
		LightPeers              *int                   `toml:",omitempty"`
		LightNoPrune            *bool                  `toml:",omitempty"`
		LightNoSyncServe        *bool                  `toml:",omitempty"`
		SyncFromCheckpoint      *bool                  `toml:",omitempty"`
		UltraLightServers       []string               `toml:",omitempty"`
		UltraLightFraction      *int                   `toml:",omitempty"`
		UltraLightOnlyAnnounce  *bool                  `toml:",omitempty"`
		SkipBcVersionCheck      *bool                  `toml:"-"`
		DatabaseHandles         *int                   `toml:"-"`
		DatabaseCache           *int
		DatabaseFreezer         *string
		DatabaseDiff            *string
		PersistDiff             *bool
<<<<<<< HEAD
		DiffBlock               *uint64
=======
		DiffBlock               *uint64 `toml:",omitempty"`
		PruneAncientData        *bool
>>>>>>> 0f3bfa88
		TrieCleanCache          *int
		TrieCleanCacheJournal   *string        `toml:",omitempty"`
		TrieCleanCacheRejournal *time.Duration `toml:",omitempty"`
		TrieDirtyCache          *int
		TrieTimeout             *time.Duration
		SnapshotCache           *int
		TriesInMemory           *uint64
		TriesVerifyMode         *core.VerifyMode
		Preimages               *bool
		Miner                   *miner.Config
		Ethash                  *ethash.Config `toml:",omitempty"`
		TxPool                  *core.TxPoolConfig
		GPO                     *gasprice.Config
		EnablePreimageRecording *bool
		DocRoot                 *string `toml:"-"`
		EWASMInterpreter        *string
		EVMInterpreter          *string
		RPCGasCap               *uint64
		RPCTxFeeCap             *float64
		Checkpoint              *params.TrustedCheckpoint      `toml:",omitempty"`
		CheckpointOracle        *params.CheckpointOracleConfig `toml:",omitempty"`
		OverrideBerlin          *big.Int                       `toml:",omitempty"`
	}
	var dec Config
	if err := unmarshal(&dec); err != nil {
		return err
	}
	if dec.Genesis != nil {
		c.Genesis = dec.Genesis
	}
	if dec.NetworkId != nil {
		c.NetworkId = *dec.NetworkId
	}
	if dec.SyncMode != nil {
		c.SyncMode = *dec.SyncMode
	}
	if dec.DisablePeerTxBroadcast != nil {
		c.DisablePeerTxBroadcast = *dec.DisablePeerTxBroadcast
	}
	if dec.EthDiscoveryURLs != nil {
		c.EthDiscoveryURLs = dec.EthDiscoveryURLs
	}
	if dec.SnapDiscoveryURLs != nil {
		c.SnapDiscoveryURLs = dec.SnapDiscoveryURLs
	}
	if dec.TrustDiscoveryURLs != nil {
		c.TrustDiscoveryURLs = dec.TrustDiscoveryURLs
	}
	if dec.NoPruning != nil {
		c.NoPruning = *dec.NoPruning
	}
	if dec.DirectBroadcast != nil {
		c.DirectBroadcast = *dec.DirectBroadcast
	}
	if dec.DisableSnapProtocol != nil {
		c.DisableSnapProtocol = *dec.DisableSnapProtocol
	}
	if dec.DisableDiffProtocol != nil {
		c.DisableDiffProtocol = *dec.DisableDiffProtocol
	}
	if dec.EnableTrustProtocol != nil {
		c.EnableTrustProtocol = *dec.EnableTrustProtocol
	}
	if dec.DiffSync != nil {
		c.DiffSync = *dec.DiffSync
	}
	if dec.RangeLimit != nil {
		c.RangeLimit = *dec.RangeLimit
	}
	if dec.TxLookupLimit != nil {
		c.TxLookupLimit = *dec.TxLookupLimit
	}
	if dec.Whitelist != nil {
		c.Whitelist = dec.Whitelist
	}
	if dec.LightServ != nil {
		c.LightServ = *dec.LightServ
	}
	if dec.LightIngress != nil {
		c.LightIngress = *dec.LightIngress
	}
	if dec.LightEgress != nil {
		c.LightEgress = *dec.LightEgress
	}
	if dec.LightPeers != nil {
		c.LightPeers = *dec.LightPeers
	}
	if dec.LightNoPrune != nil {
		c.LightNoPrune = *dec.LightNoPrune
	}
	if dec.LightNoSyncServe != nil {
		c.LightNoSyncServe = *dec.LightNoSyncServe
	}
	if dec.SyncFromCheckpoint != nil {
		c.SyncFromCheckpoint = *dec.SyncFromCheckpoint
	}
	if dec.UltraLightServers != nil {
		c.UltraLightServers = dec.UltraLightServers
	}
	if dec.UltraLightFraction != nil {
		c.UltraLightFraction = *dec.UltraLightFraction
	}
	if dec.UltraLightOnlyAnnounce != nil {
		c.UltraLightOnlyAnnounce = *dec.UltraLightOnlyAnnounce
	}
	if dec.SkipBcVersionCheck != nil {
		c.SkipBcVersionCheck = *dec.SkipBcVersionCheck
	}
	if dec.DatabaseHandles != nil {
		c.DatabaseHandles = *dec.DatabaseHandles
	}
	if dec.DatabaseCache != nil {
		c.DatabaseCache = *dec.DatabaseCache
	}
	if dec.DatabaseFreezer != nil {
		c.DatabaseFreezer = *dec.DatabaseFreezer
	}
	if dec.DatabaseDiff != nil {
		c.DatabaseDiff = *dec.DatabaseDiff
	}
	if dec.PersistDiff != nil {
		c.PersistDiff = *dec.PersistDiff
	}
	if dec.DiffBlock != nil {
		c.DiffBlock = *dec.DiffBlock
	}
	if dec.PruneAncientData != nil {
		c.PruneAncientData = *dec.PruneAncientData
	}
	if dec.TrieCleanCache != nil {
		c.TrieCleanCache = *dec.TrieCleanCache
	}
	if dec.TrieCleanCacheJournal != nil {
		c.TrieCleanCacheJournal = *dec.TrieCleanCacheJournal
	}
	if dec.TrieCleanCacheRejournal != nil {
		c.TrieCleanCacheRejournal = *dec.TrieCleanCacheRejournal
	}
	if dec.TrieDirtyCache != nil {
		c.TrieDirtyCache = *dec.TrieDirtyCache
	}
	if dec.TrieTimeout != nil {
		c.TrieTimeout = *dec.TrieTimeout
	}
	if dec.SnapshotCache != nil {
		c.SnapshotCache = *dec.SnapshotCache
	}
	if dec.TriesInMemory != nil {
		c.TriesInMemory = *dec.TriesInMemory
	}
	if dec.TriesVerifyMode != nil {
		c.TriesVerifyMode = *dec.TriesVerifyMode
	}
	if dec.Preimages != nil {
		c.Preimages = *dec.Preimages
	}
	if dec.Miner != nil {
		c.Miner = *dec.Miner
	}
	if dec.Ethash != nil {
		c.Ethash = *dec.Ethash
	}
	if dec.TxPool != nil {
		c.TxPool = *dec.TxPool
	}
	if dec.GPO != nil {
		c.GPO = *dec.GPO
	}
	if dec.EnablePreimageRecording != nil {
		c.EnablePreimageRecording = *dec.EnablePreimageRecording
	}
	if dec.DocRoot != nil {
		c.DocRoot = *dec.DocRoot
	}
	if dec.EWASMInterpreter != nil {
		c.EWASMInterpreter = *dec.EWASMInterpreter
	}
	if dec.EVMInterpreter != nil {
		c.EVMInterpreter = *dec.EVMInterpreter
	}
	if dec.RPCGasCap != nil {
		c.RPCGasCap = *dec.RPCGasCap
	}
	if dec.RPCTxFeeCap != nil {
		c.RPCTxFeeCap = *dec.RPCTxFeeCap
	}
	if dec.Checkpoint != nil {
		c.Checkpoint = dec.Checkpoint
	}
	if dec.CheckpointOracle != nil {
		c.CheckpointOracle = dec.CheckpointOracle
	}
	if dec.OverrideBerlin != nil {
		c.OverrideBerlin = dec.OverrideBerlin
	}
	return nil
}<|MERGE_RESOLUTION|>--- conflicted
+++ resolved
@@ -50,8 +50,6 @@
 		DatabaseCache           int
 		DatabaseFreezer         string
 		DatabaseDiff            string
-		PersistDiff             bool
-		DiffBlock               uint64
 		TrieCleanCache          int
 		TrieCleanCacheJournal   string        `toml:",omitempty"`
 		TrieCleanCacheRejournal time.Duration `toml:",omitempty"`
@@ -61,12 +59,9 @@
 		TriesInMemory           uint64
 		TriesVerifyMode         core.VerifyMode
 		Preimages               bool
-<<<<<<< HEAD
-=======
 		PersistDiff             bool
 		DiffBlock               uint64 `toml:",omitempty"`
 		PruneAncientData        bool
->>>>>>> 0f3bfa88
 		Miner                   miner.Config
 		Ethash                  ethash.Config `toml:",omitempty"`
 		TxPool                  core.TxPoolConfig
@@ -124,12 +119,9 @@
 	enc.TriesInMemory = c.TriesInMemory
 	enc.TriesVerifyMode = c.TriesVerifyMode
 	enc.Preimages = c.Preimages
-<<<<<<< HEAD
-=======
 	enc.PersistDiff = c.PersistDiff
 	enc.DiffBlock = c.DiffBlock
 	enc.PruneAncientData = c.PruneAncientData
->>>>>>> 0f3bfa88
 	enc.Miner = c.Miner
 	enc.Ethash = c.Ethash
 	enc.TxPool = c.TxPool
@@ -182,12 +174,8 @@
 		DatabaseFreezer         *string
 		DatabaseDiff            *string
 		PersistDiff             *bool
-<<<<<<< HEAD
-		DiffBlock               *uint64
-=======
 		DiffBlock               *uint64 `toml:",omitempty"`
 		PruneAncientData        *bool
->>>>>>> 0f3bfa88
 		TrieCleanCache          *int
 		TrieCleanCacheJournal   *string        `toml:",omitempty"`
 		TrieCleanCacheRejournal *time.Duration `toml:",omitempty"`
