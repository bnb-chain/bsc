--- conflicted
+++ resolved
@@ -36,12 +36,8 @@
 	"github.com/ethereum/go-ethereum/consensus"
 	"github.com/ethereum/go-ethereum/consensus/parlia"
 	"github.com/ethereum/go-ethereum/core"
-<<<<<<< HEAD
-	"github.com/ethereum/go-ethereum/core/bloombits"
+	"github.com/ethereum/go-ethereum/core/filtermaps"
 	"github.com/ethereum/go-ethereum/core/monitor"
-=======
-	"github.com/ethereum/go-ethereum/core/filtermaps"
->>>>>>> 12b4131f
 	"github.com/ethereum/go-ethereum/core/rawdb"
 	"github.com/ethereum/go-ethereum/core/state/pruner"
 	"github.com/ethereum/go-ethereum/core/txpool"
@@ -78,7 +74,6 @@
 )
 
 const (
-<<<<<<< HEAD
 	ChainDBNamespace = "eth/db/chaindata/"
 	JournalFileName  = "trie.journal"
 	ChainData        = "chaindata"
@@ -86,6 +81,24 @@
 
 const (
 	MaxBlockHandleDelayMs = 3000 // max delay for block handles, max 3000 ms
+
+	// This is the fairness knob for the discovery mixer. When looking for peers, we'll
+	// wait this long for a single source of candidates before moving on and trying other
+	// sources. If this timeout expires, the source will be skipped in this round, but it
+	// will continue to fetch in the background and will have a chance with a new timeout
+	// in the next rounds, giving it overall more time but a proportionally smaller share.
+	// We expect a normal source to produce ~10 candidates per second.
+	discmixTimeout = 100 * time.Millisecond
+
+	// discoveryPrefetchBuffer is the number of peers to pre-fetch from a discovery
+	// source. It is useful to avoid the negative effects of potential longer timeouts
+	// in the discovery, keeping dial progress while waiting for the next batch of
+	// candidates.
+	discoveryPrefetchBuffer = 32
+
+	// maxParallelENRRequests is the maximum number of parallel ENR requests that can be
+	// performed by a disc/v4 source.
+	maxParallelENRRequests = 16
 )
 
 var (
@@ -97,25 +110,6 @@
 	sendVoteTimer         = metrics.NewRegisteredTimer("chain/delay/vote/send", nil)
 	firstVoteTimer        = metrics.NewRegisteredTimer("chain/delay/vote/first", nil)
 	majorityVoteTimer     = metrics.NewRegisteredTimer("chain/delay/vote/majority", nil)
-=======
-	// This is the fairness knob for the discovery mixer. When looking for peers, we'll
-	// wait this long for a single source of candidates before moving on and trying other
-	// sources. If this timeout expires, the source will be skipped in this round, but it
-	// will continue to fetch in the background and will have a chance with a new timeout
-	// in the next rounds, giving it overall more time but a proportionally smaller share.
-	// We expect a normal source to produce ~10 candidates per second.
-	discmixTimeout = 100 * time.Millisecond
-
-	// discoveryPrefetchBuffer is the number of peers to pre-fetch from a discovery
-	// source. It is useful to avoid the negative effects of potential longer timeouts
-	// in the discovery, keeping dial progress while waiting for the next batch of
-	// candidates.
-	discoveryPrefetchBuffer = 32
-
-	// maxParallelENRRequests is the maximum number of parallel ENR requests that can be
-	// performed by a disc/v4 source.
-	maxParallelENRRequests = 16
->>>>>>> 12b4131f
 )
 
 // Config contains the configuration options of the ETH protocol.
@@ -171,21 +165,17 @@
 	if !config.SyncMode.IsValid() {
 		return nil, fmt.Errorf("invalid sync mode %d", config.SyncMode)
 	}
-<<<<<<< HEAD
 	if !config.TriesVerifyMode.IsValid() {
 		return nil, fmt.Errorf("invalid tries verify mode %d", config.TriesVerifyMode)
-=======
+	}
 	if !config.HistoryMode.IsValid() {
 		return nil, fmt.Errorf("invalid history mode %d", config.HistoryMode)
->>>>>>> 12b4131f
 	}
 	if config.Miner.GasPrice == nil || config.Miner.GasPrice.Sign() <= 0 {
 		log.Warn("Sanitizing invalid miner gas price", "provided", config.Miner.GasPrice, "updated", ethconfig.Defaults.Miner.GasPrice)
 		config.Miner.GasPrice = new(big.Int).Set(ethconfig.Defaults.Miner.GasPrice)
 	}
-<<<<<<< HEAD
-
-	// Assemble the Ethereum object
+
 	chainDb, err := stack.OpenAndMergeDatabase(ChainData, ChainDBNamespace, false, config)
 	if err != nil {
 		return nil, err
@@ -194,12 +184,8 @@
 	if err != nil {
 		return nil, err
 	}
-	// Redistribute memory allocation from in-memory trie node garbage collection
-	// to other caches when an archive node is requested.
+
 	if config.StateScheme == rawdb.HashScheme && config.NoPruning && config.TrieDirtyCache > 0 {
-=======
-	if config.NoPruning && config.TrieDirtyCache > 0 && config.StateScheme == rawdb.HashScheme {
->>>>>>> 12b4131f
 		if config.SnapshotCache > 0 {
 			config.TrieCleanCache += config.TrieDirtyCache * 3 / 5
 			config.SnapshotCache += config.TrieDirtyCache * 2 / 5
@@ -208,9 +194,6 @@
 		}
 		config.TrieDirtyCache = 0
 	}
-<<<<<<< HEAD
-	// Optimize memory distribution by reallocating surplus allowance from the
-	// dirty cache to the clean cache.
 	if config.StateScheme == rawdb.PathScheme && config.TrieDirtyCache > pathdb.MaxDirtyBufferSize/1024/1024 {
 		log.Info("Capped dirty cache size", "provided", common.StorageSize(config.TrieDirtyCache)*1024*1024,
 			"adjusted", common.StorageSize(pathdb.MaxDirtyBufferSize))
@@ -218,24 +201,6 @@
 			"adjusted", common.StorageSize(config.TrieCleanCache+config.TrieDirtyCache-pathdb.MaxDirtyBufferSize/1024/1024)*1024*1024)
 		config.TrieCleanCache += config.TrieDirtyCache - pathdb.MaxDirtyBufferSize/1024/1024
 		config.TrieDirtyCache = pathdb.MaxDirtyBufferSize / 1024 / 1024
-=======
-	log.Info("Allocated trie memory caches", "clean", common.StorageSize(config.TrieCleanCache)*1024*1024, "dirty", common.StorageSize(config.TrieDirtyCache)*1024*1024)
-
-	dbOptions := node.DatabaseOptions{
-		Cache:             config.DatabaseCache,
-		Handles:           config.DatabaseHandles,
-		AncientsDirectory: config.DatabaseFreezer,
-		EraDirectory:      config.DatabaseEra,
-		MetricsNamespace:  "eth/db/chaindata/",
-	}
-	chainDb, err := stack.OpenDatabaseWithOptions("chaindata", dbOptions)
-	if err != nil {
-		return nil, err
-	}
-	scheme, err := rawdb.ParseStateScheme(config.StateScheme, chainDb)
-	if err != nil {
-		return nil, err
->>>>>>> 12b4131f
 	}
 	log.Info("Allocated memory caches",
 		"state_scheme", config.StateScheme,
@@ -248,14 +213,10 @@
 			log.Error("Failed to recover state", "error", err)
 		}
 	}
-<<<<<<< HEAD
-	chainConfig, genesisHash, err := core.LoadChainConfig(chainDb, config.Genesis)
-=======
 
 	// Here we determine genesis hash and active ChainConfig.
 	// We need these to figure out the consensus parameters and to set up history pruning.
-	chainConfig, _, err := core.LoadChainConfig(chainDb, config.Genesis)
->>>>>>> 12b4131f
+	chainConfig, genesisHash, err := core.LoadChainConfig(chainDb, config.Genesis)
 	if err != nil {
 		return nil, err
 	}
@@ -299,11 +260,7 @@
 	}, config.BlockHistory); err != nil {
 		return nil, err
 	}
-<<<<<<< HEAD
-
-=======
 	// Set networkID to chainID by default.
->>>>>>> 12b4131f
 	networkID := config.NetworkId
 	if networkID == 0 {
 		networkID = chainConfig.ChainID.Uint64()
@@ -311,21 +268,17 @@
 
 	// Assemble the Ethereum object.
 	eth := &Ethereum{
-<<<<<<< HEAD
-		config:            config,
-		chainDb:           chainDb,
-		eventMux:          stack.EventMux(),
-		accountManager:    stack.AccountManager(),
-		closeBloomHandler: make(chan struct{}),
-		networkID:         networkID,
-		gasPrice:          config.Miner.GasPrice,
-		etherbase:         config.Miner.Etherbase,
-		bloomRequests:     make(chan chan *bloombits.Retrieval),
-		bloomIndexer:      core.NewBloomIndexer(chainDb, params.BloomBitsBlocks, params.BloomConfirms),
-		p2pServer:         stack.Server(),
-		discmix:           enode.NewFairMix(0),
-		shutdownTracker:   shutdowncheck.NewShutdownTracker(chainDb),
-		stopCh:            make(chan struct{}),
+		config:          config,
+		chainDb:         chainDb,
+		eventMux:        stack.EventMux(),
+		accountManager:  stack.AccountManager(),
+		networkID:       networkID,
+		gasPrice:        config.Miner.GasPrice,
+		etherbase:       config.Miner.Etherbase,
+		p2pServer:       stack.Server(),
+		discmix:         enode.NewFairMix(discmixTimeout),
+		shutdownTracker: shutdowncheck.NewShutdownTracker(chainDb),
+		stopCh:          make(chan struct{}),
 	}
 
 	eth.APIBackend = &EthAPIBackend{stack.Config().ExtRPCEnabled(), stack.Config().AllowUnprotectedTxs, eth, nil}
@@ -336,18 +289,6 @@
 	eth.engine, err = ethconfig.CreateConsensusEngine(chainConfig, chainDb, ethAPI, genesisHash)
 	if err != nil {
 		return nil, err
-=======
-		config:          config,
-		chainDb:         chainDb,
-		eventMux:        stack.EventMux(),
-		accountManager:  stack.AccountManager(),
-		engine:          engine,
-		networkID:       networkID,
-		gasPrice:        config.Miner.GasPrice,
-		p2pServer:       stack.Server(),
-		discmix:         enode.NewFairMix(discmixTimeout),
-		shutdownTracker: shutdowncheck.NewShutdownTracker(chainDb),
->>>>>>> 12b4131f
 	}
 
 	bcVersion := rawdb.ReadDatabaseVersion(chainDb)
@@ -368,56 +309,39 @@
 			rawdb.WriteDatabaseVersion(chainDb, core.BlockChainVersion)
 		}
 	}
-	var (
-<<<<<<< HEAD
-		journalFilePath string
-		path            string
-	)
+
+	path := ChainData
 	if stack.CheckIfMultiDataBase() {
 		path = ChainData + "/state"
-	} else {
-		path = ChainData
-	}
-	journalFilePath = stack.ResolvePath(path) + "/" + JournalFileName
+	}
+	journalFilePath := stack.ResolvePath(path) + "/" + JournalFileName
 	var (
-		vmConfig = vm.Config{
-			EnablePreimageRecording: config.EnablePreimageRecording,
-		}
-		cacheConfig = &core.CacheConfig{
-			EnableSharedStorage: config.EnableSharedStorage,
-			TrieCleanLimit:      config.TrieCleanCache,
-			TrieCleanNoPrefetch: config.NoPrefetch,
-			TrieDirtyLimit:      config.TrieDirtyCache,
-			TrieDirtyDisabled:   config.NoPruning,
-			TrieTimeLimit:       config.TrieTimeout,
-			NoTries:             config.TriesVerifyMode != core.LocalVerify,
-			SnapshotLimit:       config.SnapshotCache,
-			TriesInMemory:       config.TriesInMemory,
-			Preimages:           config.Preimages,
-			StateHistory:        config.StateHistory,
-			StateScheme:         config.StateScheme,
-			PathSyncFlush:       config.PathSyncFlush,
-			JournalFilePath:     journalFilePath,
-			JournalFile:         config.JournalFileEnabled,
-=======
 		options = &core.BlockChainConfig{
 			TrieCleanLimit:   config.TrieCleanCache,
 			NoPrefetch:       config.NoPrefetch,
 			TrieDirtyLimit:   config.TrieDirtyCache,
 			ArchiveMode:      config.NoPruning,
 			TrieTimeLimit:    config.TrieTimeout,
+			NoTries:          config.TriesVerifyMode != core.LocalVerify,
 			SnapshotLimit:    config.SnapshotCache,
+			TriesInMemory:    config.TriesInMemory,
 			Preimages:        config.Preimages,
 			StateHistory:     config.StateHistory,
-			StateScheme:      scheme,
+			StateScheme:      config.StateScheme,
+			PathSyncFlush:    config.PathSyncFlush,
+			JournalFilePath:  journalFilePath,
+			JournalFile:      config.JournalFileEnabled,
 			ChainHistoryMode: config.HistoryMode,
 			TxLookupLimit:    int64(min(config.TransactionHistory, math.MaxInt64)),
 			VmConfig: vm.Config{
 				EnablePreimageRecording: config.EnablePreimageRecording,
 			},
->>>>>>> 12b4131f
 		}
 	)
+	if config.DisableTxIndexer {
+		log.Warn("The TxIndexer is disabled. Please note that the next time you re-enable it, it may affect the node performance because of rebuilding the tx index.")
+		options.TxLookupLimit = -1
+	}
 
 	if config.VMTrace != "" {
 		traceConfig := json.RawMessage("{}")
@@ -430,36 +354,13 @@
 		}
 		options.VmConfig.Tracer = t
 	}
-<<<<<<< HEAD
 
 	bcOps := make([]core.BlockChainOption, 0)
 	if stack.Config().EnableDoubleSignMonitor {
 		bcOps = append(bcOps, core.EnableDoubleSignChecker)
-=======
-	// Override the chain config with provided settings.
-	var overrides core.ChainOverrides
-	if config.OverrideOsaka != nil {
-		overrides.OverrideOsaka = config.OverrideOsaka
->>>>>>> 12b4131f
-	}
-
-	peers := newPeerSet()
-	// TODO (MariusVanDerWijden) get rid of shouldPreserve in a follow-up PR
-	shouldPreserve := func(header *types.Header) bool {
-		return false
-	}
-	txLookupLimit := &config.TransactionHistory
-	if config.DisableTxIndexer {
-		log.Warn("The TxIndexer is disabled. Please note that the next time you re-enable it, it may affect the node performance because of rebuilding the tx index.")
-		txLookupLimit = nil
-	}
-<<<<<<< HEAD
-	eth.blockchain, err = core.NewBlockChain(chainDb, cacheConfig, config.Genesis, &overrides, eth.engine, vmConfig, shouldPreserve, txLookupLimit, bcOps...)
-=======
+	}
 	options.Overrides = &overrides
-
-	eth.blockchain, err = core.NewBlockChain(chainDb, config.Genesis, eth.engine, options)
->>>>>>> 12b4131f
+	eth.blockchain, err = core.NewBlockChain(chainDb, config.Genesis, eth.engine, options, bcOps...)
 	if err != nil {
 		return nil, err
 	}
@@ -469,7 +370,7 @@
 		History:        config.LogHistory,
 		Disabled:       config.LogNoHistory,
 		ExportFileName: config.LogExportCheckpoints,
-		HashScheme:     scheme == rawdb.HashScheme,
+		HashScheme:     config.StateScheme == rawdb.HashScheme,
 	}
 	chainView := eth.newChainView(eth.blockchain.CurrentBlock())
 	historyCutoff, _ := eth.blockchain.HistoryPruningCutoff()
@@ -527,19 +428,15 @@
 		EVNNodeIdsWhitelist:       stack.Config().P2P.EVNNodeIdsWhitelist,
 		ProxyedValidatorAddresses: stack.Config().P2P.ProxyedValidatorAddresses,
 		DisablePeerTxBroadcast:    config.DisablePeerTxBroadcast,
-		PeerSet:                   peers,
+		PeerSet:                   newPeerSet(),
 		EnableQuickBlockFetching:  stack.Config().EnableQuickBlockFetching,
 	}); err != nil {
 		return nil, err
 	}
 
-<<<<<<< HEAD
+	eth.dropper = newDropper(eth.p2pServer.MaxDialedConns(), eth.p2pServer.MaxInboundConns())
+
 	eth.miner = miner.New(eth, &config.Miner, eth.EventMux(), eth.engine)
-=======
-	eth.dropper = newDropper(eth.p2pServer.MaxDialedConns(), eth.p2pServer.MaxInboundConns())
-
-	eth.miner = miner.New(eth, config.Miner, eth.engine)
->>>>>>> 12b4131f
 	eth.miner.SetExtra(makeExtraData(config.Miner.ExtraData))
 	eth.miner.SetPrioAddresses(config.TxPool.Locals)
 
@@ -873,12 +770,9 @@
 func (s *Ethereum) AccountManager() *accounts.Manager  { return s.accountManager }
 func (s *Ethereum) BlockChain() *core.BlockChain       { return s.blockchain }
 func (s *Ethereum) TxPool() *txpool.TxPool             { return s.txPool }
-<<<<<<< HEAD
+func (s *Ethereum) BlobTxPool() *blobpool.BlobPool     { return s.blobTxPool }
 func (s *Ethereum) VotePool() *vote.VotePool           { return s.votePool }
 func (s *Ethereum) EventMux() *event.TypeMux           { return s.eventMux }
-=======
-func (s *Ethereum) BlobTxPool() *blobpool.BlobPool     { return s.blobTxPool }
->>>>>>> 12b4131f
 func (s *Ethereum) Engine() consensus.Engine           { return s.engine }
 func (s *Ethereum) ChainDb() ethdb.Database            { return s.chainDb }
 func (s *Ethereum) IsListening() bool                  { return true } // Always listening
@@ -886,14 +780,10 @@
 func (s *Ethereum) Synced() bool                       { return s.handler.synced.Load() }
 func (s *Ethereum) SetSynced()                         { s.handler.enableSyncedFeatures() }
 func (s *Ethereum) ArchiveMode() bool                  { return s.config.NoPruning }
-<<<<<<< HEAD
-func (s *Ethereum) BloomIndexer() *core.ChainIndexer   { return s.bloomIndexer }
 func (s *Ethereum) SyncMode() downloader.SyncMode {
 	mode, _ := s.handler.chainSync.modeAndLocalHead()
 	return mode
 }
-=======
->>>>>>> 12b4131f
 
 // Protocols returns all the currently configured
 // network protocols to start.
@@ -910,28 +800,19 @@
 // Start implements node.Lifecycle, starting all internal goroutines needed by the
 // Ethereum protocol implementation.
 func (s *Ethereum) Start() error {
-<<<<<<< HEAD
 	eth.StartENRFilter(s.blockchain, s.p2pServer)
-	s.setupDiscovery()
-
-	// Start the bloom bits servicing goroutines
-	s.startBloomHandlers(params.BloomBitsBlocks)
-=======
+
 	if err := s.setupDiscovery(); err != nil {
 		return err
 	}
->>>>>>> 12b4131f
 
 	// Regularly update shutdown marker
 	s.shutdownTracker.Start()
 
 	// Start the networking layer
-<<<<<<< HEAD
 	s.handler.Start(s.p2pServer.MaxPeers, s.p2pServer.MaxPeersPerIP)
 
 	go s.reportRecentBlocksLoop()
-=======
-	s.handler.Start(s.p2pServer.MaxPeers)
 
 	// Start the connection manager
 	s.dropper.Start(s.p2pServer, func() bool { return !s.Synced() })
@@ -939,7 +820,6 @@
 	// start log indexer
 	s.filterMaps.Start()
 	go s.updateFilterMapsHeads()
->>>>>>> 12b4131f
 	return nil
 }
 
@@ -1023,14 +903,15 @@
 		s.discmix.AddSource(iter)
 	}
 
-<<<<<<< HEAD
 	// Add bsc nodes from DNS.
 	if len(s.config.BscDiscoveryURLs) > 0 {
 		iter, err := dnsclient.NewIterator(s.config.BscDiscoveryURLs...)
 		if err != nil {
 			return err
 		}
-=======
+		s.discmix.AddSource(iter)
+	}
+
 	// Add DHT nodes from discv4.
 	if s.p2pServer.DiscoveryV4() != nil {
 		iter := s.p2pServer.DiscoveryV4().RandomNodes()
@@ -1044,7 +925,6 @@
 		iter = enode.AsyncFilter(iter, resolverFunc, maxParallelENRRequests)
 		iter = enode.Filter(iter, eth.NewNodeFilter(s.blockchain))
 		iter = enode.NewBufferIter(iter, discoveryPrefetchBuffer)
->>>>>>> 12b4131f
 		s.discmix.AddSource(iter)
 	}
 
